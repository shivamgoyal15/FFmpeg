#!/bin/sh
#
# FFmpeg configure script
#
# Copyright (c) 2000-2002 Fabrice Bellard
# Copyright (c) 2005-2008 Diego Biurrun
# Copyright (c) 2005-2008 Mans Rullgard
#

# Prevent locale nonsense from breaking basic text processing.
LC_ALL=C
export LC_ALL

# make sure we are running under a compatible shell
# try to make this part work with most shells

try_exec(){
    echo "Trying shell $1"
    type "$1" > /dev/null 2>&1 && exec "$@"
}

unset foo
(: ${foo%%bar}) 2> /dev/null
E1="$?"

(: ${foo?}) 2> /dev/null
E2="$?"

if test "$E1" != 0 || test "$E2" = 0; then
    echo "Broken shell detected.  Trying alternatives."
    export FF_CONF_EXEC
    if test "0$FF_CONF_EXEC" -lt 1; then
        FF_CONF_EXEC=1
        try_exec bash "$0" "$@"
    fi
    if test "0$FF_CONF_EXEC" -lt 2; then
        FF_CONF_EXEC=2
        try_exec ksh "$0" "$@"
    fi
    if test "0$FF_CONF_EXEC" -lt 3; then
        FF_CONF_EXEC=3
        try_exec /usr/xpg4/bin/sh "$0" "$@"
    fi
    echo "No compatible shell script interpreter found."
    echo "This configure script requires a POSIX-compatible shell"
    echo "such as bash or ksh."
    echo "THIS IS NOT A BUG IN FFMPEG, DO NOT REPORT IT AS SUCH."
    echo "Instead, install a working POSIX-compatible shell."
    echo "Disabling this configure test will create a broken FFmpeg."
    if test "$BASH_VERSION" = '2.04.0(1)-release'; then
        echo "This bash version ($BASH_VERSION) is broken on your platform."
        echo "Upgrade to a later version if available."
    fi
    exit 1
fi

show_help(){
cat <<EOF
Usage: configure [options]
Options: [defaults in brackets after descriptions]

Standard options:
  --help                   print this message
  --logfile=FILE           log tests and output to FILE [config.log]
  --disable-logging        do not log configure debug information
  --prefix=PREFIX          install in PREFIX [$prefix]
  --bindir=DIR             install binaries in DIR [PREFIX/bin]
  --datadir=DIR            install data files in DIR [PREFIX/share/ffmpeg]
  --libdir=DIR             install libs in DIR [PREFIX/lib]
  --shlibdir=DIR           install shared libs in DIR [PREFIX/lib]
  --incdir=DIR             install includes in DIR [PREFIX/include]
  --mandir=DIR             install man page in DIR [PREFIX/share/man]

Configuration options:
  --disable-static         do not build static libraries [no]
  --enable-shared          build shared libraries [no]
  --enable-gpl             allow use of GPL code, the resulting libs
                           and binaries will be under GPL [no]
  --enable-version3        upgrade (L)GPL to version 3 [no]
  --enable-nonfree         allow use of nonfree code, the resulting libs
                           and binaries will be unredistributable [no]
  --disable-doc            do not build documentation
  --disable-ffmpeg         disable ffmpeg build
  --disable-avconv         disable avconv build
  --disable-ffplay         disable ffplay build
  --disable-ffprobe        disable ffprobe build
  --disable-ffserver       disable ffserver build
  --disable-avdevice       disable libavdevice build
  --disable-avcodec        disable libavcodec build
  --disable-avformat       disable libavformat build
  --disable-swresample     disable libswresample build
  --disable-swscale        disable libswscale build
  --disable-postproc       disable libpostproc build
  --disable-avfilter       disable video filter support [no]
  --disable-pthreads       disable pthreads [auto]
  --disable-w32threads     disable Win32 threads [auto]
  --disable-os2threads     disable OS/2 threads [auto]
  --enable-x11grab         enable X11 grabbing [no]
  --disable-network        disable network support [no]
  --enable-gray            enable full grayscale support (slower color)
  --disable-swscale-alpha  disable alpha channel support in swscale
  --disable-fastdiv        disable table-based division
  --enable-small           optimize for size instead of speed
  --disable-aandct         disable AAN DCT code
  --disable-dct            disable DCT code
  --disable-fft            disable FFT code
  --disable-golomb         disable Golomb code
  --disable-huffman        disable Huffman code
  --disable-lpc            disable LPC code
  --disable-mdct           disable MDCT code
  --disable-rdft           disable RDFT code
  --enable-vaapi           enable VAAPI code [autodetect]
  --enable-vda             enable VDA code [autodetect]
  --enable-vdpau           enable VDPAU code [autodetect]
  --disable-dxva2          disable DXVA2 code
  --disable-vda            disable VDA code
  --enable-runtime-cpudetect detect cpu capabilities at runtime (bigger binary)
  --enable-hardcoded-tables use hardcoded tables instead of runtime generation
  --enable-memalign-hack   emulate memalign, interferes with memory debuggers
  --disable-everything     disable all components listed below
  --disable-encoder=NAME   disable encoder NAME
  --enable-encoder=NAME    enable encoder NAME
  --disable-encoders       disable all encoders
  --disable-decoder=NAME   disable decoder NAME
  --enable-decoder=NAME    enable decoder NAME
  --disable-decoders       disable all decoders
  --disable-hwaccel=NAME   disable hwaccel NAME
  --enable-hwaccel=NAME    enable hwaccel NAME
  --disable-hwaccels       disable all hwaccels
  --disable-muxer=NAME     disable muxer NAME
  --enable-muxer=NAME      enable muxer NAME
  --disable-muxers         disable all muxers
  --disable-demuxer=NAME   disable demuxer NAME
  --enable-demuxer=NAME    enable demuxer NAME
  --disable-demuxers       disable all demuxers
  --enable-parser=NAME     enable parser NAME
  --disable-parser=NAME    disable parser NAME
  --disable-parsers        disable all parsers
  --enable-bsf=NAME        enable bitstream filter NAME
  --disable-bsf=NAME       disable bitstream filter NAME
  --disable-bsfs           disable all bitstream filters
  --enable-protocol=NAME   enable protocol NAME
  --disable-protocol=NAME  disable protocol NAME
  --disable-protocols      disable all protocols
  --disable-indev=NAME     disable input device NAME
  --disable-outdev=NAME    disable output device NAME
  --disable-indevs         disable input devices
  --disable-outdevs        disable output devices
  --disable-devices        disable all devices
  --enable-filter=NAME     enable filter NAME
  --disable-filter=NAME    disable filter NAME
  --disable-filters        disable all filters
  --list-decoders          show all available decoders
  --list-encoders          show all available encoders
  --list-hwaccels          show all available hardware accelerators
  --list-muxers            show all available muxers
  --list-demuxers          show all available demuxers
  --list-parsers           show all available parsers
  --list-protocols         show all available protocols
  --list-bsfs              show all available bitstream filters
  --list-indevs            show all available input devices
  --list-outdevs           show all available output devices
  --list-filters           show all available filters

External library support:
  --enable-avisynth        enable reading of AVISynth script files [no]
  --enable-bzlib           enable bzlib [autodetect]
  --enable-libcelt         enable CELT decoding via libcelt [no]
  --enable-frei0r          enable frei0r video filtering
  --enable-libaacplus      enable AAC+ encoding via libaacplus [no]
  --enable-gnutls          enable gnutls [no]
  --enable-libopencore-amrnb enable AMR-NB de/encoding via libopencore-amrnb [no]
  --enable-libopencore-amrwb enable AMR-WB decoding via libopencore-amrwb [no]
  --enable-libopencv       enable video filtering via libopencv [no]
  --enable-libcdio         enable audio CD grabbing with libcdio
  --enable-libdc1394       enable IIDC-1394 grabbing using libdc1394
                           and libraw1394 [no]
  --enable-libdirac        enable Dirac support via libdirac [no]
  --enable-libfaac         enable FAAC support via libfaac [no]
  --enable-libfreetype     enable libfreetype [no]
  --enable-libgsm          enable GSM support via libgsm [no]
  --enable-libmodplug      enable ModPlug via libmodplug [no]
  --enable-libmp3lame      enable MP3 encoding via libmp3lame [no]
  --enable-libnut          enable NUT (de)muxing via libnut,
                           native (de)muxer exists [no]
  --enable-libopenjpeg     enable JPEG 2000 encoding/decoding via OpenJPEG [no]
  --enable-librtmp         enable RTMP[E] support via librtmp [no]
  --enable-libschroedinger enable Dirac support via libschroedinger [no]
  --enable-libspeex        enable Speex support via libspeex [no]
  --enable-libstagefright-h264  enable H.264 decoding via libstagefright [no]
  --enable-libtheora       enable Theora encoding via libtheora [no]
  --enable-libutvideo      enable Ut Video decoding via libutvideo [no]
  --enable-libv4l2         enable libv4l2/v4l-utils [no]
  --enable-libvo-aacenc    enable AAC encoding via libvo-aacenc [no]
  --enable-libvo-amrwbenc  enable AMR-WB encoding via libvo-amrwbenc [no]
  --enable-libvorbis       enable Vorbis encoding via libvorbis,
                           native implementation exists [no]
  --enable-libvpx          enable VP8 support via libvpx [no]
  --enable-libx264         enable H.264 encoding via x264 [no]
  --enable-libxavs         enable AVS encoding via xavs [no]
  --enable-libxvid         enable Xvid encoding via xvidcore,
                           native MPEG-4/Xvid encoder exists [no]
  --enable-openal          enable OpenAL 1.1 capture support [no]
  --enable-mlib            enable Sun medialib [no]
  --enable-openssl         enable openssl [no]
  --enable-zlib            enable zlib [autodetect]

Advanced options (experts only):
  --cross-prefix=PREFIX    use PREFIX for compilation tools [$cross_prefix]
  --enable-cross-compile   assume a cross-compiler is used
  --sysroot=PATH           root of cross-build tree
  --sysinclude=PATH        location of cross-build system headers
  --target-os=OS           compiler targets OS [$target_os]
  --target-exec=CMD        command to run executables on target
  --target-path=DIR        path to view of build directory on target
  --nm=NM                  use nm tool
  --ar=AR                  use archive tool AR [$ar_default]
  --as=AS                  use assembler AS [$as_default]
  --cc=CC                  use C compiler CC [$cc_default]
  --cxx=CXX                use C compiler CXX [$cxx_default]
  --ld=LD                  use linker LD
  --host-cc=HOSTCC         use host C compiler HOSTCC
  --host-cflags=HCFLAGS    use HCFLAGS when compiling for host
  --host-ldflags=HLDFLAGS  use HLDFLAGS when linking for host
  --host-libs=HLIBS        use libs HLIBS when linking for host
  --extra-cflags=ECFLAGS   add ECFLAGS to CFLAGS [$CFLAGS]
  --extra-cxxflags=ECFLAGS add ECFLAGS to CXXFLAGS [$CXXFLAGS]
  --extra-ldflags=ELDFLAGS add ELDFLAGS to LDFLAGS [$LDFLAGS]
  --extra-libs=ELIBS       add ELIBS [$ELIBS]
  --extra-version=STRING   version string suffix []
  --build-suffix=SUFFIX    library name suffix []
  --progs-suffix=SUFFIX    program name suffix []
  --arch=ARCH              select architecture [$arch]
  --cpu=CPU                select the minimum required CPU (affects
                           instruction selection, may crash on older CPUs)
  --disable-asm            disable all assembler optimizations
  --disable-altivec        disable AltiVec optimizations
  --disable-amd3dnow       disable 3DNow! optimizations
  --disable-amd3dnowext    disable 3DNow! extended optimizations
  --disable-mmx            disable MMX optimizations
  --disable-mmx2           disable MMX2 optimizations
  --disable-sse            disable SSE optimizations
  --disable-ssse3          disable SSSE3 optimizations
  --disable-avx            disable AVX optimizations
  --disable-armv5te        disable armv5te optimizations
  --disable-armv6          disable armv6 optimizations
  --disable-armv6t2        disable armv6t2 optimizations
  --disable-armvfp         disable ARM VFP optimizations
  --disable-iwmmxt         disable iwmmxt optimizations
  --disable-mmi            disable MMI optimizations
  --disable-neon           disable neon optimizations
  --disable-vis            disable VIS optimizations
  --disable-yasm           disable use of yasm assembler
  --enable-pic             build position-independent code
  --malloc-prefix=PFX      prefix malloc and related names with PFX
  --enable-sram            allow use of on-chip SRAM
  --disable-symver         disable symbol versioning
  --optflags               override optimization-related compiler flags

Developer options (useful when working on FFmpeg itself):
  --disable-debug          disable debugging symbols
  --enable-debug=LEVEL     set the debug level [$debuglevel]
  --disable-optimizations  disable compiler optimizations
  --enable-extra-warnings  enable more compiler warnings
  --disable-stripping      disable stripping of executables and shared libraries
  --samples=PATH           location of test samples for FATE, if not set use
                           \$FATE_SAMPLES at make invocation time.

NOTE: Object files are built at the place where configure is launched.
EOF
  exit 0
}

quotes='""'

log(){
    echo "$@" >> $logfile
}

log_file(){
    log BEGIN $1
    pr -n -t $1 >> $logfile
    log END $1
}

echolog(){
    log "$@"
    echo "$@"
}

warn(){
    log "WARNING: $*"
    WARNINGS="${WARNINGS}WARNING: $*\n"
}

die(){
    echolog "$@"
    cat <<EOF

If you think configure made a mistake, make sure you are using the latest
version from Git.  If the latest version fails, report the problem to the
ffmpeg-user@ffmpeg.org mailing list or IRC #ffmpeg on irc.freenode.net.
EOF
    if disabled logging; then
        cat <<EOF
Rerun configure with logging enabled (do not use --disable-logging), and
include the log this produces with your report.
EOF
    else
cat <<EOF
Include the log file "$logfile" produced by configure as this will help
solving the problem.
EOF
    fi
    exit 1
}

# Avoid locale weirdness, besides we really just want to translate ASCII.
toupper(){
    echo "$@" | tr abcdefghijklmnopqrstuvwxyz ABCDEFGHIJKLMNOPQRSTUVWXYZ
}

tolower(){
    echo "$@" | tr ABCDEFGHIJKLMNOPQRSTUVWXYZ abcdefghijklmnopqrstuvwxyz
}

c_escape(){
    echo "$*" | sed 's/["\\]/\\\0/g'
}

sh_quote(){
    v=$(echo "$1" | sed "s/'/'\\\\''/g")
    test "x$v" = "x${v#*[!A-Za-z0-9_/.+-]}" || v="'$v'"
    echo "$v"
}

cleanws(){
    echo "$@" | sed 's/^ *//;s/  */ /g;s/ *$//'
}

filter(){
    pat=$1
    shift
    for v; do
        eval "case $v in $pat) echo $v ;; esac"
    done
}

filter_out(){
    pat=$1
    shift
    for v; do
        eval "case $v in $pat) ;; *) echo $v ;; esac"
    done
}

map(){
    m=$1
    shift
    for v; do eval $m; done
}

set_all(){
    value=$1
    shift
    for var in $*; do
        eval $var=$value
    done
}

set_weak(){
    value=$1
    shift
    for var; do
        eval : \${$var:=$value}
    done
}

set_safe(){
    var=$1
    shift
    eval $(echo "$var" | sed 's/[^A-Za-z0-9_]/_/g')='$*'
}

get_safe(){
    eval echo \$$(echo "$1" | sed 's/[^A-Za-z0-9_]/_/g')
}

pushvar(){
    for var in $*; do
        eval level=\${${var}_level:=0}
        eval ${var}_${level}="\$$var"
        eval ${var}_level=$(($level+1))
    done
}

popvar(){
    for var in $*; do
        eval level=\${${var}_level:-0}
        test $level = 0 && continue
        eval level=$(($level-1))
        eval $var="\${${var}_${level}}"
        eval ${var}_level=$level
        eval unset ${var}_${level}
    done
}

enable(){
    set_all yes $*
}

disable(){
    set_all no $*
}

enable_weak(){
    set_weak yes $*
}

disable_weak(){
    set_weak no $*
}

enable_safe(){
    for var; do
        enable $(echo "$var" | sed 's/[^A-Za-z0-9_]/_/g')
    done
}

disable_safe(){
    for var; do
        disable $(echo "$var" | sed 's/[^A-Za-z0-9_]/_/g')
    done
}

do_enable_deep(){
    for var; do
        enabled $var && continue
        eval sel="\$${var}_select"
        eval sgs="\$${var}_suggest"
        pushvar var sgs
        enable_deep $sel
        popvar sgs
        enable_deep_weak $sgs
        popvar var
    done
}

enable_deep(){
    do_enable_deep $*
    enable $*
}

enable_deep_weak(){
    do_enable_deep $*
    enable_weak $*
}

enabled(){
    test "${1#!}" = "$1" && op== || op=!=
    eval test "x\$${1#!}" $op "xyes"
}

disabled(){
    test "${1#!}" = "$1" && op== || op=!=
    eval test "x\$${1#!}" $op "xno"
}

enabled_all(){
    for opt; do
        enabled $opt || return 1
    done
}

disabled_all(){
    for opt; do
        disabled $opt || return 1
    done
}

enabled_any(){
    for opt; do
        enabled $opt && return 0
    done
}

disabled_any(){
    for opt; do
        disabled $opt && return 0
    done
    return 1
}

set_default(){
    for opt; do
        eval : \${$opt:=\$${opt}_default}
    done
}

is_in(){
    value=$1
    shift
    for var in $*; do
        [ $var = $value ] && return 0
    done
    return 1
}

check_deps(){
    for cfg; do
        cfg="${cfg#!}"
        enabled ${cfg}_checking && die "Circular dependency for $cfg."
        disabled ${cfg}_checking && continue
        enable ${cfg}_checking

        eval dep_all="\$${cfg}_deps"
        eval dep_any="\$${cfg}_deps_any"
        eval dep_sel="\$${cfg}_select"
        eval dep_sgs="\$${cfg}_suggest"
        eval dep_ifa="\$${cfg}_if"
        eval dep_ifn="\$${cfg}_if_any"

        pushvar cfg dep_all dep_any dep_sel dep_sgs dep_ifa dep_ifn
        check_deps $dep_all $dep_any $dep_sel $dep_sgs $dep_ifa $dep_ifn
        popvar cfg dep_all dep_any dep_sel dep_sgs dep_ifa dep_ifn

        [ -n "$dep_ifa" ] && { enabled_all $dep_ifa && enable_weak $cfg; }
        [ -n "$dep_ifn" ] && { enabled_any $dep_ifn && enable_weak $cfg; }
        enabled_all  $dep_all || disable $cfg
        enabled_any  $dep_any || disable $cfg
        disabled_any $dep_sel && disable $cfg

        if enabled $cfg; then
            eval dep_extralibs="\$${cfg}_extralibs"
            test -n "$dep_extralibs" && add_extralibs $dep_extralibs
            enable_deep $dep_sel
            enable_deep_weak $dep_sgs
        fi

        disable ${cfg}_checking
    done
}

print_config_h(){
    enabled $1 && v=1 || v=0
    echo "#define $2 $v"
}

print_config_mak(){
    enabled $1 && v= || v=!
    echo "$v$2=yes"
}

print_config_asm(){
    enabled $1 && echo "%define $2"
}

print_config(){
    pfx=$1
    files=$2
    shift 2
    for cfg; do
        ucname="$(toupper $cfg)"
        for f in $files; do
            "print_config_${f##*.}" $cfg ${pfx}${ucname} >>$f
        done
    done
}

print_enabled(){
    test "$1" = -n && end=" " && shift || end="\n"
    suf=$1
    shift
    for v; do
        enabled $v && printf "%s$end" ${v%$suf};
    done
}

append(){
    var=$1
    shift
    eval "$var=\"\$$var $*\""
}

prepend(){
    var=$1
    shift
    eval "$var=\"$* \$$var\""
}

add_cppflags(){
    append CPPFLAGS $($filter_cppflags "$@")
}

add_cflags(){
    append CFLAGS $($filter_cflags "$@")
}

add_cxxflags(){
    append CXXFLAGS $($filter_cflags "$@")
}

add_asflags(){
    append ASFLAGS $($filter_asflags "$@")
}

add_ldflags(){
    append LDFLAGS "$@"
}

add_extralibs(){
    prepend extralibs "$@"
}

check_cmd(){
    log "$@"
    "$@" >> $logfile 2>&1
}

check_cc(){
    log check_cc "$@"
    cat > $TMPC
    log_file $TMPC
    check_cmd $cc $CPPFLAGS $CFLAGS "$@" -c -o $TMPO $TMPC
}

check_cxx(){
    log check_cxx "$@"
    cat > $TMPCPP
    log_file $TMPCPP
    check_cmd $cxx $CPPFLAGS $CFLAGS $CXXFLAGS "$@" -c -o $TMPO $TMPCPP
}

check_cpp(){
    log check_cpp "$@"
    cat > $TMPC
    log_file $TMPC
    check_cmd $cc $CPPFLAGS $CFLAGS "$@" -E -o $TMPO $TMPC
}

check_as(){
    log check_as "$@"
    cat > $TMPC
    log_file $TMPC
    check_cmd $as $CPPFLAGS $ASFLAGS "$@" -c -o $TMPO $TMPC
}

check_asm(){
    log check_asm "$@"
    name="$1"
    code="$2"
    shift 2
    disable $name
    check_as "$@" <<EOF && enable $name
void foo(void){ __asm__ volatile($code); }
EOF
}

check_yasm(){
    log check_yasm "$@"
    echo "$1" > $TMPS
    log_file $TMPS
    shift 1
    check_cmd $yasmexe $YASMFLAGS "$@" -o $TMPO $TMPS
}

check_ld(){
    log check_ld "$@"
    type=$1
    shift 1
    flags=''
    libs=''
    for f; do
        test "${f}" = "${f#-l}" && flags="$flags $f" || libs="$libs $f"
    done
    check_$type $($filter_cflags $flags) || return
    check_cmd $ld $LDFLAGS $flags -o $TMPE $TMPO $libs $extralibs
}

check_cppflags(){
    log check_cppflags "$@"
    set -- $($filter_cppflags "$@")
    check_cc "$@" <<EOF && append CPPFLAGS "$@"
int x;
EOF
}

check_cflags(){
    log check_cflags "$@"
    set -- $($filter_cflags "$@")
    check_cc "$@" <<EOF && append CFLAGS "$@"
int x;
EOF
}

check_cxxflags(){
    log check_cxxflags "$@"
    set -- $($filter_cflags "$@")
    check_cxx "$@" <<EOF && append CXXFLAGS "$@"
int x;
EOF
}

test_ldflags(){
    log test_ldflags "$@"
    check_ld "cc" "$@" <<EOF
int main(void){ return 0; }
EOF
}

check_ldflags(){
    log check_ldflags "$@"
    test_ldflags "$@" && add_ldflags "$@"
}

check_header(){
    log check_header "$@"
    header=$1
    shift
    disable_safe $header
    check_cpp "$@" <<EOF && enable_safe $header
#include <$header>
int x;
EOF
}

check_func(){
    log check_func "$@"
    func=$1
    shift
    disable $func
    check_ld "cc" "$@" <<EOF && enable $func
extern int $func();
int main(void){ $func(); }
EOF
}

check_mathfunc(){
    log check_mathfunc "$@"
    func=$1
    shift
    disable $func
    check_ld "cc" "$@" <<EOF && enable $func
#include <math.h>
float foo(float f) { return $func(f); }
int main(void){ return (int) foo; }
EOF
}

check_func_headers(){
    log check_func_headers "$@"
    headers=$1
    funcs=$2
    shift 2
    {
        for hdr in $headers; do
            echo "#include <$hdr>"
        done
        for func in $funcs; do
            echo "long check_$func(void) { return (long) $func; }"
        done
        echo "int main(void) { return 0; }"
    } | check_ld "cc" "$@" && enable $funcs && enable_safe $headers
}

check_class_headers_cpp(){
    log check_class_headers_cpp "$@"
    headers=$1
    classes=$2
    shift 2
    {
        for hdr in $headers; do
            echo "#include <$hdr>"
        done
        echo "int main(void) { "
        i=1
        for class in $classes; do
            echo "$class obj$i;"
            i=$(expr $i + 1)
        done
        echo "return 0; }"
    } | check_ld "cxx" "$@" && enable $funcs && enable_safe $headers
}

check_cpp_condition(){
    log check_cpp_condition "$@"
    header=$1
    condition=$2
    shift 2
    check_cpp $($filter_cppflags "$@") <<EOF
#include <$header>
#if !($condition)
#error "unsatisfied condition: $condition"
#endif
EOF
}

check_lib(){
    log check_lib "$@"
    header="$1"
    func="$2"
    shift 2
    check_header $header && check_func $func "$@" && add_extralibs "$@"
}

check_lib2(){
    log check_lib2 "$@"
    headers="$1"
    funcs="$2"
    shift 2
    check_func_headers "$headers" "$funcs" "$@" && add_extralibs "$@"
}

check_lib_cpp(){
    log check_lib_cpp "$@"
    headers="$1"
    classes="$2"
    shift 2
    check_class_headers_cpp "$headers" "$classes" "$@" && add_extralibs "$@"
}

check_pkg_config(){
    log check_pkg_config "$@"
    pkg="$1"
    headers="$2"
    funcs="$3"
    shift 3
    $pkg_config --exists $pkg 2>/dev/null || return
    pkg_cflags=$($pkg_config --cflags $pkg)
    pkg_libs=$($pkg_config --libs $pkg)
    check_func_headers "$headers" "$funcs" $pkg_cflags $pkg_libs "$@" &&
        set_safe ${pkg}_cflags $pkg_cflags   &&
        set_safe ${pkg}_libs   $pkg_libs
}

check_exec(){
    check_ld "cc" "$@" && { enabled cross_compile || $TMPE >> $logfile 2>&1; }
}

check_exec_crash(){
    code=$(cat)

    # exit() is not async signal safe.  _Exit (C99) and _exit (POSIX)
    # are safe but may not be available everywhere.  Thus we use
    # raise(SIGTERM) instead.  The check is run in a subshell so we
    # can redirect the "Terminated" message from the shell.  SIGBUS
    # is not defined by standard C so it is used conditionally.

    (check_exec "$@") >> $logfile 2>&1 <<EOF
#include <signal.h>
static void sighandler(int sig){
    raise(SIGTERM);
}
int func(void){
    $code
}
int main(void){
    signal(SIGILL, sighandler);
    signal(SIGFPE, sighandler);
    signal(SIGSEGV, sighandler);
#ifdef SIGBUS
    signal(SIGBUS, sighandler);
#endif
    return func();
}
EOF
}

check_type(){
    log check_type "$@"
    headers=$1
    type=$2
    shift 2
    disable_safe "$type"
    incs=""
    for hdr in $headers; do
        incs="$incs
#include <$hdr>"
    done
    check_cc "$@" <<EOF && enable_safe "$type"
$incs
$type v;
EOF
}

check_struct(){
    log check_type "$@"
    headers=$1
    struct=$2
    member=$3
    shift 3
    disable_safe "${struct}_${member}"
    incs=""
    for hdr in $headers; do
        incs="$incs
#include <$hdr>"
    done
    check_cc "$@" <<EOF && enable_safe "${struct}_${member}"
$incs
const void *p = &(($struct *)0)->$member;
EOF
}

require(){
    name="$1"
    header="$2"
    func="$3"
    shift 3
    check_lib $header $func "$@" || die "ERROR: $name not found"
}

require2(){
    name="$1"
    headers="$2"
    func="$3"
    shift 3
    check_lib2 "$headers" $func "$@" || die "ERROR: $name not found"
}

require_cpp(){
    name="$1"
    headers="$2"
    classes="$3"
    shift 3
    check_lib_cpp "$headers" "$classes" "$@" || die "ERROR: $name not found"
}

require_pkg_config(){
    pkg="$1"
    check_pkg_config "$@" || die "ERROR: $pkg not found"
    add_cflags    $(get_safe ${pkg}_cflags)
    add_extralibs $(get_safe ${pkg}_libs)
}

check_host_cc(){
    log check_host_cc "$@"
    cat > $TMPC
    log_file $TMPC
    check_cmd $host_cc $host_cflags "$@" -c -o $TMPO $TMPC
}

check_host_cflags(){
    log check_host_cflags "$@"
    check_host_cc "$@" <<EOF && append host_cflags "$@"
int x;
EOF
}

apply(){
    file=$1
    shift
    "$@" < "$file" > "$file.tmp" && mv "$file.tmp" "$file" || rm "$file.tmp"
}

cp_if_changed(){
    cmp -s "$1" "$2" && echo "$2 is unchanged" && return
    mkdir -p "$(dirname $2)"
    cp -f "$1" "$2"
}

# CONFIG_LIST contains configurable options, while HAVE_LIST is for
# system-dependent things.

COMPONENT_LIST="
    bsfs
    decoders
    demuxers
    encoders
    filters
    hwaccels
    indevs
    muxers
    outdevs
    parsers
    protocols
"

CONFIG_LIST="
    $COMPONENT_LIST
    aandct
    ac3dsp
    avcodec
    avdevice
    avfilter
    avformat
    avisynth
    bzlib
    crystalhd
    dct
    doc
    dwt
    dxva2
    fastdiv
    ffmpeg
    avconv
    ffplay
    ffprobe
    ffserver
    fft
    frei0r
    gnutls
    golomb
    gpl
    gray
    h264dsp
    h264pred
    hardcoded_tables
    huffman
    libaacplus
    libcdio
    libcelt
    libdc1394
    libdirac
    libfaac
    libfreetype
    libgsm
    libmodplug
    libmp3lame
    libnut
    libopencore_amrnb
    libopencore_amrwb
    libopencv
    libopenjpeg
    libpulse
    librtmp
    libschroedinger
    libspeex
    libstagefright_h264
    libtheora
    libutvideo
    libv4l2
    libvo_aacenc
    libvo_amrwbenc
    libvorbis
    libvpx
    libx264
    libxavs
    libxvid
    lpc
    lsp
    mdct
    memalign_hack
    mlib
    mpegaudiodsp
    network
    nonfree
    openal
    openssl
    pic
    postproc
    rdft
    rtpdec
    runtime_cpudetect
    shared
    sinewin
    small
    sram
    static
    swresample
    swscale
    swscale_alpha
    thumb
    vaapi
    vda
    vdpau
    version3
    x11grab
    zlib
"

THREADS_LIST='
    pthreads
    w32threads
    os2threads
'

ARCH_LIST='
    alpha
    arm
    avr32
    avr32_ap
    avr32_uc
    bfin
    ia64
    m68k
    mips
    mips64
    parisc
    ppc
    ppc64
    s390
    sh4
    sparc
    sparc64
    tomi
    x86
    x86_32
    x86_64
'

ARCH_EXT_LIST='
    altivec
    amd3dnow
    amd3dnowext
    armv5te
    armv6
    armv6t2
    armvfp
    avx
    iwmmxt
    mmi
    mmx
    mmx2
    neon
    ppc4xx
    sse
    ssse3
    vfpv3
    vis
'

HAVE_LIST_PUB='
    bigendian
    fast_unaligned
'

HAVE_LIST="
    $ARCH_EXT_LIST
    $HAVE_LIST_PUB
    $THREADS_LIST
    aligned_stack
    alsa_asoundlib_h
    altivec_h
    arpa_inet_h
    asm_mod_y
    attribute_may_alias
    attribute_packed
    bswap
    cbrtf
    closesocket
    cmov
    dcbzl
    dev_bktr_ioctl_bt848_h
    dev_bktr_ioctl_meteor_h
    dev_ic_bt8xx_h
    dev_video_meteor_ioctl_meteor_h
    dev_video_bktr_ioctl_bt848_h
    dlfcn_h
    dlopen
    dos_paths
    ebp_available
    ebx_available
    exp2
    exp2f
    fast_64bit
    fast_clz
    fast_cmov
    fcntl
    fork
    getaddrinfo
    gethrtime
    GetProcessMemoryInfo
    GetProcessTimes
    getrusage
    gnu_as
    struct_rusage_ru_maxrss
    ibm_asm
    inet_aton
    inline_asm
    isatty
    kbhit
    ldbrx
    llrint
    llrintf
    local_aligned_16
    local_aligned_8
    localtime_r
    log2
    log2f
    loongson
    lrint
    lrintf
    lzo1x_999_compress
    machine_ioctl_bt848_h
    machine_ioctl_meteor_h
    malloc_h
    MapViewOfFile
    memalign
    mkstemp
    mmap
    PeekNamedPipe
    posix_memalign
    round
    roundf
    sdl
    sdl_video_size
    setmode
    sndio_h
    socklen_t
    soundcard_h
    poll_h
    setrlimit
    strerror_r
    strptime
    struct_addrinfo
    struct_ipv6_mreq
    struct_sockaddr_in6
    struct_sockaddr_sa_len
    struct_sockaddr_storage
    symver
    symver_gnu_asm
    symver_asm_label
    sys_mman_h
    sys_resource_h
    sys_select_h
    sys_soundcard_h
    sys_videoio_h
    termios_h
    threads
    trunc
    truncf
    vfp_args
    VirtualAlloc
    winsock2_h
    xform_asm
    xmm_clobbers
    yasm
"

# options emitted with CONFIG_ prefix but not available on command line
CONFIG_EXTRA="
    avutil
    gplv3
    lgplv3
"

CMDLINE_SELECT="
    $ARCH_EXT_LIST
    $CONFIG_LIST
    $THREADS_LIST
    asm
    cross_compile
    debug
    extra_warnings
    logging
    optimizations
    stripping
    symver
    yasm
"

PATHS_LIST='
    bindir
    datadir
    incdir
    libdir
    mandir
    prefix
    shlibdir
'

CMDLINE_SET="
    $PATHS_LIST
    ar
    arch
    as
    build_suffix
    progs_suffix
    cc
    cpu
    cross_prefix
    cxx
    dep_cc
    extra_version
    host_cc
    host_cflags
    host_ldflags
    host_libs
    host_os
    install
    ld
    logfile
    malloc_prefix
    nm
    optflags
    pkg_config
    samples
    strip
    sysinclude
    sysroot
    target_exec
    target_os
    target_path
"

CMDLINE_APPEND="
    extra_cflags
    extra_cxxflags
"

# code dependency declarations

# architecture extensions

armv5te_deps="arm"
armv6_deps="arm"
armv6t2_deps="arm"
armvfp_deps="arm"
iwmmxt_deps="arm"
neon_deps="arm"
vfpv3_deps="armvfp"

mmi_deps="mips"

altivec_deps="ppc"
ppc4xx_deps="ppc"

vis_deps="sparc"

x86_64_suggest="cmov fast_cmov"
amd3dnow_deps="mmx"
amd3dnowext_deps="amd3dnow"
mmx_deps="x86"
mmx2_deps="mmx"
sse_deps="mmx"
ssse3_deps="sse"
avx_deps="ssse3"

aligned_stack_if_any="ppc x86"
fast_64bit_if_any="alpha ia64 mips64 parisc64 ppc64 sparc64 x86_64"
fast_clz_if_any="alpha armv5te avr32 mips ppc x86"
fast_unaligned_if_any="armv6 ppc x86"

need_memalign="altivec neon sse"
inline_asm_deps="!tms470"

symver_if_any="symver_asm_label symver_gnu_asm"

# subsystems
dct_select="rdft"
mdct_select="fft"
rdft_select="fft"
mpegaudiodsp_select="dct"

# decoders / encoders / hardware accelerators
aac_decoder_select="mdct sinewin"
aac_encoder_select="mdct sinewin"
aac_latm_decoder_select="aac_decoder aac_latm_parser"
ac3_decoder_select="mdct ac3dsp ac3_parser"
ac3_encoder_select="mdct ac3dsp"
ac3_fixed_encoder_select="mdct ac3dsp"
alac_encoder_select="lpc"
amrnb_decoder_select="lsp"
amrwb_decoder_select="lsp"
atrac1_decoder_select="mdct sinewin"
atrac3_decoder_select="mdct"
binkaudio_dct_decoder_select="mdct rdft dct sinewin"
binkaudio_rdft_decoder_select="mdct rdft sinewin"
cavs_decoder_select="golomb"
cook_decoder_select="mdct sinewin"
cscd_decoder_suggest="zlib"
dca_decoder_select="mdct"
dnxhd_encoder_select="aandct"
dxa_decoder_select="zlib"
eac3_decoder_select="ac3_decoder"
eac3_encoder_select="mdct ac3dsp"
eamad_decoder_select="aandct"
eatgq_decoder_select="aandct"
eatqi_decoder_select="aandct"
ffv1_decoder_select="golomb"
flac_decoder_select="golomb"
flac_encoder_select="golomb lpc"
flashsv_decoder_select="zlib"
flashsv_encoder_select="zlib"
flashsv2_encoder_select="zlib"
flashsv2_decoder_select="zlib"
flv_decoder_select="h263_decoder"
flv_encoder_select="h263_encoder"
fraps_decoder_select="huffman"
h261_encoder_select="aandct"
h263_decoder_select="h263_parser"
h263_encoder_select="aandct"
h263_vaapi_hwaccel_select="vaapi h263_decoder"
h263i_decoder_select="h263_decoder"
h263p_encoder_select="h263_encoder"
h264_decoder_select="golomb h264dsp h264pred"
h264_crystalhd_decoder_select="crystalhd h264_mp4toannexb_bsf h264_parser"
h264_dxva2_hwaccel_deps="dxva2api_h"
h264_dxva2_hwaccel_select="dxva2 h264_decoder"
h264_vaapi_hwaccel_select="vaapi h264_decoder"
h264_vda_hwaccel_deps="VideoDecodeAcceleration_VDADecoder_h pthreads"
h264_vda_hwaccel_select="vda h264_decoder"
h264_vdpau_decoder_select="vdpau h264_decoder"
imc_decoder_select="fft mdct sinewin"
jpegls_decoder_select="golomb"
jpegls_encoder_select="golomb"
ljpeg_encoder_select="aandct"
loco_decoder_select="golomb"
mjpeg_encoder_select="aandct"
mlp_decoder_select="mlp_parser"
mp1_decoder_select="mpegaudiodsp"
mp2_decoder_select="mpegaudiodsp"
mp3adu_decoder_select="mpegaudiodsp"
mp3_decoder_select="mpegaudiodsp"
mp3on4_decoder_select="mpegaudiodsp"
mp1float_decoder_select="mpegaudiodsp"
mp2float_decoder_select="mpegaudiodsp"
mp3adufloat_decoder_select="mpegaudiodsp"
mp3float_decoder_select="mpegaudiodsp"
mp3on4float_decoder_select="mpegaudiodsp"
mpeg1video_encoder_select="aandct"
mpeg2video_encoder_select="aandct"
mpeg4_decoder_select="h263_decoder mpeg4video_parser"
mpeg4_encoder_select="h263_encoder"
mpeg_vdpau_decoder_select="vdpau mpegvideo_decoder"
mpeg1_vdpau_decoder_select="vdpau mpeg1video_decoder"
mpeg1_vdpau_hwaccel_select="vdpau mpeg1video_decoder"
mpeg2_crystalhd_decoder_select="crystalhd"
mpeg2_dxva2_hwaccel_deps="dxva2api_h"
mpeg2_dxva2_hwaccel_select="dxva2 mpeg2video_decoder"
mpeg2_vdpau_hwaccel_select="vdpau mpeg2video_decoder"
mpeg2_vaapi_hwaccel_select="vaapi mpeg2video_decoder"
mpeg4_crystalhd_decoder_select="crystalhd"
mpeg4_vaapi_hwaccel_select="vaapi mpeg4_decoder"
mpeg4_vdpau_decoder_select="vdpau mpeg4_decoder"
mpeg_xvmc_decoder_deps="X11_extensions_XvMClib_h"
mpeg_xvmc_decoder_select="mpegvideo_decoder"
msmpeg4_crystalhd_decoder_select="crystalhd"
msmpeg4v1_decoder_select="h263_decoder"
msmpeg4v1_encoder_select="h263_encoder"
msmpeg4v2_decoder_select="h263_decoder"
msmpeg4v2_encoder_select="h263_encoder"
msmpeg4v3_decoder_select="h263_decoder"
msmpeg4v3_encoder_select="h263_encoder"
nellymoser_decoder_select="mdct sinewin"
nellymoser_encoder_select="mdct sinewin"
png_decoder_select="zlib"
png_encoder_select="zlib"
qcelp_decoder_select="lsp"
qdm2_decoder_select="mdct rdft mpegaudiodsp"
ra_144_encoder_select="lpc"
rv10_decoder_select="h263_decoder"
rv10_encoder_select="h263_encoder"
rv20_decoder_select="h263_decoder"
rv20_encoder_select="h263_encoder"
rv30_decoder_select="golomb h264pred"
rv40_decoder_select="golomb h264pred"
shorten_decoder_select="golomb"
sipr_decoder_select="lsp"
snow_decoder_select="dwt"
snow_encoder_select="aandct dwt"
sonic_decoder_select="golomb"
sonic_encoder_select="golomb"
sonic_ls_encoder_select="golomb"
svq1_encoder_select="aandct"
svq3_decoder_select="golomb h264dsp h264pred"
svq3_decoder_suggest="zlib"
theora_decoder_select="vp3_decoder"
tiff_decoder_suggest="zlib"
tiff_encoder_suggest="zlib"
truehd_decoder_select="mlp_decoder"
tscc_decoder_select="zlib"
twinvq_decoder_select="mdct lsp sinewin"
vc1_decoder_select="h263_decoder"
vc1_crystalhd_decoder_select="crystalhd"
vc1_dxva2_hwaccel_deps="dxva2api_h"
vc1_dxva2_hwaccel_select="dxva2 vc1_decoder"
vc1_vaapi_hwaccel_select="vaapi vc1_decoder"
vc1_vdpau_decoder_select="vdpau vc1_decoder"
vc1image_decoder_select="vc1_decoder"
vorbis_decoder_select="mdct"
vorbis_encoder_select="mdct"
vp6_decoder_select="huffman"
vp6a_decoder_select="vp6_decoder"
vp6f_decoder_select="vp6_decoder"
vp8_decoder_select="h264pred"
wmapro_decoder_select="mdct sinewin"
wmav1_decoder_select="mdct sinewin"
wmav1_encoder_select="mdct sinewin"
wmav2_decoder_select="mdct sinewin"
wmav2_encoder_select="mdct sinewin"
wmavoice_decoder_select="lsp rdft dct mdct sinewin"
wmv1_decoder_select="h263_decoder"
wmv1_encoder_select="h263_encoder"
wmv2_decoder_select="h263_decoder"
wmv2_encoder_select="h263_encoder"
wmv3_decoder_select="vc1_decoder"
wmv3_crystalhd_decoder_select="crystalhd"
wmv3_dxva2_hwaccel_select="vc1_dxva2_hwaccel"
wmv3_vaapi_hwaccel_select="vc1_vaapi_hwaccel"
wmv3_vdpau_decoder_select="vc1_vdpau_decoder"
wmv3image_decoder_select="wmv3_decoder"
zlib_decoder_select="zlib"
zlib_encoder_select="zlib"
zmbv_decoder_select="zlib"
zmbv_encoder_select="zlib"

crystalhd_deps="libcrystalhd_libcrystalhd_if_h"
vaapi_deps="va_va_h"
vda_deps="VideoDecodeAcceleration_VDADecoder_h pthreads"
vdpau_deps="vdpau_vdpau_h vdpau_vdpau_x11_h"

# parsers
h264_parser_select="golomb h264dsp h264pred"

# external libraries
libaacplus_encoder_deps="libaacplus"
libcelt_decoder_deps="libcelt"
libdirac_decoder_deps="libdirac !libschroedinger"
libdirac_encoder_deps="libdirac"
libfaac_encoder_deps="libfaac"
libgsm_decoder_deps="libgsm"
libgsm_encoder_deps="libgsm"
libgsm_ms_decoder_deps="libgsm"
libgsm_ms_encoder_deps="libgsm"
libmodplug_demuxer_deps="libmodplug"
libmp3lame_encoder_deps="libmp3lame"
libopencore_amrnb_decoder_deps="libopencore_amrnb"
libopencore_amrnb_encoder_deps="libopencore_amrnb"
libopencore_amrwb_decoder_deps="libopencore_amrwb"
libopenjpeg_decoder_deps="libopenjpeg"
libopenjpeg_encoder_deps="libopenjpeg"
libschroedinger_decoder_deps="libschroedinger"
libschroedinger_encoder_deps="libschroedinger"
libspeex_decoder_deps="libspeex"
libspeex_encoder_deps="libspeex"
libstagefright_h264_decoder_deps="libstagefright_h264"
libtheora_encoder_deps="libtheora"
libvo_aacenc_encoder_deps="libvo_aacenc"
libvo_amrwbenc_encoder_deps="libvo_amrwbenc"
libvorbis_encoder_deps="libvorbis"
libvpx_decoder_deps="libvpx"
libvpx_encoder_deps="libvpx"
libx264_encoder_deps="libx264"
libxavs_encoder_deps="libxavs"
libxvid_encoder_deps="libxvid"
libutvideo_decoder_deps="libutvideo gpl"

# demuxers / muxers
ac3_demuxer_select="ac3_parser"
asf_stream_muxer_select="asf_muxer"
avisynth_demuxer_deps="avisynth"
dirac_demuxer_select="dirac_parser"
eac3_demuxer_select="ac3_parser"
flac_demuxer_select="flac_parser"
ipod_muxer_select="mov_muxer"
libnut_demuxer_deps="libnut"
libnut_muxer_deps="libnut"
matroska_audio_muxer_select="matroska_muxer"
matroska_demuxer_suggest="zlib bzlib"
mov_demuxer_suggest="zlib"
mp3_demuxer_select="mpegaudio_parser"
mp4_muxer_select="mov_muxer"
mpegtsraw_demuxer_select="mpegts_demuxer"
mxf_d10_muxer_select="mxf_muxer"
ogg_demuxer_select="golomb"
psp_muxer_select="mov_muxer"
rtp_demuxer_select="sdp_demuxer"
rtpdec_select="asf_demuxer rm_demuxer rtp_protocol mpegts_demuxer mov_demuxer"
rtsp_demuxer_select="http_protocol rtpdec"
rtsp_muxer_select="rtp_muxer http_protocol rtp_protocol"
sap_demuxer_select="sdp_demuxer"
sap_muxer_select="rtp_muxer rtp_protocol"
sdp_demuxer_select="rtpdec"
spdif_muxer_select="aac_parser"
tg2_muxer_select="mov_muxer"
tgp_muxer_select="mov_muxer"
w64_demuxer_deps="wav_demuxer"

# indevs / outdevs
alsa_indev_deps="alsa_asoundlib_h snd_pcm_htimestamp"
alsa_outdev_deps="alsa_asoundlib_h"
bktr_indev_deps_any="dev_bktr_ioctl_bt848_h machine_ioctl_bt848_h dev_video_bktr_ioctl_bt848_h dev_ic_bt8xx_h"
dshow_indev_deps="IBaseFilter"
dshow_indev_extralibs="-lpsapi -lole32 -lstrmiids -luuid"
dv1394_indev_deps="dv1394 dv_demuxer"
fbdev_indev_deps="linux_fb_h"
jack_indev_deps="jack_jack_h sem_timedwait"
lavfi_indev_deps="avfilter"
libcdio_indev_deps="libcdio"
libdc1394_indev_deps="libdc1394"
libv4l2_indev_deps="libv4l2"
openal_indev_deps="openal"
oss_indev_deps_any="soundcard_h sys_soundcard_h"
oss_outdev_deps_any="soundcard_h sys_soundcard_h"
pulse_indev_deps="libpulse"
sdl_outdev_deps="sdl"
sndio_indev_deps="sndio_h"
sndio_outdev_deps="sndio_h"
v4l_indev_deps="linux_videodev_h"
v4l2_indev_deps_any="linux_videodev2_h sys_videoio_h"
vfwcap_indev_deps="capCreateCaptureWindow vfwcap_defines"
vfwcap_indev_extralibs="-lavicap32"
x11_grab_device_indev_deps="x11grab XShmCreateImage"
x11_grab_device_indev_extralibs="-lX11 -lXext -lXfixes"

# protocols
gopher_protocol_deps="network"
http_protocol_deps="network"
http_protocol_select="tcp_protocol"
https_protocol_select="tls_protocol"
mmsh_protocol_select="http_protocol"
mmst_protocol_deps="network"
rtmp_protocol_select="tcp_protocol"
rtp_protocol_select="udp_protocol"
tcp_protocol_deps="network"
tls_protocol_deps_any="openssl gnutls"
tls_protocol_select="tcp_protocol"
udp_protocol_deps="network"

# filters
amovie_filter_deps="avcodec avformat"
blackframe_filter_deps="gpl"
boxblur_filter_deps="gpl"
cropdetect_filter_deps="gpl"
delogo_filter_deps="gpl"
drawtext_filter_deps="libfreetype"
frei0r_filter_deps="frei0r dlopen"
frei0r_src_filter_deps="frei0r dlopen"
hqdn3d_filter_deps="gpl"
movie_filter_deps="avcodec avformat"
mp_filter_deps="gpl avcodec"
mptestsrc_filter_deps="gpl"
negate_filter_deps="lut_filter"
ocv_filter_deps="libopencv"
scale_filter_deps="swscale"
yadif_filter_deps="gpl"

# libraries
avdevice_deps="avcodec avformat"
avformat_deps="avcodec"
postproc_deps="gpl"

# programs
ffmpeg_deps="avcodec avformat swscale swresample"
ffmpeg_select="buffer_filter buffersink_filter"
avconv_deps="avcodec avformat swscale"
avconv_select="buffer_filter"
ffplay_deps="avcodec avformat swscale sdl"
ffplay_select="buffersink_filter rdft"
ffprobe_deps="avcodec avformat"
ffserver_deps="avformat ffm_muxer fork rtp_protocol rtsp_demuxer"
ffserver_extralibs='$ldl'

doc_deps="texi2html"

# tests

test_deps(){
    suf1=$1
    suf2=$2
    shift 2
    for v; do
        dep=${v%=*}
        tests=${v#*=}
        for name in ${tests}; do
            append ${name}_test_deps ${dep}$suf1 ${dep}$suf2
        done
    done
}

mxf_d10_test_deps="avfilter"
seek_lavf_mxf_d10_test_deps="mxf_d10_test"

test_deps _encoder _decoder                                             \
    adpcm_g726=g726                                                     \
    adpcm_ima_qt                                                        \
    adpcm_ima_wav                                                       \
    adpcm_ms                                                            \
    adpcm_swf                                                           \
    adpcm_yamaha=adpcm_yam                                              \
    alac                                                                \
    asv1                                                                \
    asv2                                                                \
    bmp                                                                 \
    dnxhd="dnxhd_1080i dnxhd_720p dnxhd_720p_rd"                        \
    dvvideo="dv dv50"                                                   \
    ffv1                                                                \
    flac                                                                \
    flashsv                                                             \
    flv                                                                 \
    gif                                                                 \
    h261                                                                \
    h263="h263 h263p"                                                   \
    huffyuv                                                             \
    jpegls                                                              \
    mjpeg="jpg mjpeg ljpeg"                                             \
    mp2                                                                 \
    mpeg1video="mpeg mpeg1b"                                            \
    mpeg2video="mpeg2 mpeg2thread"                                      \
    mpeg4="mpeg4 mpeg4adv mpeg4nr mpeg4thread error rc"                 \
    msmpeg4v3=msmpeg4                                                   \
    msmpeg4v2                                                           \
    pbm=pbmpipe                                                         \
    pcx                                                                 \
    pgm="pgm pgmpipe"                                                   \
    png                                                                 \
    ppm="ppm ppmpipe"                                                   \
    rawvideo="rgb yuv"                                                  \
    roq                                                                 \
    rv10                                                                \
    rv20                                                                \
    sgi                                                                 \
    snow="snow snowll"                                                  \
    svq1                                                                \
    targa=tga                                                           \
    tiff                                                                \
    wmav1                                                               \
    wmav2                                                               \
    wmv1                                                                \
    wmv2                                                                \

test_deps _muxer _demuxer                                               \
    aiff                                                                \
    pcm_alaw=alaw                                                       \
    asf                                                                 \
    au                                                                  \
    avi                                                                 \
    dv=dv_fmt                                                           \
    ffm                                                                 \
    flv=flv_fmt                                                         \
    gxf                                                                 \
    matroska=mkv                                                        \
    mmf                                                                 \
    mov                                                                 \
    pcm_mulaw=mulaw                                                     \
    mxf="mxf mxf_d10"                                                   \
    nut                                                                 \
    ogg                                                                 \
    rawvideo=pixfmt                                                     \
    rm                                                                  \
    swf                                                                 \
    mpegts=ts                                                           \
    voc                                                                 \
    wav                                                                 \
    yuv4mpegpipe=yuv4mpeg                                               \

ac3_fixed_test_deps="ac3_fixed_encoder ac3_decoder rm_muxer rm_demuxer"
mpg_test_deps="mpeg1system_muxer mpegps_demuxer"

# default parameters

logfile="config.log"

# installation paths
prefix_default="/usr/local"
bindir_default='${prefix}/bin'
datadir_default='${prefix}/share/ffmpeg'
incdir_default='${prefix}/include'
libdir_default='${prefix}/lib'
mandir_default='${prefix}/share/man'
shlibdir_default="$libdir_default"

# toolchain
ar_default="ar"
cc_default="gcc"
cxx_default="g++"
cc_version=\"unknown\"
host_cc_default="gcc"
install="install"
ln_s="ln -sf"
nm_default="nm"
objformat="elf"
pkg_config_default=pkg-config
ranlib="ranlib"
strip_default="strip"
yasmexe="yasm"
nogas=":"

nm_opts='-g'

# machine
arch_default=$(uname -m)
cpu="generic"

# OS
target_os_default=$(tolower $(uname -s))
host_os=$target_os_default

# configurable options
enable avcodec
enable avdevice
enable avfilter
enable avformat
enable avutil
enable asm
enable debug
enable doc
enable fastdiv
enable ffmpeg
enable avconv
enable ffplay
enable ffprobe
enable ffserver
enable network
enable optimizations
enable postproc
enable protocols
enable static
enable stripping
enable swresample
enable swscale
enable swscale_alpha

# build settings
SHFLAGS='-shared -Wl,-soname,$$(@F)'
FFSERVERLDFLAGS=-Wl,-E
LIBPREF="lib"
LIBSUF=".a"
FULLNAME='$(NAME)$(BUILDSUF)'
LIBNAME='$(LIBPREF)$(FULLNAME)$(LIBSUF)'
SLIBPREF="lib"
SLIBSUF=".so"
SLIBNAME='$(SLIBPREF)$(FULLNAME)$(SLIBSUF)'
SLIBNAME_WITH_VERSION='$(SLIBNAME).$(LIBVERSION)'
SLIBNAME_WITH_MAJOR='$(SLIBNAME).$(LIBMAJOR)'
LIB_INSTALL_EXTRA_CMD='$$(RANLIB) "$(LIBDIR)/$(LIBNAME)"'
SLIB_INSTALL_NAME='$(SLIBNAME_WITH_VERSION)'
SLIB_INSTALL_LINKS='$(SLIBNAME_WITH_MAJOR) $(SLIBNAME)'

AS_O='-o $@'
CC_O='-o $@'
CXX_O='-o $@'

host_cflags='-D_ISOC99_SOURCE -O3 -g'
host_libs='-lm'

target_path='$(CURDIR)'

# since the object filename is not given with the -MM flag, the compiler
# is only able to print the basename, and we must add the path ourselves
DEPEND_CMD='$(DEPCC) $(DEPFLAGS) $< | sed -e "/^\#.*/d" -e "s,^[[:space:]]*$(*F)\\.o,$(@D)/$(*F).o," > $(@:.o=.d)'
DEPFLAGS='$(CPPFLAGS) $(CFLAGS) -MM'

# find source path
if test -f configure; then
    source_path=.
else
    source_path=$(cd $(dirname "$0"); pwd)
    echo "$source_path" | grep -q '[[:blank:]]' &&
        die "Out of tree builds are impossible with whitespace in source path."
    test -e "$source_path/config.h" &&
        die "Out of tree builds are impossible with config.h in source dir."
fi

for v in "$@"; do
    r=${v#*=}
    l=${v%"$r"}
    r=$(sh_quote "$r")
    FFMPEG_CONFIGURATION="${FFMPEG_CONFIGURATION# } ${l}${r}"
done

find_things(){
    thing=$1
    pattern=$2
    file=$source_path/$3
    sed -n "s/^[^#]*$pattern.*([^,]*, *\([^,]*\)\(,.*\)*).*/\1_$thing/p" "$file"
}

ENCODER_LIST=$(find_things  encoder  ENC      libavcodec/allcodecs.c)
DECODER_LIST=$(find_things  decoder  DEC      libavcodec/allcodecs.c)
HWACCEL_LIST=$(find_things  hwaccel  HWACCEL  libavcodec/allcodecs.c)
PARSER_LIST=$(find_things   parser   PARSER   libavcodec/allcodecs.c)
BSF_LIST=$(find_things      bsf      BSF      libavcodec/allcodecs.c)
MUXER_LIST=$(find_things    muxer    _MUX     libavformat/allformats.c)
DEMUXER_LIST=$(find_things  demuxer  DEMUX    libavformat/allformats.c)
OUTDEV_LIST=$(find_things   outdev   OUTDEV   libavdevice/alldevices.c)
INDEV_LIST=$(find_things    indev    _IN      libavdevice/alldevices.c)
PROTOCOL_LIST=$(find_things protocol PROTOCOL libavformat/allformats.c)
FILTER_LIST=$(find_things   filter   FILTER   libavfilter/allfilters.c)

find_tests(){
    map "echo ${2}\${v}_test" $(ls "$source_path"/tests/ref/$1 | grep -v '[^-a-z0-9_]')
}

ACODEC_TESTS=$(find_tests acodec)
VCODEC_TESTS=$(find_tests vsynth1)
LAVF_TESTS=$(find_tests lavf)
LAVFI_TESTS=$(find_tests lavfi)
SEEK_TESTS=$(find_tests seek seek_)

pcm_test_deps=$(map 'echo ${v%_*}_decoder $v' $(filter pcm_* $ENCODER_LIST))

for n in $COMPONENT_LIST; do
    v=$(toupper ${n%s})_LIST
    eval enable \$$v
    eval ${n}_if_any="\$$v"
done

enable $ARCH_EXT_LIST $ACODEC_TESTS $VCODEC_TESTS $LAVF_TESTS $LAVFI_TESTS $SEEK_TESTS

die_unknown(){
    echo "Unknown option \"$1\"."
    echo "See $0 --help for available options."
    exit 1
}

show_list() {
    suffix=_$1
    shift
    echo $* | sed s/$suffix//g | tr ' ' '\n' | sort | pr -3 -t
    exit 0
}

for opt do
    optval="${opt#*=}"
    case "$opt" in
    --extra-ldflags=*) add_ldflags $optval
    ;;
    --extra-libs=*) add_extralibs $optval
    ;;
    --disable-devices) disable $INDEV_LIST $OUTDEV_LIST
    ;;
    --enable-debug=*) debuglevel="$optval"
    ;;
    --disable-everything)
    map 'eval unset \${$(toupper ${v%s})_LIST}' $COMPONENT_LIST
    ;;
    --enable-*=*|--disable-*=*)
    eval $(echo "${opt%%=*}" | sed 's/--/action=/;s/-/ thing=/')
    is_in "${thing}s" $COMPONENT_LIST || die_unknown "$opt"
    eval list=\$$(toupper $thing)_LIST
    name=$(echo "${optval}" | sed "s/,/_${thing}|/g")_${thing}
    $action $(filter "$name" $list)
    ;;
    --enable-?*|--disable-?*)
    eval $(echo "$opt" | sed 's/--/action=/;s/-/ option=/;s/-/_/g')
    if is_in $option $COMPONENT_LIST; then
        test $action = disable && action=unset
        eval $action \$$(toupper ${option%s})_LIST
    elif is_in $option $CMDLINE_SELECT; then
        $action $option
    else
        die_unknown $opt
    fi
    ;;
    --list-*)
        NAME="${opt#--list-}"
        is_in $NAME $COMPONENT_LIST || die_unknown $opt
        NAME=${NAME%s}
        eval show_list $NAME \$$(toupper $NAME)_LIST
    ;;
    --help|-h) show_help
    ;;
    *)
    optname="${opt%%=*}"
    optname="${optname#--}"
    optname=$(echo "$optname" | sed 's/-/_/g')
    if is_in $optname $CMDLINE_SET; then
        eval $optname='$optval'
    elif is_in $optname $CMDLINE_APPEND; then
        append $optname "$optval"
    else
         die_unknown $opt
    fi
    ;;
    esac
done

disabled logging && logfile=/dev/null

echo "# $0 $FFMPEG_CONFIGURATION" > $logfile
set >> $logfile

test -n "$cross_prefix" && enable cross_compile

if enabled cross_compile; then
    test -n "$arch" && test -n "$target_os" ||
        die "Must specify target arch and OS when cross-compiling"
fi

set_default arch target_os

ar_default="${cross_prefix}${ar_default}"
cc_default="${cross_prefix}${cc_default}"
cxx_default="${cross_prefix}${cxx_default}"
nm_default="${cross_prefix}${nm_default}"
pkg_config_default="${cross_prefix}${pkg_config_default}"
ranlib="${cross_prefix}${ranlib}"
strip_default="${cross_prefix}${strip_default}"

sysinclude_default="${sysroot}/usr/include"

set_default cc cxx nm pkg_config strip sysinclude
enabled cross_compile || host_cc_default=$cc
set_default host_cc

if ! $pkg_config --version >/dev/null 2>&1; then
    warn "$pkg_config not found, library detection may fail."
    pkg_config=false
fi

exesuf() {
    case $1 in
        mingw32*|cygwin*|*-dos|freedos|opendos|os/2*|symbian) echo .exe ;;
    esac
}

EXESUF=$(exesuf $target_os)
HOSTEXESUF=$(exesuf $host_os)

# set temporary file name
: ${TMPDIR:=$TEMPDIR}
: ${TMPDIR:=$TMP}
: ${TMPDIR:=/tmp}

if ! check_cmd mktemp -u XXXXXX; then
    # simple replacement for missing mktemp
    # NOT SAFE FOR GENERAL USE
    mktemp(){
        echo "${2%%XXX*}.${HOSTNAME}.${UID}.$$"
    }
fi

tmpfile(){
    tmp=$(mktemp -u "${TMPDIR}/ffconf.XXXXXXXX")$2 &&
        (set -C; exec > $tmp) 2>/dev/null ||
        die "Unable to create temporary file in $TMPDIR."
    append TMPFILES $tmp
    eval $1=$tmp
}

trap 'rm -f -- $TMPFILES' EXIT

tmpfile TMPC  .c
tmpfile TMPCPP .cpp
tmpfile TMPE  $EXESUF
tmpfile TMPH  .h
tmpfile TMPO  .o
tmpfile TMPS  .S
tmpfile TMPV  .ver
tmpfile TMPSH .sh
tmpfile TMPASM .asm

unset -f mktemp

chmod +x $TMPE

# make sure we can execute files in $TMPDIR
cat > $TMPSH 2>> $logfile <<EOF
#! /bin/sh
EOF
chmod +x $TMPSH >> $logfile 2>&1
if ! $TMPSH >> $logfile 2>&1; then
    cat <<EOF
Unable to create and execute files in $TMPDIR.  Set the TMPDIR environment
variable to another directory and make sure that it is not mounted noexec.
EOF
    die "Sanity test failed."
fi

filter_cflags=echo
filter_cppflags=echo
filter_asflags=echo

if   $cc -v 2>&1 | grep -q '^gcc.*LLVM'; then
    cc_type=llvm_gcc
    cc_version=__VERSION__
    gcc_extra_ver=$(expr "$($cc --version | head -n1)" : '.*\((.*)\)')
    cc_ident="llvm-gcc $($cc -dumpversion) $gcc_extra_ver"
    CC_DEPFLAGS='-MMD -MF $(@:.o=.d) -MT $@'
    AS_DEPFLAGS='-MMD -MF $(@:.o=.d) -MT $@'
    speed_cflags='-O3'
    size_cflags='-Os'
elif $cc -v 2>&1 | grep -qi ^gcc; then
    cc_type=gcc
    cc_version=__VERSION__
    gcc_version=$($cc --version | head -n1)
    gcc_basever=$($cc -dumpversion)
    gcc_pkg_ver=$(expr "$gcc_version" : '[^ ]* \(([^)]*)\)')
    gcc_ext_ver=$(expr "$gcc_version" : ".*$gcc_pkg_ver $gcc_basever \\(.*\\)")
    cc_ident=$(cleanws "gcc $gcc_basever $gcc_pkg_ver $gcc_ext_ver")
    if ! $cc -dumpversion | grep -q '^2\.'; then
        CC_DEPFLAGS='-MMD -MF $(@:.o=.d) -MT $@'
        AS_DEPFLAGS='-MMD -MF $(@:.o=.d) -MT $@'
    fi
    speed_cflags='-O3'
    size_cflags='-Os'
elif $cc --version 2>/dev/null | grep -q Intel; then
    cc_type=icc
    cc_version="AV_STRINGIFY(__INTEL_COMPILER)"
    cc_ident=$($cc --version | head -n1)
    icc_version=$($cc -dumpversion)
    CC_DEPFLAGS='-MMD'
    AS_DEPFLAGS='-MMD'
    speed_cflags='-O3'
    size_cflags='-Os'
    noopt_cflags='-O1'
elif $cc -v 2>&1 | grep -q xlc; then
    cc_type=xlc
    cc_version="AV_STRINGIFY(__IBMC__)"
    cc_ident=$($cc -qversion 2>/dev/null | head -n1)
    speed_cflags='-O5'
    size_cflags='-O5 -qcompact'
elif $cc -V 2>/dev/null | grep -q Compaq; then
    cc_type=ccc
    cc_version="AV_STRINGIFY(__DECC_VER)"
    cc_ident=$($cc -V | head -n1 | cut -d' ' -f1-3)
    DEPFLAGS='$(CPPFLAGS) $(CFLAGS) -M'
    debuglevel=3
    add_ldflags -Wl,-z,now # calls to libots crash without this
    speed_cflags='-fast'
    size_cflags='-O1'
elif $cc --vsn 2>/dev/null | grep -q "ARM C/C++ Compiler"; then
    test -d "$sysroot" || die "No valid sysroot specified."
    cc_type=armcc
    cc_version="AV_STRINGIFY(__ARMCC_VERSION)"
    cc_ident=$($cc --vsn | head -n1)
    armcc_conf="$PWD/armcc.conf"
    $cc --arm_linux_configure                 \
        --arm_linux_config_file="$armcc_conf" \
        --configure_sysroot="$sysroot"        \
        --configure_cpp_headers="$sysinclude" >>$logfile 2>&1 ||
        die "Error creating armcc configuration file."
    $cc --vsn | grep -q RVCT && armcc_opt=rvct || armcc_opt=armcc
    cc="$cc --arm_linux_config_file=$armcc_conf --translate_gcc"
    as_default="${cross_prefix}gcc"
    CC_DEPFLAGS='-MMD'
    AS_DEPFLAGS='-MMD'
    speed_cflags='-O3'
    size_cflags='-Os'
    filter_asflags="filter_out -W${armcc_opt}*"
elif $cc -version 2>/dev/null | grep -q TMS470; then
    cc_type=tms470
    cc_version="AV_STRINGIFY(__TI_COMPILER_VERSION__)"
    cc_ident=$($cc -version | head -n1 | tr -s ' ')
    cc="$cc --gcc --abi=eabi -eo=.o -mc -me"
    CC_O='-fr=$(@D)'
    as_default="${cross_prefix}gcc"
    ld_default="${cross_prefix}gcc"
    TMPO=$(basename $TMPC .c).o
    append TMPFILES $TMPO
    add_cflags -D__gnuc_va_list=va_list -D__USER_LABEL_PREFIX__=
    CC_DEPFLAGS='-ppa -ppd=$(@:.o=.d)'
    AS_DEPFLAGS='-MMD'
    speed_cflags='-O3 -mf=5'
    size_cflags='-O3 -mf=2'
    filter_cflags=tms470_flags
    tms470_flags(){
        for flag; do
            case $flag in
                -march=*|-mcpu=*)
                    case "${flag#*=}" in
                        armv7-a|cortex-a*)      echo -mv=7a8 ;;
                        armv7-r|cortex-r*)      echo -mv=7r4 ;;
                        armv7-m|cortex-m*)      echo -mv=7m3 ;;
                        armv6*|arm11*)          echo -mv=6   ;;
                        armv5*e|arm[79]*e*|arm9[24]6*|arm96*|arm102[26])
                                                echo -mv=5e  ;;
                        armv4*|arm7*|arm9[24]*) echo -mv=4   ;;
                    esac
                    ;;
                -mfpu=neon)     echo --float_support=vfpv3 --neon ;;
                -mfpu=vfp)      echo --float_support=vfpv2        ;;
                -mfpu=vfpv3)    echo --float_support=vfpv3        ;;
                -msoft-float)   echo --float_support=vfplib       ;;
                -O[0-3]|-mf=*)  echo $flag                        ;;
                -g)             echo -g -mn                       ;;
                -pds=*)         echo $flag                        ;;
            esac
        done
    }
elif $cc -v 2>&1 | grep -q clang; then
    cc_type=clang
    $cc -dM -E $TMPC | grep -q __clang_version__ &&
        cc_version=__clang_version__ || cc_version=__VERSION__
    cc_ident=$($cc --version | head -n1)
    CC_DEPFLAGS='-MMD'
    AS_DEPFLAGS='-MMD'
    speed_cflags='-O3'
    size_cflags='-Os'
elif $cc -V 2>&1 | grep -q Sun; then
    cc_type=suncc
    cc_version="AV_STRINGIFY(__SUNPRO_C)"
    cc_ident=$($cc -V 2>&1 | head -n1 | cut -d' ' -f 2-)
    DEPEND_CMD='$(DEPCC) $(DEPFLAGS) $< | sed -e "1s,^.*: ,$@: ," -e "\$$!s,\$$, \\\," -e "1!s,^.*: , ," > $(@:.o=.d)'
    DEPFLAGS='$(CPPFLAGS) $(CFLAGS) -xM1'
    add_ldflags -xc99
    speed_cflags='-O5'
    size_cflags='-O5 -xspace'
    filter_cflags=suncc_flags
    suncc_flags(){
        for flag; do
            case $flag in
                -march=*|-mcpu=*)
                    case "${flag#*=}" in
                        native)                   echo -xtarget=native       ;;
                        v9|niagara)               echo -xarch=sparc          ;;
                        ultrasparc)               echo -xarch=sparcvis       ;;
                        ultrasparc3|niagara2)     echo -xarch=sparcvis2      ;;
                        i586|pentium)             echo -xchip=pentium        ;;
                        i686|pentiumpro|pentium2) echo -xtarget=pentium_pro  ;;
                        pentium3*|c3-2)           echo -xtarget=pentium3     ;;
                        pentium-m)          echo -xarch=sse2 -xchip=pentium3 ;;
                        pentium4*)          echo -xtarget=pentium4           ;;
                        prescott|nocona)    echo -xarch=sse3 -xchip=pentium4 ;;
                        *-sse3)             echo -xarch=sse3                 ;;
                        core2)              echo -xarch=ssse3 -xchip=core2   ;;
                        amdfam10|barcelona)       echo -xarch=sse4_1         ;;
                        athlon-4|athlon-[mx]p)    echo -xarch=ssea           ;;
                        k8|opteron|athlon64|athlon-fx)
                                                  echo -xarch=sse2a          ;;
                        athlon*)                  echo -xarch=pentium_proa   ;;
                    esac
                    ;;
                -std=c99)             echo -xc99              ;;
                -fomit-frame-pointer) echo -xregs=frameptr    ;;
                -fPIC)                echo -KPIC -xcode=pic32 ;;
                -W*,*)                echo $flag              ;;
                -f*-*|-W*)                                    ;;
                *)                    echo $flag              ;;
            esac
        done
    }
elif $cc -v 2>&1 | grep -q 'PathScale\|Path64'; then
    cc_type=pathscale
    cc_version=__PATHSCALE__
    cc_ident=$($cc -v 2>&1 | head -n1 | tr -d :)
    CC_DEPFLAGS='-MMD -MF $(@:.o=.d) -MT $@'
    AS_DEPFLAGS='-MMD -MF $(@:.o=.d) -MT $@'
    speed_cflags='-O2'
    size_cflags='-Os'
    filter_cflags='filter_out -Wdisabled-optimization'
elif $cc -v 2>&1 | grep -q Open64; then
    cc_type=open64
    cc_version=__OPEN64__
    cc_ident=$($cc -v 2>&1 | head -n1 | tr -d :)
    CC_DEPFLAGS='-MMD -MF $(@:.o=.d) -MT $@'
    AS_DEPFLAGS='-MMD -MF $(@:.o=.d) -MT $@'
    speed_cflags='-O2'
    size_cflags='-Os'
    filter_cflags='filter_out -Wdisabled-optimization|-Wtype-limits|-fno-signed-zeros'
fi

test -n "$cc_type" && enable $cc_type ||
    warn "Unknown C compiler $cc, unable to select optimal CFLAGS"

: ${as_default:=$cc}
: ${dep_cc_default:=$cc}
: ${ld_default:=$cc}
set_default ar as dep_cc ld

test -n "$CC_DEPFLAGS" || CCDEP=$DEPEND_CMD
test -n "$CXX_DEPFLAGS" || CXXDEP=$DEPEND_CMD
test -n "$AS_DEPFLAGS" || ASDEP=$DEPEND_CMD

add_cflags $extra_cflags
add_cxxflags $extra_cxxflags
add_asflags $extra_cflags

if test -n "$sysroot"; then
    case "$cc_type" in
        gcc|llvm_gcc|clang)
            add_cppflags --sysroot="$sysroot"
            add_ldflags --sysroot="$sysroot"
        ;;
        tms470)
            add_cppflags -I"$sysinclude"
            add_ldflags  --sysroot="$sysroot"
        ;;
    esac
fi

if test "$cpu" = host; then
    enabled cross_compile && die "--cpu=host makes no sense when cross-compiling."

    case "$cc_type" in
        gcc|llvm_gcc)
            check_native(){
                $cc $1=native -v -c -o $TMPO $TMPC >$TMPE 2>&1 || return
                sed -n "/cc1.*$1=/{
                            s/.*$1=\\([^ ]*\\).*/\\1/
                            p
                            q
                        }" $TMPE
            }
            cpu=$(check_native -march || check_native -mcpu)
        ;;
    esac

    test "${cpu:-host}" = host && die "--cpu=host not supported with compiler $cc"
fi

# Deal with common $arch aliases
case "$arch" in
    arm*)
        arch="arm"
    ;;
    mips|mipsel|IP*)
        arch="mips"
    ;;
    mips64*)
        arch="mips"
        subarch="mips64"
    ;;
    parisc|hppa)
        arch="parisc"
    ;;
    parisc64|hppa64)
        arch="parisc"
        subarch="parisc64"
    ;;
    "Power Macintosh"|ppc|powerpc|ppc64|powerpc64)
        arch="ppc"
    ;;
    s390|s390x)
        arch="s390"
    ;;
    sh4|sh)
        arch="sh4"
    ;;
    sun4u|sparc64)
        arch="sparc"
        subarch="sparc64"
    ;;
    i[3-6]86|i86pc|BePC|x86pc|x86_64|x86_32|amd64)
        arch="x86"
    ;;
esac

is_in $arch $ARCH_LIST || warn "unknown architecture $arch"
enable $arch

# Add processor-specific flags
if test "$cpu" = generic; then
    : do nothing
elif enabled ppc; then

    case $(tolower $cpu) in
        601|ppc601|powerpc601)
            cpuflags="-mcpu=601"
            disable altivec
        ;;
        603*|ppc603*|powerpc603*)
            cpuflags="-mcpu=603"
            disable altivec
        ;;
        604*|ppc604*|powerpc604*)
            cpuflags="-mcpu=604"
            disable altivec
        ;;
        g3|75*|ppc75*|powerpc75*)
            cpuflags="-mcpu=750 -mpowerpc-gfxopt"
            disable altivec
        ;;
        g4|745*|ppc745*|powerpc745*)
            cpuflags="-mcpu=7450 -mpowerpc-gfxopt"
        ;;
        74*|ppc74*|powerpc74*)
            cpuflags="-mcpu=7400 -mpowerpc-gfxopt"
        ;;
        g5|970|ppc970|powerpc970|power4*)
            cpuflags="-mcpu=970 -mpowerpc-gfxopt -mpowerpc64"
        ;;
        cell)
            cpuflags="-mcpu=cell"
            enable ldbrx
        ;;
        e500v2)
            cpuflags="-mcpu=8548 -mhard-float -mfloat-gprs=double"
            disable altivec
        ;;
        e500)
            cpuflags="-mcpu=8540 -mhard-float"
            disable altivec
        ;;
    esac

elif enabled x86; then

    case $cpu in
        i[345]86|pentium)
            cpuflags="-march=$cpu"
            disable mmx
        ;;
        # targets that do NOT support conditional mov (cmov)
        pentium-mmx|k6|k6-[23]|winchip-c6|winchip2|c3)
            cpuflags="-march=$cpu"
            disable cmov
        ;;
        # targets that do support conditional mov (cmov)
        i686|pentiumpro|pentium[23]|pentium-m|athlon|athlon-tbird|athlon-4|athlon-[mx]p|athlon64*|k8*|opteron*|athlon-fx|core2|amdfam10|barcelona|atom)
            cpuflags="-march=$cpu"
            enable cmov
            enable fast_cmov
        ;;
        # targets that do support conditional mov but on which it's slow
        pentium4|pentium4m|prescott|nocona)
            cpuflags="-march=$cpu"
            enable cmov
            disable fast_cmov
        ;;
    esac

elif enabled sparc; then

    case $cpu in
        niagara)
            cpuflags="-mcpu=$cpu"
            disable vis
        ;;
        sparc64)
            cpuflags="-mcpu=v9"
        ;;
    esac

elif enabled arm; then

    case $cpu in
        armv*)
            cpuflags="-march=$cpu"
            subarch=$(echo $cpu | sed 's/[^a-z0-9]//g')
        ;;
        *)
            cpuflags="-mcpu=$cpu"
            case $cpu in
                cortex-a*)                               subarch=armv7a  ;;
                cortex-r*)                               subarch=armv7r  ;;
                cortex-m*)                 enable thumb; subarch=armv7m  ;;
                arm11*)                                  subarch=armv6   ;;
                arm[79]*e*|arm9[24]6*|arm96*|arm102[26]) subarch=armv5te ;;
                armv4*|arm7*|arm9[24]*)                  subarch=armv4   ;;
            esac
        ;;
    esac

elif enabled alpha; then

    enabled ccc && cpuflags="-arch $cpu" || cpuflags="-mcpu=$cpu"

elif enabled bfin; then

    cpuflags="-mcpu=$cpu"

elif enabled mips; then

    cpuflags="-march=$cpu"

elif enabled avr32; then

    case $cpu in
        ap7[02]0[0-2])
            subarch="avr32_ap"
            cpuflags="-mpart=$cpu"
        ;;
        ap)
            subarch="avr32_ap"
            cpuflags="-march=$cpu"
        ;;
        uc3[ab]*)
            subarch="avr32_uc"
            cpuflags="-mcpu=$cpu"
        ;;
        uc)
            subarch="avr32_uc"
            cpuflags="-march=$cpu"
        ;;
    esac

fi

add_cflags $cpuflags
add_asflags $cpuflags

# compiler sanity check
check_exec <<EOF
int main(void){ return 0; }
EOF
if test "$?" != 0; then
    echo "$cc is unable to create an executable file."
    if test -z "$cross_prefix" && ! enabled cross_compile ; then
        echo "If $cc is a cross-compiler, use the --enable-cross-compile option."
        echo "Only do this if you know what cross compiling means."
    fi
    die "C compiler test failed."
fi

add_cppflags -D_ISOC99_SOURCE
add_cxxflags -D__STDC_CONSTANT_MACROS
check_cflags -std=c99
check_cc -D_FILE_OFFSET_BITS=64 <<EOF && add_cppflags -D_FILE_OFFSET_BITS=64
#include <stdlib.h>
EOF
check_cc -D_LARGEFILE_SOURCE <<EOF && add_cppflags -D_LARGEFILE_SOURCE
#include <stdlib.h>
EOF

check_host_cflags -std=c99
check_host_cflags -Wall

case "$arch" in
    alpha|ia64|mips|parisc|sparc)
        spic=$shared
    ;;
    x86)
        subarch="x86_32"
        check_cc <<EOF && subarch="x86_64"
        int test[(int)sizeof(char*) - 7];
EOF
        if test "$subarch" = "x86_64"; then
            spic=$shared
        fi
    ;;
    ppc)
        check_cc <<EOF && subarch="ppc64"
        int test[(int)sizeof(char*) - 7];
EOF
    ;;
esac

enable $subarch
enabled spic && enable pic

# OS specific
case $target_os in
    haiku)
        prefix_default="/boot/common"
        network_extralibs="-lnetwork"
        host_libs=
        ;;
    sunos)
        FFSERVERLDFLAGS=""
        SHFLAGS='-shared -Wl,-h,$$(@F)'
        enabled x86 && SHFLAGS="-mimpure-text $SHFLAGS"
        network_extralibs="-lsocket -lnsl"
        add_cppflags -D__EXTENSIONS__
        # When using suncc to build, the Solaris linker will mark
        # an executable with each instruction set encountered by
        # the Solaris assembler.  As our libraries contain their own
        # guards for processor-specific code, instead suppress
        # generation of the HWCAPS ELF section on Solaris x86 only.
        enabled_all suncc x86 && echo "hwcap_1 = OVERRIDE;" > mapfile && add_ldflags -Wl,-M,mapfile
        nm_opts='-P -g'
        ;;
    netbsd)
        disable symver
        oss_indev_extralibs="-lossaudio"
        oss_outdev_extralibs="-lossaudio"
        ;;
    openbsd)
        enable malloc_aligned
        # On OpenBSD 4.5. the compiler does not use PIC unless
        # explicitly using -fPIC. FFmpeg builds fine without PIC,
        # however the generated executable will not do anything
        # (simply quits with exit-code 1, no crash, no output).
        # Thus explicitly enable PIC here.
        enable pic
        disable symver
        SHFLAGS='-shared'
        oss_indev_extralibs="-lossaudio"
        oss_outdev_extralibs="-lossaudio"
        ;;
    dragonfly)
        enable malloc_aligned
        disable symver
        ;;
    freebsd)
        enable malloc_aligned
        ;;
    bsd/os)
        add_extralibs -lpoll -lgnugetopt
        strip="strip -d"
        ;;
    darwin)
        enable malloc_aligned
        gas="gas-preprocessor.pl $cc"
        enabled ppc && add_asflags -force_cpusubtype_ALL
        SHFLAGS='-dynamiclib -Wl,-single_module -Wl,-install_name,$(SHLIBDIR)/$(SLIBNAME),-current_version,$(LIBVERSION),-compatibility_version,$(LIBMAJOR)'
        enabled x86_32 && append SHFLAGS -Wl,-read_only_relocs,suppress
        strip="${strip} -x"
        add_ldflags -Wl,-dynamic,-search_paths_first
        SLIBSUF=".dylib"
        SLIBNAME_WITH_VERSION='$(SLIBPREF)$(FULLNAME).$(LIBVERSION)$(SLIBSUF)'
        SLIBNAME_WITH_MAJOR='$(SLIBPREF)$(FULLNAME).$(LIBMAJOR)$(SLIBSUF)'
        FFSERVERLDFLAGS=-Wl,-bind_at_load
        objformat="macho"
        enabled x86_64 && objformat="macho64"
        enabled_any pic shared ||
            { check_cflags -mdynamic-no-pic && add_asflags -mdynamic-no-pic; }
        ;;
    mingw32*)
        if test $target_os = "mingw32ce"; then
            disable network
        else
            target_os=mingw32
        fi
        LIBTARGET=i386
        if enabled x86_64; then
            enable malloc_aligned
            LIBTARGET=x64
        elif enabled arm; then
            LIBTARGET=arm-wince
        fi
        shlibdir_default="$bindir_default"
        SLIBPREF=""
        SLIBSUF=".dll"
        SLIBNAME_WITH_VERSION='$(SLIBPREF)$(FULLNAME)-$(LIBVERSION)$(SLIBSUF)'
        SLIBNAME_WITH_MAJOR='$(SLIBPREF)$(FULLNAME)-$(LIBMAJOR)$(SLIBSUF)'
        SLIB_EXTRA_CMD='-lib.exe /machine:$(LIBTARGET) /def:$$(@:$(SLIBSUF)=.def) /out:$(SUBDIR)$(SLIBNAME:$(SLIBSUF)=.lib)'
        SLIB_INSTALL_NAME='$(SLIBNAME_WITH_MAJOR)'
        SLIB_INSTALL_LINKS=
        SLIB_INSTALL_EXTRA_SHLIB='$(SLIBNAME:$(SLIBSUF)=.lib)'
        SLIB_INSTALL_EXTRA_LIB='lib$(SLIBNAME:$(SLIBSUF)=.dll.a) $(SLIBNAME_WITH_MAJOR:$(SLIBSUF)=.def)'
        SHFLAGS='-shared -Wl,--output-def,$$(@:$(SLIBSUF)=.def) -Wl,--out-implib,$(SUBDIR)lib$(SLIBNAME:$(SLIBSUF)=.dll.a) -Wl,--enable-runtime-pseudo-reloc -Wl,--enable-auto-image-base'
        objformat="win32"
        enable dos_paths
        check_cflags -fno-common
        check_cpp_condition _mingw.h "defined (__MINGW64_VERSION_MAJOR) || (__MINGW32_MAJOR_VERSION > 3) \
                                      || (__MINGW32_MAJOR_VERSION == 3 && __MINGW32_MINOR_VERSION >= 15)" ||
                die "ERROR: MinGW runtime version must be >= 3.15."
        add_cppflags -U__STRICT_ANSI__
        ;;
    cygwin*)
        target_os=cygwin
        shlibdir_default="$bindir_default"
        SLIBPREF="cyg"
        SLIBSUF=".dll"
        SLIBNAME_WITH_VERSION='$(SLIBPREF)$(FULLNAME)-$(LIBVERSION)$(SLIBSUF)'
        SLIBNAME_WITH_MAJOR='$(SLIBPREF)$(FULLNAME)-$(LIBMAJOR)$(SLIBSUF)'
        SHFLAGS='-shared -Wl,--enable-auto-image-base'
        objformat="win32"
        enable dos_paths
        check_cflags -fno-common
        add_cppflags -U__STRICT_ANSI__
        ;;
    *-dos|freedos|opendos)
        network_extralibs="-lsocket"
        objformat="coff"
        enable dos_paths
        add_cppflags -U__STRICT_ANSI__
        ;;
    linux)
        add_cppflags -D_POSIX_C_SOURCE=200112 -D_XOPEN_SOURCE=600
        enable dv1394
        ;;
    irix*)
        target_os=irix
        ranlib="echo ignoring ranlib"
        ;;
    os/2*)
        strip="lxlite -CS"
        ln_s="cp -f"
        objformat="aout"
        add_cppflags -D_GNU_SOURCE
        add_ldflags -Zomf -Zbin-files -Zargs-wild -Zmap
        SHFLAGS='$(SUBDIR)$(NAME).def -Zdll -Zomf'
        FFSERVERLDFLAGS=""
        LIBSUF="_s.a"
        SLIBPREF=""
        SLIBSUF=".dll"
        SLIBNAME_WITH_VERSION='$(SLIBPREF)$(NAME)-$(LIBVERSION)$(SLIBSUF)'
        SLIBNAME_WITH_MAJOR='$(SLIBPREF)$(shell echo $(NAME) | cut -c1-6)$(LIBMAJOR)$(SLIBSUF)'
        SLIB_CREATE_DEF_CMD='echo LIBRARY $(SLIBNAME_WITH_MAJOR) INITINSTANCE TERMINSTANCE > $(SUBDIR)$(NAME).def; \
          echo PROTMODE >> $(SUBDIR)$(NAME).def; \
          echo CODE PRELOAD MOVEABLE DISCARDABLE >> $(SUBDIR)$(NAME).def; \
          echo DATA PRELOAD MOVEABLE MULTIPLE NONSHARED >> $(SUBDIR)$(NAME).def; \
          echo EXPORTS >> $(SUBDIR)$(NAME).def; \
          emxexp -o $(OBJS) >> $(SUBDIR)$(NAME).def'
        SLIB_EXTRA_CMD='emximp -o $(SUBDIR)$(LIBPREF)$(NAME)_dll.a $(SUBDIR)$(NAME).def; \
          emximp -o $(SUBDIR)$(LIBPREF)$(NAME)_dll.lib $(SUBDIR)$(NAME).def;'
        SLIB_INSTALL_EXTRA_LIB='$(LIBPREF)$(NAME)_dll.a $(LIBPREF)$(NAME)_dll.lib'
        enable dos_paths
        enable_weak os2threads
        ;;
    gnu/kfreebsd)
        add_cppflags -D_POSIX_C_SOURCE=200112 -D_XOPEN_SOURCE=600 -D_BSD_SOURCE
        ;;
    gnu)
        add_cppflags -D_POSIX_C_SOURCE=200112 -D_XOPEN_SOURCE=600
        ;;
    qnx)
        add_cppflags -D_QNX_SOURCE
        network_extralibs="-lsocket"
        ;;
    symbian)
        SLIBSUF=".dll"
        enable dos_paths
        add_cflags --include=$sysinclude/gcce/gcce.h -fvisibility=default
        add_cppflags -D__GCCE__ -D__SYMBIAN32__ -DSYMBIAN_OE_POSIX_SIGNALS
        add_ldflags -Wl,--target1-abs,--no-undefined \
                    -Wl,-Ttext,0x80000,-Tdata,0x1000000 -shared \
                    -Wl,--entry=_E32Startup -Wl,-u,_E32Startup
        add_extralibs -l:eexe.lib -l:usrt2_2.lib -l:dfpaeabi.dso \
                      -l:drtaeabi.dso -l:scppnwdl.dso -lsupc++ -lgcc \
                      -l:libc.dso -l:libm.dso -l:euser.dso -l:libcrt0.lib
        ;;
    none)
        ;;
    *)
        die "Unknown OS '$target_os'."
        ;;
esac

echo "config:$arch:$subarch:$cpu:$target_os:$cc_ident:$FFMPEG_CONFIGURATION" >config.fate

check_cpp_condition stdlib.h "defined(__PIC__) || defined(__pic__) || defined(PIC)" && enable pic

set_default $PATHS_LIST

# we need to build at least one lib type
if ! enabled_any static shared; then
    cat <<EOF
At least one library type must be built.
Specify --enable-static to build the static libraries or --enable-shared to
build the shared libraries as well. To only build the shared libraries specify
--disable-static in addition to --enable-shared.
EOF
    exit 1;
fi

die_license_disabled() {
    enabled $1 || { enabled $2 && die "$2 is $1 and --enable-$1 is not specified."; }
}

die_license_disabled gpl libcdio
die_license_disabled gpl libx264
die_license_disabled gpl libxavs
die_license_disabled gpl libxvid
die_license_disabled gpl x11grab

die_license_disabled nonfree libaacplus
die_license_disabled nonfree libfaac
die_license_disabled nonfree openssl

die_license_disabled version3 libopencore_amrnb
die_license_disabled version3 libopencore_amrwb
die_license_disabled version3 libvo_aacenc
die_license_disabled version3 libvo_amrwbenc

enabled version3 && { enabled gpl && enable gplv3 || enable lgplv3; }

disabled optimizations || check_cflags -fomit-frame-pointer

enable_pic() {
    enable pic
    add_cppflags -DPIC
    add_cflags   -fPIC
    add_asflags  -fPIC
}

enabled pic && enable_pic

check_cc <<EOF || die "Symbol mangling check failed."
int ff_extern;
EOF
sym=$($nm $nm_opts $TMPO | awk '/ff_extern/{ print substr($0, match($0, /[^ \t]*ff_extern/)) }')
extern_prefix=${sym%%ff_extern*}

check_cc <<EOF && enable inline_asm
void foo(void) { __asm__ volatile ("" ::); }
EOF

_restrict=
for restrict_keyword in restrict __restrict__ __restrict; do
    check_cc <<EOF && _restrict=$restrict_keyword && break
void foo(char * $restrict_keyword p);
EOF
done

check_cc <<EOF && enable attribute_packed
struct { int x; } __attribute__((packed)) x;
EOF

check_cc <<EOF && enable attribute_may_alias
union { int x; } __attribute__((may_alias)) x;
EOF

check_cc <<EOF || die "endian test failed"
unsigned int endian = 'B' << 24 | 'I' << 16 | 'G' << 8 | 'E';
EOF
od -t x1 $TMPO | grep -q '42 *49 *47 *45' && enable bigendian

if enabled alpha; then

    check_cflags -mieee

elif enabled arm; then

    enabled thumb && check_cflags -mthumb || check_cflags -marm
    nogas=die

    if     check_cpp_condition stddef.h "defined __ARM_PCS_VFP"; then
        enable vfp_args
    elif ! check_cpp_condition stddef.h "defined __ARM_PCS || defined __SOFTFP__"; then
        case "${cross_prefix:-$cc}" in
            *hardfloat*)         enable vfp_args;   fpabi=vfp ;;
            *) check_ld "cc" <<EOF && enable vfp_args && fpabi=vfp || fpabi=soft ;;
__asm__ (".eabi_attribute 28, 1");
int main(void) { return 0; }
EOF
        esac
        warn "Compiler does not indicate floating-point ABI, guessing $fpabi."
    fi

    enabled armv5te && check_asm armv5te '"qadd r0, r0, r0"'
    enabled armv6   && check_asm armv6   '"sadd16 r0, r0, r0"'
    enabled armv6t2 && check_asm armv6t2 '"movt r0, #0"'
    enabled armvfp  && check_asm armvfp  '"fadds s0, s0, s0"'
    enabled iwmmxt  && check_asm iwmmxt  '"wunpckelub wr6, wr4"'
    enabled neon    && check_asm neon    '"vadd.i16 q0, q0, q0"'
    enabled vfpv3   && check_asm vfpv3   '"vmov.f32 s0, #1.0"'

    check_asm asm_mod_y '"vmul.i32 d0, d0, %y0" :: "x"(0)'

    enabled_all armv6t2 shared !pic && enable_pic

elif enabled mips; then

    check_asm loongson '"dmult.g $1, $2, $3"'
    enabled mmi     && check_asm mmi     '"lq $2, 0($2)"'

elif enabled ppc; then

    enable local_aligned_8 local_aligned_16

    check_asm dcbzl     '"dcbzl 0, %0" :: "r"(0)'
    check_asm ibm_asm   '"add 0, 0, 0"'
    check_asm ppc4xx    '"maclhw r10, r11, r12"'
    check_asm xform_asm '"lwzx %1, %y0" :: "Z"(*(int*)0), "r"(0)'

    # AltiVec flags: The FSF version of GCC differs from the Apple version
    if enabled altivec; then
        nogas=warn
        check_cflags -maltivec -mabi=altivec &&
        { check_header altivec.h && inc_altivec_h="#include <altivec.h>" ; } ||
        check_cflags -faltivec

        # check if our compiler supports Motorola AltiVec C API
        check_cc <<EOF || disable altivec
$inc_altivec_h
int main(void) {
    vector signed int v1, v2, v3;
    v1 = vec_add(v2,v3);
    return 0;
}
EOF

        # check if our compiler supports braces for vector declarations
        check_cc <<EOF || die "You need a compiler that supports {} in AltiVec vector declarations."
$inc_altivec_h
int main (void) { (vector int) {1}; return 0; }
EOF
    fi

elif enabled sparc; then

    enabled vis && check_asm vis '"pdist %f0, %f0, %f0"' -mcpu=ultrasparc &&
        add_cflags -mcpu=ultrasparc -mtune=ultrasparc

elif enabled x86; then

    enable local_aligned_8 local_aligned_16

    # check whether EBP is available on x86
    # As 'i' is stored on the stack, this program will crash
    # if the base pointer is used to access it because the
    # base pointer is cleared in the inline assembly code.
    check_exec_crash <<EOF && enable ebp_available
    volatile int i=0;
    __asm__ volatile (
        "xorl %%ebp, %%ebp"
    ::: "%ebp");
    return i;
EOF

    # check whether EBX is available on x86
    check_asm ebx_available '""::"b"(0)' &&
        check_asm ebx_available '"":::"%ebx"'

    # check whether xmm clobbers are supported
    check_asm xmm_clobbers '"":::"%xmm0"'

    # check whether binutils is new enough to compile SSSE3/MMX2
    enabled ssse3 && check_asm ssse3 '"pabsw %xmm0, %xmm0"'
    enabled mmx2  && check_asm mmx2  '"pmaxub %mm0, %mm1"'

    check_asm bswap '"bswap %%eax" ::: "%eax"'

    if ! disabled_any asm mmx yasm; then
        if check_cmd $yasmexe --version; then
            enabled x86_64 && yasm_extra="-m amd64"
            yasm_debug="-g dwarf2"
        elif check_cmd nasm -v; then
            yasmexe=nasm
            yasm_debug="-g -F dwarf"
            enabled x86_64 && test "$objformat" = elf && objformat=elf64
        fi

        YASMFLAGS="-f $objformat $yasm_extra"
        enabled pic               && append YASMFLAGS "-DPIC"
        test -n "$extern_prefix"  && append YASMFLAGS "-DPREFIX"
        case "$objformat" in
            elf*) enabled debug && append YASMFLAGS $yasm_debug ;;
        esac

        check_yasm "pextrd [eax], xmm0, 1" && enable yasm ||
            die "yasm not found, use --disable-yasm for a crippled build"
        check_yasm "vextractf128 xmm0, ymm0, 0" || disable avx
    fi

    case "$cpu" in
        athlon*|opteron*|k8*|pentium|pentium-mmx|prescott|nocona|atom|geode)
            disable fast_clz
        ;;
    esac

fi

if enabled asm; then
    as=${gas:=$as}
    check_asm gnu_as '".macro m n\n\\n:.int 0\n.endm\nm x"' ||
        $nogas "GNU assembler not found, install gas-preprocessor"
fi

check_ldflags -Wl,--as-needed

if check_func dlopen; then
    ldl=
elif check_func dlopen -ldl; then
    ldl=-ldl
fi

if enabled network; then
    check_type "sys/types.h sys/socket.h" socklen_t
    check_type netdb.h "struct addrinfo"
    check_type netinet/in.h "struct ipv6_mreq" -D_DARWIN_C_SOURCE
    check_type netinet/in.h "struct sockaddr_in6"
    check_type "sys/types.h sys/socket.h" "struct sockaddr_storage"
    check_struct "sys/types.h sys/socket.h" "struct sockaddr" sa_len
    # Prefer arpa/inet.h over winsock2
    if check_header arpa/inet.h ; then
        check_func closesocket
    elif check_header winsock2.h ; then
        check_func_headers winsock2.h closesocket -lws2 && \
            network_extralibs="-lws2" || \
        { check_func_headers winsock2.h closesocket -lws2_32 && \
            network_extralibs="-lws2_32"; }
        check_type ws2tcpip.h socklen_t
        check_type ws2tcpip.h "struct addrinfo"
        check_type ws2tcpip.h "struct ipv6_mreq"
        check_type ws2tcpip.h "struct sockaddr_in6"
        check_type ws2tcpip.h "struct sockaddr_storage"
        check_struct winsock2.h "struct sockaddr" sa_len
    else
        disable network
    fi
fi

# Solaris has nanosleep in -lrt, OpenSolaris no longer needs that
check_func nanosleep || { check_func nanosleep -lrt && add_extralibs -lrt; }

check_func  fcntl
check_func  fork
check_func  getaddrinfo $network_extralibs
check_func  gethrtime
check_func  getrusage
check_struct "sys/time.h sys/resource.h" "struct rusage" ru_maxrss
check_func  inet_aton $network_extralibs
check_func  isatty
check_func  localtime_r
check_func  ${malloc_prefix}memalign            && enable memalign
check_func  mkstemp
check_func  mmap
check_func  ${malloc_prefix}posix_memalign      && enable posix_memalign
check_func  setrlimit
check_func  strerror_r
check_func  strptime
check_func_headers conio.h kbhit
check_func_headers windows.h PeekNamedPipe
check_func_headers io.h setmode
check_func_headers lzo/lzo1x.h lzo1x_999_compress
check_lib2 "windows.h psapi.h" GetProcessMemoryInfo -lpsapi
check_func_headers windows.h GetProcessTimes
check_func_headers windows.h MapViewOfFile
check_func_headers windows.h VirtualAlloc

check_header dlfcn.h
check_header dxva2api.h -D_WIN32_WINNT=0x0600
check_header libcrystalhd/libcrystalhd_if.h
check_header malloc.h
check_header poll.h
check_header sys/mman.h
check_header sys/resource.h
check_header sys/select.h
check_header termios.h
check_header vdpau/vdpau.h
check_header vdpau/vdpau_x11.h
check_header X11/extensions/XvMClib.h

disabled  zlib || check_lib   zlib.h      zlibVersion -lz   || disable  zlib
disabled bzlib || check_lib2 bzlib.h BZ2_bzlibVersion -lbz2 || disable bzlib

<<<<<<< HEAD
# check for VDA header
if ! disabled vda; then
    if check_header VideoDecodeAcceleration/VDADecoder.h; then
        enable vda
        add_ldflags -framework CoreFoundation -framework VideoDecodeAcceleration -framework QuartzCore
    fi
=======
if ! disabled w32threads && ! enabled pthreads; then
    check_func _beginthreadex && enable w32threads
>>>>>>> ff3755cb
fi

# check for some common methods of building with pthread support
# do this before the optional library checks as some of them require pthreads
if ! disabled pthreads && ! enabled w32threads && ! enabled os2threads; then
    enable pthreads
    if check_func pthread_create; then
        :
    elif check_func pthread_create -pthread; then
        add_cflags -pthread
        add_extralibs -pthread
    elif check_func pthread_create -pthreads; then
        add_cflags -pthreads
        add_extralibs -pthreads
    elif check_func pthread_create -lpthreadGC2; then
        add_extralibs -lpthreadGC2
    elif ! check_lib pthread.h pthread_create -lpthread; then
        disable pthreads
    fi
fi

for thread in $THREADS_LIST; do
    if enabled $thread; then
        test -n "$thread_type" &&
            die "ERROR: Only one thread type must be selected." ||
            thread_type="$thread"
    fi
done

check_lib math.h sin -lm && LIBM="-lm"
disabled crystalhd || check_lib libcrystalhd/libcrystalhd_if.h DtsCrystalHDVersion -lcrystalhd || disable crystalhd
enabled vaapi && require vaapi va/va.h vaInitialize -lva

check_mathfunc cbrtf
check_mathfunc exp2
check_mathfunc exp2f
check_mathfunc llrint
check_mathfunc llrintf
check_mathfunc log2
check_mathfunc log2f
check_mathfunc lrint
check_mathfunc lrintf
check_mathfunc round
check_mathfunc roundf
check_mathfunc trunc
check_mathfunc truncf

# these are off by default, so fail if requested and not available
enabled avisynth   && require2 vfw32 "windows.h vfw.h" AVIFileInit -lavifil32
enabled libcelt    && require libcelt celt/celt.h celt_decode -lcelt0
enabled frei0r     && { check_header frei0r.h || die "ERROR: frei0r.h header not found"; }
enabled libaacplus && require  "libaacplus >= 2.0.0" aacplus.h aacplusEncOpen -laacplus
enabled libdc1394  && require_pkg_config libdc1394-2 dc1394/dc1394.h dc1394_new
enabled gnutls     && require_pkg_config gnutls gnutls/gnutls.h gnutls_global_init
enabled libdirac   && require_pkg_config dirac                          \
    "libdirac_decoder/dirac_parser.h libdirac_encoder/dirac_encoder.h"  \
    "dirac_decoder_init dirac_encoder_init"
enabled libfaac    && require2 libfaac "stdint.h faac.h" faacEncGetVersion -lfaac
enabled libfreetype && require_pkg_config freetype2 "ft2build.h freetype/freetype.h" FT_Init_FreeType
enabled libgsm     && require  libgsm gsm/gsm.h gsm_create -lgsm
enabled libmodplug && require  libmodplug libmodplug/modplug.h ModPlug_Load -lmodplug
enabled libmp3lame && require  "libmp3lame >= 3.98.3" lame/lame.h lame_set_VBR_quality -lmp3lame
enabled libnut     && require  libnut libnut.h nut_demuxer_init -lnut
enabled libopencore_amrnb  && require libopencore_amrnb opencore-amrnb/interf_dec.h Decoder_Interface_init -lopencore-amrnb
enabled libopencore_amrwb  && require libopencore_amrwb opencore-amrwb/dec_if.h D_IF_init -lopencore-amrwb
enabled libopencv  && require_pkg_config opencv opencv/cxcore.h cvCreateImageHeader
enabled libopenjpeg && require libopenjpeg openjpeg.h opj_version -lopenjpeg
enabled libpulse && require_pkg_config libpulse-simple pulse/simple.h pa_simple_new
enabled librtmp    && require_pkg_config librtmp librtmp/rtmp.h RTMP_Socket
enabled libschroedinger && require_pkg_config schroedinger-1.0 schroedinger/schro.h schro_init
enabled libspeex   && require  libspeex speex/speex.h speex_decoder_init -lspeex
enabled libstagefright_h264  && require_cpp libstagefright_h264 "binder/ProcessState.h media/stagefright/MetaData.h
    media/stagefright/MediaBufferGroup.h media/stagefright/MediaDebug.h media/stagefright/MediaDefs.h
    media/stagefright/OMXClient.h media/stagefright/OMXCodec.h" android::OMXClient -lstagefright -lmedia -lutils -lbinder
enabled libtheora  && require  libtheora theora/theoraenc.h th_info_init -ltheoraenc -ltheoradec -logg
enabled libutvideo    && require_cpp utvideo "stdint.h stdlib.h utvideo/utvideo.h utvideo/Codec.h" 'CCodec*' -lutvideo -lstdc++
enabled libv4l2    && require_pkg_config libv4l2 libv4l2.h v4l2_ioctl
enabled libvo_aacenc && require libvo_aacenc vo-aacenc/voAAC.h voGetAACEncAPI -lvo-aacenc
enabled libvo_amrwbenc && require libvo_amrwbenc vo-amrwbenc/enc_if.h E_IF_init -lvo-amrwbenc
enabled libvorbis  && require  libvorbis vorbis/vorbisenc.h vorbis_info_init -lvorbisenc -lvorbis -logg
enabled libvpx     && {
    enabled libvpx_decoder && { check_lib2 "vpx/vpx_decoder.h vpx/vp8dx.h" vpx_codec_dec_init_ver -lvpx ||
                                die "ERROR: libvpx decoder version must be >=0.9.1"; }
    enabled libvpx_encoder && { check_lib2 "vpx/vpx_encoder.h vpx/vp8cx.h" "vpx_codec_enc_init_ver VPX_CQ" -lvpx ||
                                die "ERROR: libvpx encoder version must be >=0.9.6"; } }
enabled libx264    && require  libx264 x264.h x264_encoder_encode -lx264 &&
                      { check_cpp_condition x264.h "X264_BUILD >= 118" ||
                        die "ERROR: libx264 version must be >= 0.118."; }
enabled libxavs    && require  libxavs xavs.h xavs_encoder_encode -lxavs
enabled libxvid    && require  libxvid xvid.h xvid_global -lxvidcore
enabled openal     && { { for al_libs in "${OPENAL_LIBS}" "-lopenal" "-lOpenAL32"; do
                        check_lib 'AL/al.h' alGetError "${al_libs}" && break; done } ||
                        die "ERROR: openal not found"; } &&
                      { check_cpp_condition "AL/al.h" "defined(AL_VERSION_1_1)" ||
                        die "ERROR: openal version must be 1.1 or compatible"; }
enabled mlib       && require  mediaLib mlib_types.h mlib_VectorSub_S16_U8_Mod -lmlib
enabled openssl    && { check_lib openssl/ssl.h SSL_library_init -lssl -lcrypto ||
                        check_lib openssl/ssl.h SSL_library_init -lssl32 -leay32 ||
                        check_lib openssl/ssl.h SSL_library_init -lssl -lcrypto -lws2_32 -lgdi32 ||
                        die "ERROR: openssl not found"; }

SDL_CONFIG="${cross_prefix}sdl-config"
if check_pkg_config sdl SDL_version.h SDL_Linked_Version; then
    check_cpp_condition SDL.h "(SDL_MAJOR_VERSION<<16 | SDL_MINOR_VERSION<<8 | SDL_PATCHLEVEL) >= 0x010201" $sdl_cflags &&
    enable sdl &&
    check_struct SDL.h SDL_VideoInfo current_w $sdl_cflags && enable sdl_video_size
else
  if "${SDL_CONFIG}" --version > /dev/null 2>&1; then
    sdl_cflags=$("${SDL_CONFIG}" --cflags)
    sdl_libs=$("${SDL_CONFIG}" --libs)
    check_func_headers SDL_version.h SDL_Linked_Version $sdl_cflags $sdl_libs &&
    check_cpp_condition SDL.h "(SDL_MAJOR_VERSION<<16 | SDL_MINOR_VERSION<<8 | SDL_PATCHLEVEL) >= 0x010201" $sdl_cflags &&
    enable sdl &&
    check_struct SDL.h SDL_VideoInfo current_w $sdl_cflags && enable sdl_video_size
  fi
fi
enabled sdl && add_cflags $sdl_cflags && add_extralibs $sdl_libs

texi2html -version > /dev/null 2>&1 && enable texi2html || disable texi2html

check_header linux/fb.h
check_header linux/videodev.h
check_header linux/videodev2.h
check_header sys/videoio.h

check_func_headers "windows.h vfw.h" capCreateCaptureWindow "$vfwcap_indev_extralibs"
# check that WM_CAP_DRIVER_CONNECT is defined to the proper value
# w32api 3.12 had it defined wrong
check_cpp_condition vfw.h "WM_CAP_DRIVER_CONNECT > WM_USER" && enable vfwcap_defines

check_type "dshow.h" IBaseFilter

# check for ioctl_meteor.h, ioctl_bt848.h and alternatives
{ check_header dev/bktr/ioctl_meteor.h &&
  check_header dev/bktr/ioctl_bt848.h; } ||
{ check_header machine/ioctl_meteor.h &&
  check_header machine/ioctl_bt848.h; } ||
{ check_header dev/video/meteor/ioctl_meteor.h &&
  check_header dev/video/bktr/ioctl_bt848.h; } ||
check_header dev/ic/bt8xx.h

check_header sndio.h
if check_struct sys/soundcard.h audio_buf_info bytes; then
    enable_safe sys/soundcard.h
else
    check_cc -D__BSD_VISIBLE -D__XSI_VISIBLE <<EOF && add_cppflags -D__BSD_VISIBLE -D__XSI_VISIBLE && enable_safe sys/soundcard.h
    #include <sys/soundcard.h>
    audio_buf_info abc;
EOF
fi
check_header soundcard.h

enabled_any alsa_indev alsa_outdev && check_lib2 alsa/asoundlib.h snd_pcm_htimestamp -lasound

enabled jack_indev && check_lib2 jack/jack.h jack_client_open -ljack && check_func sem_timedwait

enabled_any sndio_indev sndio_outdev && check_lib2 sndio.h sio_open -lsndio

enabled libcdio &&
    check_lib2 "cdio/cdda.h cdio/paranoia.h" cdio_cddap_open "-lcdio_paranoia -lcdio_cdda -lcdio"

enabled x11grab                         &&
check_header X11/Xlib.h                 &&
check_header X11/extensions/XShm.h      &&
check_header X11/extensions/Xfixes.h    &&
check_func XOpenDisplay -lX11           &&
check_func XShmCreateImage -lX11 -lXext &&
check_func XFixesGetCursorImage -lX11 -lXext -lXfixes

if ! disabled vaapi; then
    check_lib va/va.h vaInitialize -lva && {
        check_cpp_condition va/va_version.h "VA_CHECK_VERSION(0,32,0)" ||
        warn "Please upgrade to VA-API >= 0.32 if you would like full VA-API support.";
    } || disable vaapi
fi

if ! disabled vdpau && enabled vdpau_vdpau_h; then
check_cpp_condition \
    vdpau/vdpau.h "defined VDP_DECODER_PROFILE_MPEG4_PART2_ASP" ||
    { echolog "Please upgrade to libvdpau >= 0.2 if you would like vdpau support." &&
      disable vdpau; }
fi

enabled debug && add_cflags -g"$debuglevel" && add_asflags -g"$debuglevel"

# add some useful compiler flags if supported
check_cflags -Wdeclaration-after-statement
check_cflags -Wall
check_cflags -Wno-parentheses
check_cflags -Wno-switch
check_cflags -Wno-format-zero-length
check_cflags -Wdisabled-optimization
check_cflags -Wpointer-arith
check_cflags -Wredundant-decls
check_cflags -Wno-pointer-sign
check_cflags -Wcast-qual
check_cflags -Wwrite-strings
check_cflags -Wtype-limits
check_cflags -Wundef
check_cflags -Wmissing-prototypes
check_cflags -Wno-pointer-to-int-cast
check_cflags -Wstrict-prototypes
enabled extra_warnings && check_cflags -Winline

# add some linker flags
check_ldflags -Wl,--warn-common
check_ldflags -Wl,-rpath-link=libpostproc:libswresample:libswscale:libavfilter:libavdevice:libavformat:libavcodec:libavutil
test_ldflags -Wl,-Bsymbolic && append SHFLAGS -Wl,-Bsymbolic

echo "X{};" > $TMPV
if test_ldflags -Wl,--version-script,$TMPV; then
    append SHFLAGS '-Wl,--version-script,\$(SUBDIR)lib\$(NAME).ver'
    check_cc <<EOF && enable symver_asm_label
void ff_foo(void) __asm__ ("av_foo@VERSION");
void ff_foo(void) { ${inline_asm+__asm__($quotes);} }
EOF
    check_cc <<EOF && enable symver_gnu_asm
__asm__(".symver ff_foo,av_foo@VERSION");
void ff_foo(void) {}
EOF
fi

if [ -n "$optflags" ]; then
    add_cflags $optflags
elif enabled small; then
    add_cflags $size_cflags
elif enabled optimizations; then
    add_cflags $speed_cflags
else
    add_cflags $noopt_cflags
fi
check_cflags -fno-math-errno
check_cflags -fno-signed-zeros
check_cc -mno-red-zone <<EOF && noredzone_flags="-mno-red-zone"
int x;
EOF


if enabled icc; then
    # Just warnings, no remarks
    check_cflags -w1
    # -wd: Disable following warnings
    # 144, 167, 556: -Wno-pointer-sign
    # 1292: attribute "foo" ignored
    # 10006: ignoring unknown option -fno-signed-zeros
    # 10148: ignoring unknown option -Wno-parentheses
    # 10156: ignoring option '-W'; no argument required
    check_cflags -wd144,167,556,1292,10006,10148,10156
    # 11030: Warning unknown option --as-needed
    # 10156: ignoring option '-export'; no argument required
    check_ldflags -wd10156,11030
    # Allow to compile with optimizations
    check_ldflags -march=$cpu
    # icc 11.0 and 11.1 work with ebp_available, but don't pass the test
    enable ebp_available
    if enabled x86_32; then
        test ${icc_version%%.*} -ge 11 && \
            check_cflags -falign-stack=maintain-16-byte || \
            disable aligned_stack
    fi
elif enabled ccc; then
    # disable some annoying warnings
    add_cflags -msg_disable cvtu32to64
    add_cflags -msg_disable embedcomment
    add_cflags -msg_disable needconstext
    add_cflags -msg_disable nomainieee
    add_cflags -msg_disable ptrmismatch1
    add_cflags -msg_disable unreachcode
elif enabled gcc; then
    check_cflags -fno-tree-vectorize
    check_cflags -Werror=implicit-function-declaration
    check_cflags -Werror=missing-prototypes
elif enabled llvm_gcc; then
    check_cflags -mllvm -stack-alignment=16
elif enabled clang; then
    check_cflags -mllvm -stack-alignment=16
    check_cflags -Qunused-arguments
elif enabled armcc; then
    # 2523: use of inline assembler is deprecated
    add_cflags -W${armcc_opt},--diag_suppress=2523
    add_cflags -W${armcc_opt},--diag_suppress=1207
    add_cflags -W${armcc_opt},--diag_suppress=1293 # assignment in condition
    add_cflags -W${armcc_opt},--diag_suppress=3343 # hardfp compat
    add_cflags -W${armcc_opt},--diag_suppress=167  # pointer sign
    add_cflags -W${armcc_opt},--diag_suppress=513  # pointer sign
elif enabled tms470; then
    add_cflags -pds=824 -pds=837
elif enabled pathscale; then
    add_cflags -fstrict-overflow -OPT:wrap_around_unsafe_opt=OFF
fi

enabled_any $THREADS_LIST      && enable threads

check_deps $CONFIG_LIST       \
           $CONFIG_EXTRA      \
           $HAVE_LIST         \
           $DECODER_LIST      \
           $ENCODER_LIST      \
           $HWACCEL_LIST      \
           $PARSER_LIST       \
           $BSF_LIST          \
           $DEMUXER_LIST      \
           $MUXER_LIST        \
           $FILTER_LIST       \
           $INDEV_LIST        \
           $OUTDEV_LIST       \
           $PROTOCOL_LIST     \
           $ACODEC_TESTS      \
           $VCODEC_TESTS      \
           $LAVF_TESTS        \
           $LAVFI_TESTS       \
           $SEEK_TESTS        \

enabled asm || { arch=c; disable $ARCH_LIST $ARCH_EXT_LIST; }

if test $target_os = "haiku"; then
    disable memalign
    disable posix_memalign
fi

! enabled_any memalign posix_memalign malloc_aligned &&
    enabled_any $need_memalign && enable memalign_hack

echo "install prefix            $prefix"
echo "source path               $source_path"
echo "C compiler                $cc"
echo "ARCH                      $arch ($cpu)"
if test "$build_suffix" != ""; then
    echo "build suffix              $build_suffix"
fi
if test "$progs_suffix" != ""; then
    echo "progs suffix              $progs_suffix"
fi
if test "$extra_version" != ""; then
    echo "version string suffix     $extra_version"
fi
echo "big-endian                ${bigendian-no}"
echo "runtime cpu detection     ${runtime_cpudetect-no}"
if enabled x86; then
    echo "${yasmexe}                      ${yasm-no}"
    echo "MMX enabled               ${mmx-no}"
    echo "MMX2 enabled              ${mmx2-no}"
    echo "3DNow! enabled            ${amd3dnow-no}"
    echo "3DNow! extended enabled   ${amd3dnowext-no}"
    echo "SSE enabled               ${sse-no}"
    echo "SSSE3 enabled             ${ssse3-no}"
    echo "AVX enabled               ${avx-no}"
    echo "CMOV enabled              ${cmov-no}"
    echo "CMOV is fast              ${fast_cmov-no}"
    echo "EBX available             ${ebx_available-no}"
    echo "EBP available             ${ebp_available-no}"
fi
if enabled arm; then
    echo "ARMv5TE enabled           ${armv5te-no}"
    echo "ARMv6 enabled             ${armv6-no}"
    echo "ARMv6T2 enabled           ${armv6t2-no}"
    echo "ARM VFP enabled           ${armvfp-no}"
    echo "IWMMXT enabled            ${iwmmxt-no}"
    echo "NEON enabled              ${neon-no}"
fi
if enabled mips; then
    echo "MMI enabled               ${mmi-no}"
fi
if enabled ppc; then
    echo "AltiVec enabled           ${altivec-no}"
    echo "PPC 4xx optimizations     ${ppc4xx-no}"
    echo "dcbzl available           ${dcbzl-no}"
fi
if enabled sparc; then
    echo "VIS enabled               ${vis-no}"
fi
echo "debug symbols             ${debug-no}"
echo "strip symbols             ${stripping-no}"
echo "optimize for size         ${small-no}"
echo "optimizations             ${optimizations-no}"
echo "static                    ${static-no}"
echo "shared                    ${shared-no}"
echo "postprocessing support    ${postproc-no}"
echo "new filter support        ${avfilter-no}"
echo "network support           ${network-no}"
echo "threading support         ${thread_type-no}"
echo "SDL support               ${sdl-no}"
echo "Sun medialib support      ${mlib-no}"
echo "libdxva2 enabled          ${dxva2-no}"
echo "libva enabled             ${vaapi-no}"
echo "libvdpau enabled          ${vdpau-no}"
echo "AVISynth enabled          ${avisynth-no}"
echo "libcelt enabled           ${libcelt-no}"
echo "frei0r enabled            ${frei0r-no}"
echo "gnutls enabled            ${gnutls-no}"
echo "libcdio support           ${libcdio-no}"
echo "libdc1394 support         ${libdc1394-no}"
echo "libdirac enabled          ${libdirac-no}"
echo "libfaac enabled           ${libfaac-no}"
echo "libaacplus enabled        ${libaacplus-no}"
echo "libgsm enabled            ${libgsm-no}"
echo "libmodplug enabled        ${libmodplug-no}"
echo "libmp3lame enabled        ${libmp3lame-no}"
echo "libnut enabled            ${libnut-no}"
echo "libopencore-amrnb support ${libopencore_amrnb-no}"
echo "libopencore-amrwb support ${libopencore_amrwb-no}"
echo "libopencv support         ${libopencv-no}"
echo "libopenjpeg enabled       ${libopenjpeg-no}"
echo "libpulse enabled          ${libpulse-no}"
echo "librtmp enabled           ${librtmp-no}"
echo "libschroedinger enabled   ${libschroedinger-no}"
echo "libspeex enabled          ${libspeex-no}"
echo "libstagefright-h264 enabled    ${libstagefright_h264-no}"
echo "libtheora enabled         ${libtheora-no}"
echo "libutvideo enabled        ${libutvideo-no}"
echo "libv4l2 enabled           ${libv4l2-no}"
echo "libvo-aacenc support      ${libvo_aacenc-no}"
echo "libvo-amrwbenc support    ${libvo_amrwbenc-no}"
echo "libvorbis enabled         ${libvorbis-no}"
echo "libvpx enabled            ${libvpx-no}"
echo "libx264 enabled           ${libx264-no}"
echo "libxavs enabled           ${libxavs-no}"
echo "libxvid enabled           ${libxvid-no}"
echo "openal enabled            ${openal-no}"
echo "openssl enabled           ${openssl-no}"
echo "zlib enabled              ${zlib-no}"
echo "bzlib enabled             ${bzlib-no}"
echo

for type in decoder encoder hwaccel parser demuxer muxer protocol filter bsf indev outdev; do
    echo "Enabled ${type}s:"
    eval list=\$$(toupper $type)_LIST
    print_enabled '_*' $list | sort | pr -r -3 -t
    echo
done

license="LGPL version 2.1 or later"
if enabled nonfree; then
    license="nonfree and unredistributable"
elif enabled gplv3; then
    license="GPL version 3 or later"
elif enabled lgplv3; then
    license="LGPL version 3 or later"
elif enabled gpl; then
    license="GPL version 2 or later"
fi

echo "License: $license"

echo "Creating config.mak and config.h..."

test -e Makefile || $ln_s "$source_path/Makefile" .

enabled stripping || strip="echo skipping strip"

config_files="$TMPH config.mak"

cat > config.mak <<EOF
# Automatically generated by configure - do not modify!
ifndef FFMPEG_CONFIG_MAK
FFMPEG_CONFIG_MAK=1
FFMPEG_CONFIGURATION=$FFMPEG_CONFIGURATION
prefix=$prefix
LIBDIR=\$(DESTDIR)$libdir
SHLIBDIR=\$(DESTDIR)$shlibdir
INCDIR=\$(DESTDIR)$incdir
BINDIR=\$(DESTDIR)$bindir
DATADIR=\$(DESTDIR)$datadir
MANDIR=\$(DESTDIR)$mandir
SRC_PATH=$source_path
ifndef MAIN_MAKEFILE
SRC_PATH:=\$(SRC_PATH:.%=..%)
endif
CC_IDENT=$cc_ident
ARCH=$arch
CC=$cc
CXX=$cxx
AS=$as
LD=$ld
DEPCC=$dep_cc
YASM=$yasmexe
YASMDEP=$yasmexe
AR=$ar
RANLIB=$ranlib
CP=cp -p
LN_S=$ln_s
STRIP=$strip
CPPFLAGS=$CPPFLAGS
CFLAGS=$CFLAGS
CXXFLAGS=$CXXFLAGS
ASFLAGS=$ASFLAGS
AS_O=$CC_O
CC_O=$CC_O
CXX_O=$CXX_O
LDFLAGS=$LDFLAGS
FFSERVERLDFLAGS=$FFSERVERLDFLAGS
SHFLAGS=$SHFLAGS
YASMFLAGS=$YASMFLAGS
BUILDSUF=$build_suffix
PROGSSUF=$progs_suffix
FULLNAME=$FULLNAME
LIBPREF=$LIBPREF
LIBSUF=$LIBSUF
LIBNAME=$LIBNAME
SLIBPREF=$SLIBPREF
SLIBSUF=$SLIBSUF
EXESUF=$EXESUF
EXTRA_VERSION=$extra_version
DEPFLAGS=$DEPFLAGS
CCDEP=$CCDEP
CXXDEP=$CXXDEP
ASDEP=$ASDEP
CC_DEPFLAGS=$CC_DEPFLAGS
AS_DEPFLAGS=$AS_DEPFLAGS
HOSTCC=$host_cc
HOSTCFLAGS=$host_cflags
HOSTEXESUF=$HOSTEXESUF
HOSTLDFLAGS=$host_ldflags
HOSTLIBS=$host_libs
TARGET_EXEC=$target_exec
TARGET_PATH=$target_path
SDL_LIBS=$sdl_libs
SDL_CFLAGS=$sdl_cflags
LIB_INSTALL_EXTRA_CMD=$LIB_INSTALL_EXTRA_CMD
EXTRALIBS=$extralibs
INSTALL=$install
LIBTARGET=${LIBTARGET}
SLIBNAME=${SLIBNAME}
SLIBNAME_WITH_VERSION=${SLIBNAME_WITH_VERSION}
SLIBNAME_WITH_MAJOR=${SLIBNAME_WITH_MAJOR}
SLIB_CREATE_DEF_CMD=${SLIB_CREATE_DEF_CMD}
SLIB_EXTRA_CMD=${SLIB_EXTRA_CMD}
SLIB_INSTALL_NAME=${SLIB_INSTALL_NAME}
SLIB_INSTALL_LINKS=${SLIB_INSTALL_LINKS}
SLIB_INSTALL_EXTRA_LIB=${SLIB_INSTALL_EXTRA_LIB}
SLIB_INSTALL_EXTRA_SHLIB=${SLIB_INSTALL_EXTRA_SHLIB}
SAMPLES:=${samples:-\$(FATE_SAMPLES)}
NOREDZONE_FLAGS=$noredzone_flags
EOF

get_version(){
    name=$1
    file=$source_path/$2
    eval $(grep "#define ${name}_VERSION_M" "$file" | awk '{ print $2"="$3 }')
    eval ${name}_VERSION=\$${name}_VERSION_MAJOR.\$${name}_VERSION_MINOR.\$${name}_VERSION_MICRO
    lcname=$(tolower $name)
    eval echo "${lcname}_VERSION=\$${name}_VERSION" >> config.mak
    eval echo "${lcname}_VERSION_MAJOR=\$${name}_VERSION_MAJOR" >> config.mak
}

get_version LIBSWSCALE  libswscale/swscale.h
get_version LIBSWRESAMPLE libswresample/swresample.h
get_version LIBPOSTPROC libpostproc/postprocess.h
get_version LIBAVCODEC  libavcodec/version.h
get_version LIBAVDEVICE libavdevice/avdevice.h
get_version LIBAVFORMAT libavformat/version.h
get_version LIBAVUTIL   libavutil/avutil.h
get_version LIBAVFILTER libavfilter/avfilter.h

cat > $TMPH <<EOF
/* Automatically generated by configure - do not modify! */
#ifndef FFMPEG_CONFIG_H
#define FFMPEG_CONFIG_H
#define FFMPEG_CONFIGURATION "$(c_escape $FFMPEG_CONFIGURATION)"
#define FFMPEG_LICENSE "$(c_escape $license)"
#define FFMPEG_DATADIR "$(eval c_escape $datadir)"
#define AVCONV_DATADIR "$(eval c_escape $datadir)"
#define CC_TYPE "$cc_type"
#define CC_VERSION $cc_version
#define restrict $_restrict
#define EXTERN_PREFIX "${extern_prefix}"
#define EXTERN_ASM ${extern_prefix}
#define SLIBSUF "$SLIBSUF"
EOF

test -n "$malloc_prefix" &&
    echo "#define MALLOC_PREFIX $malloc_prefix" >>$TMPH

if enabled small || disabled optimizations; then
    echo "#undef  av_always_inline"  >> $TMPH
    if enabled small; then
        echo "#define av_always_inline inline"  >> $TMPH
    else
        echo "#define av_always_inline av_unused"  >> $TMPH
    fi
fi

if enabled yasm; then
    append config_files $TMPASM
    printf '' >$TMPASM
fi

print_config ARCH_   "$config_files" $ARCH_LIST
print_config HAVE_   "$config_files" $HAVE_LIST
print_config CONFIG_ "$config_files" $CONFIG_LIST       \
                                     $CONFIG_EXTRA      \
                                     $DECODER_LIST      \
                                     $ENCODER_LIST      \
                                     $HWACCEL_LIST      \
                                     $PARSER_LIST       \
                                     $BSF_LIST          \
                                     $DEMUXER_LIST      \
                                     $MUXER_LIST        \
                                     $FILTER_LIST       \
                                     $PROTOCOL_LIST     \
                                     $INDEV_LIST        \
                                     $OUTDEV_LIST       \

cat >>config.mak <<EOF
ACODEC_TESTS=$(print_enabled -n _test $ACODEC_TESTS)
VCODEC_TESTS=$(print_enabled -n _test $VCODEC_TESTS)
LAVF_TESTS=$(print_enabled   -n _test $LAVF_TESTS)
LAVFI_TESTS=$(print_enabled  -n _test $LAVFI_TESTS)
SEEK_TESTS=$(print_enabled   -n _test $SEEK_TESTS)
EOF

echo "#endif /* FFMPEG_CONFIG_H */" >> $TMPH
echo "endif # FFMPEG_CONFIG_MAK" >> config.mak

# Do not overwrite an unchanged config.h to avoid superfluous rebuilds.
cp_if_changed $TMPH config.h
touch .config

enabled yasm && cp_if_changed $TMPASM config.asm

cat > $TMPH <<EOF
/* Generated by ffconf */
#ifndef AVUTIL_AVCONFIG_H
#define AVUTIL_AVCONFIG_H
EOF

print_config AV_HAVE_ $TMPH $HAVE_LIST_PUB

echo "#endif /* AVUTIL_AVCONFIG_H */" >> $TMPH

cp_if_changed $TMPH libavutil/avconfig.h

test -n "$WARNINGS" && printf "\n$WARNINGS"

# build pkg-config files

pkgconfig_generate(){
name=$1
shortname=${name#lib}${build_suffix}
comment=$2
version=$3
libs=$4
requires=$5
enabled ${name#lib} || return 0
mkdir -p $name
cat <<EOF > $name/$name.pc
prefix=$prefix
exec_prefix=\${prefix}
libdir=$libdir
includedir=$incdir

Name: $name
Description: $comment
Version: $version
Requires: $(enabled shared || echo $requires)
Requires.private: $(enabled shared && echo $requires)
Conflicts:
Libs: -L\${libdir} -l${shortname} $(enabled shared || echo $libs)
Libs.private: $(enabled shared && echo $libs)
Cflags: -I\${includedir}
EOF
cat <<EOF > $name/$name-uninstalled.pc
prefix=
exec_prefix=
libdir=\${pcfiledir}
includedir=${source_path}

Name: $name
Description: $comment
Version: $version
Requires: $requires
Conflicts:
Libs: \${libdir}/${LIBPREF}${shortname}${LIBSUF} $libs
Cflags: -I\${includedir}
EOF
}

pkgconfig_generate libavutil "FFmpeg utility library" "$LIBAVUTIL_VERSION" "$LIBM"
pkgconfig_generate libavcodec "FFmpeg codec library" "$LIBAVCODEC_VERSION" "$extralibs" "libavutil = $LIBAVUTIL_VERSION"
pkgconfig_generate libavformat "FFmpeg container format library" "$LIBAVFORMAT_VERSION" "$extralibs" "libavcodec = $LIBAVCODEC_VERSION"
pkgconfig_generate libavdevice "FFmpeg device handling library" "$LIBAVDEVICE_VERSION" "$extralibs" "libavformat = $LIBAVFORMAT_VERSION"
pkgconfig_generate libavfilter "FFmpeg video filtering library" "$LIBAVFILTER_VERSION" "$extralibs"
pkgconfig_generate libpostproc "FFmpeg postprocessing library" "$LIBPOSTPROC_VERSION" "" "libavutil = $LIBAVUTIL_VERSION"
pkgconfig_generate libswscale "FFmpeg image rescaling library" "$LIBSWSCALE_VERSION" "$LIBM" "libavutil = $LIBAVUTIL_VERSION"
pkgconfig_generate libswresample "FFmpeg audio rescaling library" "$LIBSWRESAMPLE_VERSION" "$LIBM" "libavutil = $LIBAVUTIL_VERSION"<|MERGE_RESOLUTION|>--- conflicted
+++ resolved
@@ -2990,17 +2990,16 @@
 disabled  zlib || check_lib   zlib.h      zlibVersion -lz   || disable  zlib
 disabled bzlib || check_lib2 bzlib.h BZ2_bzlibVersion -lbz2 || disable bzlib
 
-<<<<<<< HEAD
 # check for VDA header
 if ! disabled vda; then
     if check_header VideoDecodeAcceleration/VDADecoder.h; then
         enable vda
         add_ldflags -framework CoreFoundation -framework VideoDecodeAcceleration -framework QuartzCore
     fi
-=======
+fi
+
 if ! disabled w32threads && ! enabled pthreads; then
     check_func _beginthreadex && enable w32threads
->>>>>>> ff3755cb
 fi
 
 # check for some common methods of building with pthread support
