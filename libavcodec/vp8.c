/*
 * VP8 compatible video decoder
 *
 * Copyright (C) 2010 David Conrad
 * Copyright (C) 2010 Ronald S. Bultje
 * Copyright (C) 2010 Jason Garrett-Glaser
 * Copyright (C) 2012 Daniel Kang
 *
 * This file is part of FFmpeg.
 *
 * FFmpeg is free software; you can redistribute it and/or
 * modify it under the terms of the GNU Lesser General Public
 * License as published by the Free Software Foundation; either
 * version 2.1 of the License, or (at your option) any later version.
 *
 * FFmpeg is distributed in the hope that it will be useful,
 * but WITHOUT ANY WARRANTY; without even the implied warranty of
 * MERCHANTABILITY or FITNESS FOR A PARTICULAR PURPOSE.  See the GNU
 * Lesser General Public License for more details.
 *
 * You should have received a copy of the GNU Lesser General Public
 * License along with FFmpeg; if not, write to the Free Software
 * Foundation, Inc., 51 Franklin Street, Fifth Floor, Boston, MA 02110-1301 USA
 */

#include "libavutil/imgutils.h"
#include "avcodec.h"
#include "internal.h"
#include "vp8.h"
#include "vp8data.h"
#include "rectangle.h"
#include "thread.h"

#if ARCH_ARM
#   include "arm/vp8.h"
#endif

static void free_buffers(VP8Context *s)
{
    int i;
    if (s->thread_data)
        for (i = 0; i < MAX_THREADS; i++) {
#if HAVE_THREADS
            pthread_cond_destroy(&s->thread_data[i].cond);
            pthread_mutex_destroy(&s->thread_data[i].lock);
#endif
            av_freep(&s->thread_data[i].filter_strength);
        }
    av_freep(&s->thread_data);
    av_freep(&s->macroblocks_base);
    av_freep(&s->intra4x4_pred_mode_top);
    av_freep(&s->top_nnz);
    av_freep(&s->top_border);

    s->macroblocks = NULL;
}

static int vp8_alloc_frame(VP8Context *s, VP8Frame *f, int ref)
{
    int ret;
    if ((ret = ff_thread_get_buffer(s->avctx, &f->tf,
                                    ref ? AV_GET_BUFFER_FLAG_REF : 0)) < 0)
        return ret;
    if (!(f->seg_map = av_buffer_allocz(s->mb_width * s->mb_height))) {
        ff_thread_release_buffer(s->avctx, &f->tf);
        return AVERROR(ENOMEM);
    }
    return 0;
}

static void vp8_release_frame(VP8Context *s, VP8Frame *f)
{
    av_buffer_unref(&f->seg_map);
    ff_thread_release_buffer(s->avctx, &f->tf);
}

static int vp8_ref_frame(VP8Context *s, VP8Frame *dst, VP8Frame *src)
{
    int ret;

    vp8_release_frame(s, dst);

    if ((ret = ff_thread_ref_frame(&dst->tf, &src->tf)) < 0)
        return ret;
    if (src->seg_map &&
        !(dst->seg_map = av_buffer_ref(src->seg_map))) {
        vp8_release_frame(s, dst);
        return AVERROR(ENOMEM);
    }

    return 0;
}


static void vp8_decode_flush_impl(AVCodecContext *avctx, int free_mem)
{
    VP8Context *s = avctx->priv_data;
    int i;

    for (i = 0; i < FF_ARRAY_ELEMS(s->frames); i++)
        vp8_release_frame(s, &s->frames[i]);
    memset(s->framep, 0, sizeof(s->framep));

    if (free_mem)
        free_buffers(s);
}

static void vp8_decode_flush(AVCodecContext *avctx)
{
    vp8_decode_flush_impl(avctx, 0);
}

static int update_dimensions(VP8Context *s, int width, int height)
{
    AVCodecContext *avctx = s->avctx;
    int i, ret;

    if (width  != s->avctx->width || ((width+15)/16 != s->mb_width || (height+15)/16 != s->mb_height) && s->macroblocks_base ||
        height != s->avctx->height) {
        vp8_decode_flush_impl(s->avctx, 1);

        ret = ff_set_dimensions(s->avctx, width, height);
        if (ret < 0)
            return ret;
    }

    s->mb_width  = (s->avctx->coded_width +15) / 16;
    s->mb_height = (s->avctx->coded_height+15) / 16;

    s->mb_layout = (avctx->active_thread_type == FF_THREAD_SLICE) && (FFMIN(s->num_coeff_partitions, avctx->thread_count) > 1);
    if (!s->mb_layout) { // Frame threading and one thread
        s->macroblocks_base       = av_mallocz((s->mb_width+s->mb_height*2+1)*sizeof(*s->macroblocks));
        s->intra4x4_pred_mode_top = av_mallocz(s->mb_width*4);
    }
    else // Sliced threading
        s->macroblocks_base       = av_mallocz((s->mb_width+2)*(s->mb_height+2)*sizeof(*s->macroblocks));
    s->top_nnz                    = av_mallocz(s->mb_width*sizeof(*s->top_nnz));
    s->top_border                 = av_mallocz((s->mb_width+1)*sizeof(*s->top_border));
    s->thread_data                = av_mallocz(MAX_THREADS*sizeof(VP8ThreadData));

    for (i = 0; i < MAX_THREADS; i++) {
        s->thread_data[i].filter_strength = av_mallocz(s->mb_width*sizeof(*s->thread_data[0].filter_strength));
#if HAVE_THREADS
        pthread_mutex_init(&s->thread_data[i].lock, NULL);
        pthread_cond_init(&s->thread_data[i].cond, NULL);
#endif
    }

    if (!s->macroblocks_base || !s->top_nnz || !s->top_border ||
        (!s->intra4x4_pred_mode_top && !s->mb_layout))
        return AVERROR(ENOMEM);

    s->macroblocks        = s->macroblocks_base + 1;

    return 0;
}

static void parse_segment_info(VP8Context *s)
{
    VP56RangeCoder *c = &s->c;
    int i;

    s->segmentation.update_map = vp8_rac_get(c);

    if (vp8_rac_get(c)) { // update segment feature data
        s->segmentation.absolute_vals = vp8_rac_get(c);

        for (i = 0; i < 4; i++)
            s->segmentation.base_quant[i]   = vp8_rac_get_sint(c, 7);

        for (i = 0; i < 4; i++)
            s->segmentation.filter_level[i] = vp8_rac_get_sint(c, 6);
    }
    if (s->segmentation.update_map)
        for (i = 0; i < 3; i++)
            s->prob->segmentid[i] = vp8_rac_get(c) ? vp8_rac_get_uint(c, 8) : 255;
}

static void update_lf_deltas(VP8Context *s)
{
    VP56RangeCoder *c = &s->c;
    int i;

    for (i = 0; i < 4; i++) {
        if (vp8_rac_get(c)) {
            s->lf_delta.ref[i] = vp8_rac_get_uint(c, 6);

            if (vp8_rac_get(c))
                s->lf_delta.ref[i] = -s->lf_delta.ref[i];
        }
    }

    for (i = MODE_I4x4; i <= VP8_MVMODE_SPLIT; i++) {
        if (vp8_rac_get(c)) {
            s->lf_delta.mode[i] = vp8_rac_get_uint(c, 6);

            if (vp8_rac_get(c))
                s->lf_delta.mode[i] = -s->lf_delta.mode[i];
        }
    }
}

static int setup_partitions(VP8Context *s, const uint8_t *buf, int buf_size)
{
    const uint8_t *sizes = buf;
    int i;

    s->num_coeff_partitions = 1 << vp8_rac_get_uint(&s->c, 2);

    buf      += 3*(s->num_coeff_partitions-1);
    buf_size -= 3*(s->num_coeff_partitions-1);
    if (buf_size < 0)
        return -1;

    for (i = 0; i < s->num_coeff_partitions-1; i++) {
        int size = AV_RL24(sizes + 3*i);
        if (buf_size - size < 0)
            return -1;

        ff_vp56_init_range_decoder(&s->coeff_partition[i], buf, size);
        buf      += size;
        buf_size -= size;
    }
    ff_vp56_init_range_decoder(&s->coeff_partition[i], buf, buf_size);

    return 0;
}

static void get_quants(VP8Context *s)
{
    VP56RangeCoder *c = &s->c;
    int i, base_qi;

    int yac_qi     = vp8_rac_get_uint(c, 7);
    int ydc_delta  = vp8_rac_get_sint(c, 4);
    int y2dc_delta = vp8_rac_get_sint(c, 4);
    int y2ac_delta = vp8_rac_get_sint(c, 4);
    int uvdc_delta = vp8_rac_get_sint(c, 4);
    int uvac_delta = vp8_rac_get_sint(c, 4);

    for (i = 0; i < 4; i++) {
        if (s->segmentation.enabled) {
            base_qi = s->segmentation.base_quant[i];
            if (!s->segmentation.absolute_vals)
                base_qi += yac_qi;
        } else
            base_qi = yac_qi;

        s->qmat[i].luma_qmul[0]    =           vp8_dc_qlookup[av_clip_uintp2(base_qi + ydc_delta , 7)];
        s->qmat[i].luma_qmul[1]    =           vp8_ac_qlookup[av_clip_uintp2(base_qi             , 7)];
        s->qmat[i].luma_dc_qmul[0] =       2 * vp8_dc_qlookup[av_clip_uintp2(base_qi + y2dc_delta, 7)];
        /* 101581>>16 is equivalent to 155/100 */
        s->qmat[i].luma_dc_qmul[1] = (101581 * vp8_ac_qlookup[av_clip_uintp2(base_qi + y2ac_delta, 7)]) >> 16;
        s->qmat[i].chroma_qmul[0]  =           vp8_dc_qlookup[av_clip_uintp2(base_qi + uvdc_delta, 7)];
        s->qmat[i].chroma_qmul[1]  =           vp8_ac_qlookup[av_clip_uintp2(base_qi + uvac_delta, 7)];

        s->qmat[i].luma_dc_qmul[1] = FFMAX(s->qmat[i].luma_dc_qmul[1], 8);
        s->qmat[i].chroma_qmul[0]  = FFMIN(s->qmat[i].chroma_qmul[0], 132);
    }
}

/**
 * Determine which buffers golden and altref should be updated with after this frame.
 * The spec isn't clear here, so I'm going by my understanding of what libvpx does
 *
 * Intra frames update all 3 references
 * Inter frames update VP56_FRAME_PREVIOUS if the update_last flag is set
 * If the update (golden|altref) flag is set, it's updated with the current frame
 *      if update_last is set, and VP56_FRAME_PREVIOUS otherwise.
 * If the flag is not set, the number read means:
 *      0: no update
 *      1: VP56_FRAME_PREVIOUS
 *      2: update golden with altref, or update altref with golden
 */
static VP56Frame ref_to_update(VP8Context *s, int update, VP56Frame ref)
{
    VP56RangeCoder *c = &s->c;

    if (update)
        return VP56_FRAME_CURRENT;

    switch (vp8_rac_get_uint(c, 2)) {
    case 1:
        return VP56_FRAME_PREVIOUS;
    case 2:
        return (ref == VP56_FRAME_GOLDEN) ? VP56_FRAME_GOLDEN2 : VP56_FRAME_GOLDEN;
    }
    return VP56_FRAME_NONE;
}

static void update_refs(VP8Context *s)
{
    VP56RangeCoder *c = &s->c;

    int update_golden = vp8_rac_get(c);
    int update_altref = vp8_rac_get(c);

    s->update_golden = ref_to_update(s, update_golden, VP56_FRAME_GOLDEN);
    s->update_altref = ref_to_update(s, update_altref, VP56_FRAME_GOLDEN2);
}

static int decode_frame_header(VP8Context *s, const uint8_t *buf, int buf_size)
{
    VP56RangeCoder *c = &s->c;
    int header_size, hscale, vscale, i, j, k, l, m, ret;
    int width  = s->avctx->width;
    int height = s->avctx->height;

    s->keyframe  = !(buf[0] & 1);
    s->profile   =  (buf[0]>>1) & 7;
    s->invisible = !(buf[0] & 0x10);
    header_size  = AV_RL24(buf) >> 5;
    buf      += 3;
    buf_size -= 3;

    if (s->profile > 3)
        av_log(s->avctx, AV_LOG_WARNING, "Unknown profile %d\n", s->profile);

    if (!s->profile)
        memcpy(s->put_pixels_tab, s->vp8dsp.put_vp8_epel_pixels_tab, sizeof(s->put_pixels_tab));
    else    // profile 1-3 use bilinear, 4+ aren't defined so whatever
        memcpy(s->put_pixels_tab, s->vp8dsp.put_vp8_bilinear_pixels_tab, sizeof(s->put_pixels_tab));

    if (header_size > buf_size - 7*s->keyframe) {
        av_log(s->avctx, AV_LOG_ERROR, "Header size larger than data provided\n");
        return AVERROR_INVALIDDATA;
    }

    if (s->keyframe) {
        if (AV_RL24(buf) != 0x2a019d) {
            av_log(s->avctx, AV_LOG_ERROR, "Invalid start code 0x%x\n", AV_RL24(buf));
            return AVERROR_INVALIDDATA;
        }
        width  = AV_RL16(buf+3) & 0x3fff;
        height = AV_RL16(buf+5) & 0x3fff;
        hscale = buf[4] >> 6;
        vscale = buf[6] >> 6;
        buf      += 7;
        buf_size -= 7;

        if (hscale || vscale)
            avpriv_request_sample(s->avctx, "Upscaling");

        s->update_golden = s->update_altref = VP56_FRAME_CURRENT;
        for (i = 0; i < 4; i++)
            for (j = 0; j < 16; j++)
                memcpy(s->prob->token[i][j], vp8_token_default_probs[i][vp8_coeff_band[j]],
                       sizeof(s->prob->token[i][j]));
        memcpy(s->prob->pred16x16, vp8_pred16x16_prob_inter, sizeof(s->prob->pred16x16));
        memcpy(s->prob->pred8x8c , vp8_pred8x8c_prob_inter , sizeof(s->prob->pred8x8c));
        memcpy(s->prob->mvc      , vp8_mv_default_prob     , sizeof(s->prob->mvc));
        memset(&s->segmentation, 0, sizeof(s->segmentation));
        memset(&s->lf_delta, 0, sizeof(s->lf_delta));
    }

    ff_vp56_init_range_decoder(c, buf, header_size);
    buf      += header_size;
    buf_size -= header_size;

    if (s->keyframe) {
        if (vp8_rac_get(c))
            av_log(s->avctx, AV_LOG_WARNING, "Unspecified colorspace\n");
        vp8_rac_get(c); // whether we can skip clamping in dsp functions
    }

    if ((s->segmentation.enabled = vp8_rac_get(c)))
        parse_segment_info(s);
    else
        s->segmentation.update_map = 0; // FIXME: move this to some init function?

    s->filter.simple    = vp8_rac_get(c);
    s->filter.level     = vp8_rac_get_uint(c, 6);
    s->filter.sharpness = vp8_rac_get_uint(c, 3);

    if ((s->lf_delta.enabled = vp8_rac_get(c)))
        if (vp8_rac_get(c))
            update_lf_deltas(s);

    if (setup_partitions(s, buf, buf_size)) {
        av_log(s->avctx, AV_LOG_ERROR, "Invalid partitions\n");
        return AVERROR_INVALIDDATA;
    }

    if (!s->macroblocks_base || /* first frame */
        width != s->avctx->width || height != s->avctx->height || (width+15)/16 != s->mb_width || (height+15)/16 != s->mb_height) {
        if ((ret = update_dimensions(s, width, height)) < 0)
            return ret;
    }

    get_quants(s);

    if (!s->keyframe) {
        update_refs(s);
        s->sign_bias[VP56_FRAME_GOLDEN]               = vp8_rac_get(c);
        s->sign_bias[VP56_FRAME_GOLDEN2 /* altref */] = vp8_rac_get(c);
    }

    // if we aren't saving this frame's probabilities for future frames,
    // make a copy of the current probabilities
    if (!(s->update_probabilities = vp8_rac_get(c)))
        s->prob[1] = s->prob[0];

    s->update_last = s->keyframe || vp8_rac_get(c);

    for (i = 0; i < 4; i++)
        for (j = 0; j < 8; j++)
            for (k = 0; k < 3; k++)
                for (l = 0; l < NUM_DCT_TOKENS-1; l++)
                    if (vp56_rac_get_prob_branchy(c, vp8_token_update_probs[i][j][k][l])) {
                        int prob = vp8_rac_get_uint(c, 8);
                        for (m = 0; vp8_coeff_band_indexes[j][m] >= 0; m++)
                            s->prob->token[i][vp8_coeff_band_indexes[j][m]][k][l] = prob;
                    }

    if ((s->mbskip_enabled = vp8_rac_get(c)))
        s->prob->mbskip = vp8_rac_get_uint(c, 8);

    if (!s->keyframe) {
        s->prob->intra  = vp8_rac_get_uint(c, 8);
        s->prob->last   = vp8_rac_get_uint(c, 8);
        s->prob->golden = vp8_rac_get_uint(c, 8);

        if (vp8_rac_get(c))
            for (i = 0; i < 4; i++)
                s->prob->pred16x16[i] = vp8_rac_get_uint(c, 8);
        if (vp8_rac_get(c))
            for (i = 0; i < 3; i++)
                s->prob->pred8x8c[i]  = vp8_rac_get_uint(c, 8);

        // 17.2 MV probability update
        for (i = 0; i < 2; i++)
            for (j = 0; j < 19; j++)
                if (vp56_rac_get_prob_branchy(c, vp8_mv_update_prob[i][j]))
                    s->prob->mvc[i][j] = vp8_rac_get_nn(c);
    }

    return 0;
}

static av_always_inline void clamp_mv(VP8Context *s, VP56mv *dst, const VP56mv *src)
{
    dst->x = av_clip(src->x, s->mv_min.x, s->mv_max.x);
    dst->y = av_clip(src->y, s->mv_min.y, s->mv_max.y);
}

/**
 * Motion vector coding, 17.1.
 */
static int read_mv_component(VP56RangeCoder *c, const uint8_t *p)
{
    int bit, x = 0;

    if (vp56_rac_get_prob_branchy(c, p[0])) {
        int i;

        for (i = 0; i < 3; i++)
            x += vp56_rac_get_prob(c, p[9 + i]) << i;
        for (i = 9; i > 3; i--)
            x += vp56_rac_get_prob(c, p[9 + i]) << i;
        if (!(x & 0xFFF0) || vp56_rac_get_prob(c, p[12]))
            x += 8;
    } else {
        // small_mvtree
        const uint8_t *ps = p+2;
        bit = vp56_rac_get_prob(c, *ps);
        ps += 1 + 3*bit;
        x  += 4*bit;
        bit = vp56_rac_get_prob(c, *ps);
        ps += 1 + bit;
        x  += 2*bit;
        x  += vp56_rac_get_prob(c, *ps);
    }

    return (x && vp56_rac_get_prob(c, p[1])) ? -x : x;
}

static av_always_inline
const uint8_t *get_submv_prob(uint32_t left, uint32_t top)
{
    if (left == top)
        return vp8_submv_prob[4-!!left];
    if (!top)
        return vp8_submv_prob[2];
    return vp8_submv_prob[1-!!left];
}

/**
 * Split motion vector prediction, 16.4.
 * @returns the number of motion vectors parsed (2, 4 or 16)
 */
static av_always_inline
int decode_splitmvs(VP8Context *s, VP56RangeCoder *c, VP8Macroblock *mb, int layout)
{
    int part_idx;
    int n, num;
    VP8Macroblock *top_mb;
    VP8Macroblock *left_mb = &mb[-1];
    const uint8_t *mbsplits_left = vp8_mbsplits[left_mb->partitioning],
                  *mbsplits_top,
                  *mbsplits_cur, *firstidx;
    VP56mv *top_mv;
    VP56mv *left_mv = left_mb->bmv;
    VP56mv *cur_mv  = mb->bmv;

    if (!layout) // layout is inlined, s->mb_layout is not
        top_mb = &mb[2];
    else
        top_mb = &mb[-s->mb_width-1];
    mbsplits_top = vp8_mbsplits[top_mb->partitioning];
    top_mv = top_mb->bmv;

    if (vp56_rac_get_prob_branchy(c, vp8_mbsplit_prob[0])) {
        if (vp56_rac_get_prob_branchy(c, vp8_mbsplit_prob[1])) {
            part_idx = VP8_SPLITMVMODE_16x8 + vp56_rac_get_prob(c, vp8_mbsplit_prob[2]);
        } else {
            part_idx = VP8_SPLITMVMODE_8x8;
        }
    } else {
        part_idx = VP8_SPLITMVMODE_4x4;
    }

    num = vp8_mbsplit_count[part_idx];
    mbsplits_cur = vp8_mbsplits[part_idx],
    firstidx = vp8_mbfirstidx[part_idx];
    mb->partitioning = part_idx;

    for (n = 0; n < num; n++) {
        int k = firstidx[n];
        uint32_t left, above;
        const uint8_t *submv_prob;

        if (!(k & 3))
            left = AV_RN32A(&left_mv[mbsplits_left[k + 3]]);
        else
            left  = AV_RN32A(&cur_mv[mbsplits_cur[k - 1]]);
        if (k <= 3)
            above = AV_RN32A(&top_mv[mbsplits_top[k + 12]]);
        else
            above = AV_RN32A(&cur_mv[mbsplits_cur[k - 4]]);

        submv_prob = get_submv_prob(left, above);

        if (vp56_rac_get_prob_branchy(c, submv_prob[0])) {
            if (vp56_rac_get_prob_branchy(c, submv_prob[1])) {
                if (vp56_rac_get_prob_branchy(c, submv_prob[2])) {
                    mb->bmv[n].y = mb->mv.y + read_mv_component(c, s->prob->mvc[0]);
                    mb->bmv[n].x = mb->mv.x + read_mv_component(c, s->prob->mvc[1]);
                } else {
                    AV_ZERO32(&mb->bmv[n]);
                }
            } else {
                AV_WN32A(&mb->bmv[n], above);
            }
        } else {
            AV_WN32A(&mb->bmv[n], left);
        }
    }

    return num;
}

static av_always_inline
void decode_mvs(VP8Context *s, VP8Macroblock *mb, int mb_x, int mb_y, int layout)
{
    VP8Macroblock *mb_edge[3] = { 0 /* top */,
                                  mb - 1 /* left */,
                                  0 /* top-left */ };
    enum { CNT_ZERO, CNT_NEAREST, CNT_NEAR, CNT_SPLITMV };
    enum { VP8_EDGE_TOP, VP8_EDGE_LEFT, VP8_EDGE_TOPLEFT };
    int idx = CNT_ZERO;
    int cur_sign_bias = s->sign_bias[mb->ref_frame];
    int8_t *sign_bias = s->sign_bias;
    VP56mv near_mv[4];
    uint8_t cnt[4] = { 0 };
    VP56RangeCoder *c = &s->c;

    if (!layout) { // layout is inlined (s->mb_layout is not)
        mb_edge[0] = mb + 2;
        mb_edge[2] = mb + 1;
    }
    else {
        mb_edge[0] = mb - s->mb_width-1;
        mb_edge[2] = mb - s->mb_width-2;
    }

    AV_ZERO32(&near_mv[0]);
    AV_ZERO32(&near_mv[1]);
    AV_ZERO32(&near_mv[2]);

    /* Process MB on top, left and top-left */
    #define MV_EDGE_CHECK(n)\
    {\
        VP8Macroblock *edge = mb_edge[n];\
        int edge_ref = edge->ref_frame;\
        if (edge_ref != VP56_FRAME_CURRENT) {\
            uint32_t mv = AV_RN32A(&edge->mv);\
            if (mv) {\
                if (cur_sign_bias != sign_bias[edge_ref]) {\
                    /* SWAR negate of the values in mv. */\
                    mv = ~mv;\
                    mv = ((mv&0x7fff7fff) + 0x00010001) ^ (mv&0x80008000);\
                }\
                if (!n || mv != AV_RN32A(&near_mv[idx]))\
                    AV_WN32A(&near_mv[++idx], mv);\
                cnt[idx]      += 1 + (n != 2);\
            } else\
                cnt[CNT_ZERO] += 1 + (n != 2);\
        }\
    }

    MV_EDGE_CHECK(0)
    MV_EDGE_CHECK(1)
    MV_EDGE_CHECK(2)

    mb->partitioning = VP8_SPLITMVMODE_NONE;
    if (vp56_rac_get_prob_branchy(c, vp8_mode_contexts[cnt[CNT_ZERO]][0])) {
        mb->mode = VP8_MVMODE_MV;

        /* If we have three distinct MVs, merge first and last if they're the same */
        if (cnt[CNT_SPLITMV] && AV_RN32A(&near_mv[1 + VP8_EDGE_TOP]) == AV_RN32A(&near_mv[1 + VP8_EDGE_TOPLEFT]))
            cnt[CNT_NEAREST] += 1;

        /* Swap near and nearest if necessary */
        if (cnt[CNT_NEAR] > cnt[CNT_NEAREST]) {
            FFSWAP(uint8_t,     cnt[CNT_NEAREST],     cnt[CNT_NEAR]);
            FFSWAP( VP56mv, near_mv[CNT_NEAREST], near_mv[CNT_NEAR]);
        }

        if (vp56_rac_get_prob_branchy(c, vp8_mode_contexts[cnt[CNT_NEAREST]][1])) {
            if (vp56_rac_get_prob_branchy(c, vp8_mode_contexts[cnt[CNT_NEAR]][2])) {

                /* Choose the best mv out of 0,0 and the nearest mv */
                clamp_mv(s, &mb->mv, &near_mv[CNT_ZERO + (cnt[CNT_NEAREST] >= cnt[CNT_ZERO])]);
                cnt[CNT_SPLITMV] = ((mb_edge[VP8_EDGE_LEFT]->mode    == VP8_MVMODE_SPLIT) +
                                    (mb_edge[VP8_EDGE_TOP]->mode     == VP8_MVMODE_SPLIT)) * 2 +
                                    (mb_edge[VP8_EDGE_TOPLEFT]->mode == VP8_MVMODE_SPLIT);

                if (vp56_rac_get_prob_branchy(c, vp8_mode_contexts[cnt[CNT_SPLITMV]][3])) {
                    mb->mode = VP8_MVMODE_SPLIT;
                    mb->mv = mb->bmv[decode_splitmvs(s, c, mb, layout) - 1];
                } else {
                    mb->mv.y += read_mv_component(c, s->prob->mvc[0]);
                    mb->mv.x += read_mv_component(c, s->prob->mvc[1]);
                    mb->bmv[0] = mb->mv;
                }
            } else {
                clamp_mv(s, &mb->mv, &near_mv[CNT_NEAR]);
                mb->bmv[0] = mb->mv;
            }
        } else {
            clamp_mv(s, &mb->mv, &near_mv[CNT_NEAREST]);
            mb->bmv[0] = mb->mv;
        }
    } else {
        mb->mode = VP8_MVMODE_ZERO;
        AV_ZERO32(&mb->mv);
        mb->bmv[0] = mb->mv;
    }
}

static av_always_inline
void decode_intra4x4_modes(VP8Context *s, VP56RangeCoder *c, VP8Macroblock *mb,
                           int mb_x, int keyframe, int layout)
{
    uint8_t *intra4x4 = mb->intra4x4_pred_mode_mb;

    if (layout == 1) {
        VP8Macroblock *mb_top = mb - s->mb_width - 1;
        memcpy(mb->intra4x4_pred_mode_top, mb_top->intra4x4_pred_mode_top, 4);
    }
    if (keyframe) {
        int x, y;
        uint8_t* top;
        uint8_t* const left = s->intra4x4_pred_mode_left;
        if (layout == 1)
            top = mb->intra4x4_pred_mode_top;
        else
            top = s->intra4x4_pred_mode_top + 4 * mb_x;
        for (y = 0; y < 4; y++) {
            for (x = 0; x < 4; x++) {
                const uint8_t *ctx;
                ctx = vp8_pred4x4_prob_intra[top[x]][left[y]];
                *intra4x4 = vp8_rac_get_tree(c, vp8_pred4x4_tree, ctx);
                left[y] = top[x] = *intra4x4;
                intra4x4++;
            }
        }
    } else {
        int i;
        for (i = 0; i < 16; i++)
            intra4x4[i] = vp8_rac_get_tree(c, vp8_pred4x4_tree, vp8_pred4x4_prob_inter);
    }
}

static av_always_inline
void decode_mb_mode(VP8Context *s, VP8Macroblock *mb, int mb_x, int mb_y,
                    uint8_t *segment, uint8_t *ref, int layout)
{
    VP56RangeCoder *c = &s->c;

    if (s->segmentation.update_map) {
        int bit  = vp56_rac_get_prob(c, s->prob->segmentid[0]);
        *segment = vp56_rac_get_prob(c, s->prob->segmentid[1+bit]) + 2*bit;
    } else if (s->segmentation.enabled)
        *segment = ref ? *ref : *segment;
    mb->segment = *segment;

    mb->skip = s->mbskip_enabled ? vp56_rac_get_prob(c, s->prob->mbskip) : 0;

    if (s->keyframe) {
        mb->mode = vp8_rac_get_tree(c, vp8_pred16x16_tree_intra, vp8_pred16x16_prob_intra);

        if (mb->mode == MODE_I4x4) {
            decode_intra4x4_modes(s, c, mb, mb_x, 1, layout);
        } else {
            const uint32_t modes = vp8_pred4x4_mode[mb->mode] * 0x01010101u;
            if (s->mb_layout == 1)
                AV_WN32A(mb->intra4x4_pred_mode_top, modes);
            else
                AV_WN32A(s->intra4x4_pred_mode_top + 4 * mb_x, modes);
            AV_WN32A( s->intra4x4_pred_mode_left, modes);
        }

        mb->chroma_pred_mode = vp8_rac_get_tree(c, vp8_pred8x8c_tree, vp8_pred8x8c_prob_intra);
        mb->ref_frame = VP56_FRAME_CURRENT;
    } else if (vp56_rac_get_prob_branchy(c, s->prob->intra)) {
        // inter MB, 16.2
        if (vp56_rac_get_prob_branchy(c, s->prob->last))
            mb->ref_frame = vp56_rac_get_prob(c, s->prob->golden) ?
                VP56_FRAME_GOLDEN2 /* altref */ : VP56_FRAME_GOLDEN;
        else
            mb->ref_frame = VP56_FRAME_PREVIOUS;
        s->ref_count[mb->ref_frame-1]++;

        // motion vectors, 16.3
        decode_mvs(s, mb, mb_x, mb_y, layout);
    } else {
        // intra MB, 16.1
        mb->mode = vp8_rac_get_tree(c, vp8_pred16x16_tree_inter, s->prob->pred16x16);

        if (mb->mode == MODE_I4x4)
            decode_intra4x4_modes(s, c, mb, mb_x, 0, layout);

        mb->chroma_pred_mode = vp8_rac_get_tree(c, vp8_pred8x8c_tree, s->prob->pred8x8c);
        mb->ref_frame = VP56_FRAME_CURRENT;
        mb->partitioning = VP8_SPLITMVMODE_NONE;
        AV_ZERO32(&mb->bmv[0]);
    }
}

#ifndef decode_block_coeffs_internal
/**
 * @param r arithmetic bitstream reader context
 * @param block destination for block coefficients
 * @param probs probabilities to use when reading trees from the bitstream
 * @param i initial coeff index, 0 unless a separate DC block is coded
 * @param qmul array holding the dc/ac dequant factor at position 0/1
 * @return 0 if no coeffs were decoded
 *         otherwise, the index of the last coeff decoded plus one
 */
static int decode_block_coeffs_internal(VP56RangeCoder *r, int16_t block[16],
                                        uint8_t probs[16][3][NUM_DCT_TOKENS-1],
                                        int i, uint8_t *token_prob, int16_t qmul[2])
{
    VP56RangeCoder c = *r;
    goto skip_eob;
    do {
        int coeff;
        if (!vp56_rac_get_prob_branchy(&c, token_prob[0]))   // DCT_EOB
            break;

skip_eob:
        if (!vp56_rac_get_prob_branchy(&c, token_prob[1])) { // DCT_0
            if (++i == 16)
                break; // invalid input; blocks should end with EOB
            token_prob = probs[i][0];
            goto skip_eob;
        }

        if (!vp56_rac_get_prob_branchy(&c, token_prob[2])) { // DCT_1
            coeff = 1;
            token_prob = probs[i+1][1];
        } else {
            if (!vp56_rac_get_prob_branchy(&c, token_prob[3])) { // DCT 2,3,4
                coeff = vp56_rac_get_prob_branchy(&c, token_prob[4]);
                if (coeff)
                    coeff += vp56_rac_get_prob(&c, token_prob[5]);
                coeff += 2;
            } else {
                // DCT_CAT*
                if (!vp56_rac_get_prob_branchy(&c, token_prob[6])) {
                    if (!vp56_rac_get_prob_branchy(&c, token_prob[7])) { // DCT_CAT1
                        coeff  = 5 + vp56_rac_get_prob(&c, vp8_dct_cat1_prob[0]);
                    } else {                                    // DCT_CAT2
                        coeff  = 7;
                        coeff += vp56_rac_get_prob(&c, vp8_dct_cat2_prob[0]) << 1;
                        coeff += vp56_rac_get_prob(&c, vp8_dct_cat2_prob[1]);
                    }
                } else {    // DCT_CAT3 and up
                    int a = vp56_rac_get_prob(&c, token_prob[8]);
                    int b = vp56_rac_get_prob(&c, token_prob[9+a]);
                    int cat = (a<<1) + b;
                    coeff  = 3 + (8<<cat);
                    coeff += vp8_rac_get_coeff(&c, ff_vp8_dct_cat_prob[cat]);
                }
            }
            token_prob = probs[i+1][2];
        }
        block[zigzag_scan[i]] = (vp8_rac_get(&c) ? -coeff : coeff) * qmul[!!i];
    } while (++i < 16);

    *r = c;
    return i;
}
#endif

/**
 * @param c arithmetic bitstream reader context
 * @param block destination for block coefficients
 * @param probs probabilities to use when reading trees from the bitstream
 * @param i initial coeff index, 0 unless a separate DC block is coded
 * @param zero_nhood the initial prediction context for number of surrounding
 *                   all-zero blocks (only left/top, so 0-2)
 * @param qmul array holding the dc/ac dequant factor at position 0/1
 * @return 0 if no coeffs were decoded
 *         otherwise, the index of the last coeff decoded plus one
 */
static av_always_inline
int decode_block_coeffs(VP56RangeCoder *c, int16_t block[16],
                        uint8_t probs[16][3][NUM_DCT_TOKENS-1],
                        int i, int zero_nhood, int16_t qmul[2])
{
    uint8_t *token_prob = probs[i][zero_nhood];
    if (!vp56_rac_get_prob_branchy(c, token_prob[0]))   // DCT_EOB
        return 0;
    return decode_block_coeffs_internal(c, block, probs, i, token_prob, qmul);
}

static av_always_inline
void decode_mb_coeffs(VP8Context *s, VP8ThreadData *td, VP56RangeCoder *c, VP8Macroblock *mb,
                      uint8_t t_nnz[9], uint8_t l_nnz[9])
{
    int i, x, y, luma_start = 0, luma_ctx = 3;
    int nnz_pred, nnz, nnz_total = 0;
    int segment = mb->segment;
    int block_dc = 0;

    if (mb->mode != MODE_I4x4 && mb->mode != VP8_MVMODE_SPLIT) {
        nnz_pred = t_nnz[8] + l_nnz[8];

        // decode DC values and do hadamard
        nnz = decode_block_coeffs(c, td->block_dc, s->prob->token[1], 0, nnz_pred,
                                  s->qmat[segment].luma_dc_qmul);
        l_nnz[8] = t_nnz[8] = !!nnz;
        if (nnz) {
            nnz_total += nnz;
            block_dc = 1;
            if (nnz == 1)
                s->vp8dsp.vp8_luma_dc_wht_dc(td->block, td->block_dc);
            else
                s->vp8dsp.vp8_luma_dc_wht(td->block, td->block_dc);
        }
        luma_start = 1;
        luma_ctx = 0;
    }

    // luma blocks
    for (y = 0; y < 4; y++)
        for (x = 0; x < 4; x++) {
            nnz_pred = l_nnz[y] + t_nnz[x];
            nnz = decode_block_coeffs(c, td->block[y][x], s->prob->token[luma_ctx], luma_start,
                                      nnz_pred, s->qmat[segment].luma_qmul);
            // nnz+block_dc may be one more than the actual last index, but we don't care
            td->non_zero_count_cache[y][x] = nnz + block_dc;
            t_nnz[x] = l_nnz[y] = !!nnz;
            nnz_total += nnz;
        }

    // chroma blocks
    // TODO: what to do about dimensions? 2nd dim for luma is x,
    // but for chroma it's (y<<1)|x
    for (i = 4; i < 6; i++)
        for (y = 0; y < 2; y++)
            for (x = 0; x < 2; x++) {
                nnz_pred = l_nnz[i+2*y] + t_nnz[i+2*x];
                nnz = decode_block_coeffs(c, td->block[i][(y<<1)+x], s->prob->token[2], 0,
                                          nnz_pred, s->qmat[segment].chroma_qmul);
                td->non_zero_count_cache[i][(y<<1)+x] = nnz;
                t_nnz[i+2*x] = l_nnz[i+2*y] = !!nnz;
                nnz_total += nnz;
            }

    // if there were no coded coeffs despite the macroblock not being marked skip,
    // we MUST not do the inner loop filter and should not do IDCT
    // Since skip isn't used for bitstream prediction, just manually set it.
    if (!nnz_total)
        mb->skip = 1;
}

static av_always_inline
void backup_mb_border(uint8_t *top_border, uint8_t *src_y, uint8_t *src_cb, uint8_t *src_cr,
                      int linesize, int uvlinesize, int simple)
{
    AV_COPY128(top_border, src_y + 15*linesize);
    if (!simple) {
        AV_COPY64(top_border+16, src_cb + 7*uvlinesize);
        AV_COPY64(top_border+24, src_cr + 7*uvlinesize);
    }
}

static av_always_inline
void xchg_mb_border(uint8_t *top_border, uint8_t *src_y, uint8_t *src_cb, uint8_t *src_cr,
                    int linesize, int uvlinesize, int mb_x, int mb_y, int mb_width,
                    int simple, int xchg)
{
    uint8_t *top_border_m1 = top_border-32;     // for TL prediction
    src_y  -=   linesize;
    src_cb -= uvlinesize;
    src_cr -= uvlinesize;

#define XCHG(a,b,xchg) do {                     \
        if (xchg) AV_SWAP64(b,a);               \
        else      AV_COPY64(b,a);               \
    } while (0)

    XCHG(top_border_m1+8, src_y-8, xchg);
    XCHG(top_border,      src_y,   xchg);
    XCHG(top_border+8,    src_y+8, 1);
    if (mb_x < mb_width-1)
        XCHG(top_border+32, src_y+16, 1);

    // only copy chroma for normal loop filter
    // or to initialize the top row to 127
    if (!simple || !mb_y) {
        XCHG(top_border_m1+16, src_cb-8, xchg);
        XCHG(top_border_m1+24, src_cr-8, xchg);
        XCHG(top_border+16,    src_cb, 1);
        XCHG(top_border+24,    src_cr, 1);
    }
}

static av_always_inline
int check_dc_pred8x8_mode(int mode, int mb_x, int mb_y)
{
    if (!mb_x) {
        return mb_y ? TOP_DC_PRED8x8 : DC_128_PRED8x8;
    } else {
        return mb_y ? mode : LEFT_DC_PRED8x8;
    }
}

static av_always_inline
int check_tm_pred8x8_mode(int mode, int mb_x, int mb_y)
{
    if (!mb_x) {
        return mb_y ? VERT_PRED8x8 : DC_129_PRED8x8;
    } else {
        return mb_y ? mode : HOR_PRED8x8;
    }
}

static av_always_inline
int check_intra_pred8x8_mode(int mode, int mb_x, int mb_y)
{
    if (mode == DC_PRED8x8) {
        return check_dc_pred8x8_mode(mode, mb_x, mb_y);
    } else {
        return mode;
    }
}

static av_always_inline
int check_intra_pred8x8_mode_emuedge(int mode, int mb_x, int mb_y)
{
    switch (mode) {
    case DC_PRED8x8:
        return check_dc_pred8x8_mode(mode, mb_x, mb_y);
    case VERT_PRED8x8:
        return !mb_y ? DC_127_PRED8x8 : mode;
    case HOR_PRED8x8:
        return !mb_x ? DC_129_PRED8x8 : mode;
    case PLANE_PRED8x8 /*TM*/:
        return check_tm_pred8x8_mode(mode, mb_x, mb_y);
    }
    return mode;
}

static av_always_inline
int check_tm_pred4x4_mode(int mode, int mb_x, int mb_y)
{
    if (!mb_x) {
        return mb_y ? VERT_VP8_PRED : DC_129_PRED;
    } else {
        return mb_y ? mode : HOR_VP8_PRED;
    }
}

static av_always_inline
int check_intra_pred4x4_mode_emuedge(int mode, int mb_x, int mb_y, int *copy_buf)
{
    switch (mode) {
    case VERT_PRED:
        if (!mb_x && mb_y) {
            *copy_buf = 1;
            return mode;
        }
        /* fall-through */
    case DIAG_DOWN_LEFT_PRED:
    case VERT_LEFT_PRED:
        return !mb_y ? DC_127_PRED : mode;
    case HOR_PRED:
        if (!mb_y) {
            *copy_buf = 1;
            return mode;
        }
        /* fall-through */
    case HOR_UP_PRED:
        return !mb_x ? DC_129_PRED : mode;
    case TM_VP8_PRED:
        return check_tm_pred4x4_mode(mode, mb_x, mb_y);
    case DC_PRED: // 4x4 DC doesn't use the same "H.264-style" exceptions as 16x16/8x8 DC
    case DIAG_DOWN_RIGHT_PRED:
    case VERT_RIGHT_PRED:
    case HOR_DOWN_PRED:
        if (!mb_y || !mb_x)
            *copy_buf = 1;
        return mode;
    }
    return mode;
}

static av_always_inline
void intra_predict(VP8Context *s, VP8ThreadData *td, uint8_t *dst[3],
                   VP8Macroblock *mb, int mb_x, int mb_y)
{
    AVCodecContext *avctx = s->avctx;
    int x, y, mode, nnz;
    uint32_t tr;

    // for the first row, we need to run xchg_mb_border to init the top edge to 127
    // otherwise, skip it if we aren't going to deblock
    if (!(avctx->flags & CODEC_FLAG_EMU_EDGE && !mb_y) && (s->deblock_filter || !mb_y) && td->thread_nr == 0)
        xchg_mb_border(s->top_border[mb_x+1], dst[0], dst[1], dst[2],
                       s->linesize, s->uvlinesize, mb_x, mb_y, s->mb_width,
                       s->filter.simple, 1);

    if (mb->mode < MODE_I4x4) {
        if (avctx->flags & CODEC_FLAG_EMU_EDGE) { // tested
            mode = check_intra_pred8x8_mode_emuedge(mb->mode, mb_x, mb_y);
        } else {
            mode = check_intra_pred8x8_mode(mb->mode, mb_x, mb_y);
        }
        s->hpc.pred16x16[mode](dst[0], s->linesize);
    } else {
        uint8_t *ptr = dst[0];
        uint8_t *intra4x4 = mb->intra4x4_pred_mode_mb;
        uint8_t tr_top[4] = { 127, 127, 127, 127 };

        // all blocks on the right edge of the macroblock use bottom edge
        // the top macroblock for their topright edge
        uint8_t *tr_right = ptr - s->linesize + 16;

        // if we're on the right edge of the frame, said edge is extended
        // from the top macroblock
        if (!(!mb_y && avctx->flags & CODEC_FLAG_EMU_EDGE) &&
            mb_x == s->mb_width-1) {
            tr = tr_right[-1]*0x01010101u;
            tr_right = (uint8_t *)&tr;
        }

        if (mb->skip)
            AV_ZERO128(td->non_zero_count_cache);

        for (y = 0; y < 4; y++) {
            uint8_t *topright = ptr + 4 - s->linesize;
            for (x = 0; x < 4; x++) {
                int copy = 0, linesize = s->linesize;
                uint8_t *dst = ptr+4*x;
                DECLARE_ALIGNED(4, uint8_t, copy_dst)[5*8];

                if ((y == 0 || x == 3) && mb_y == 0 && avctx->flags & CODEC_FLAG_EMU_EDGE) {
                    topright = tr_top;
                } else if (x == 3)
                    topright = tr_right;

                if (avctx->flags & CODEC_FLAG_EMU_EDGE) { // mb_x+x or mb_y+y is a hack but works
                    mode = check_intra_pred4x4_mode_emuedge(intra4x4[x], mb_x + x, mb_y + y, &copy);
                    if (copy) {
                        dst = copy_dst + 12;
                        linesize = 8;
                        if (!(mb_y + y)) {
                            copy_dst[3] = 127U;
                            AV_WN32A(copy_dst+4, 127U * 0x01010101U);
                        } else {
                            AV_COPY32(copy_dst+4, ptr+4*x-s->linesize);
                            if (!(mb_x + x)) {
                                copy_dst[3] = 129U;
                            } else {
                                copy_dst[3] = ptr[4*x-s->linesize-1];
                            }
                        }
                        if (!(mb_x + x)) {
                            copy_dst[11] =
                            copy_dst[19] =
                            copy_dst[27] =
                            copy_dst[35] = 129U;
                        } else {
                            copy_dst[11] = ptr[4*x              -1];
                            copy_dst[19] = ptr[4*x+s->linesize  -1];
                            copy_dst[27] = ptr[4*x+s->linesize*2-1];
                            copy_dst[35] = ptr[4*x+s->linesize*3-1];
                        }
                    }
                } else {
                    mode = intra4x4[x];
                }
                s->hpc.pred4x4[mode](dst, topright, linesize);
                if (copy) {
                    AV_COPY32(ptr+4*x              , copy_dst+12);
                    AV_COPY32(ptr+4*x+s->linesize  , copy_dst+20);
                    AV_COPY32(ptr+4*x+s->linesize*2, copy_dst+28);
                    AV_COPY32(ptr+4*x+s->linesize*3, copy_dst+36);
                }

                nnz = td->non_zero_count_cache[y][x];
                if (nnz) {
                    if (nnz == 1)
                        s->vp8dsp.vp8_idct_dc_add(ptr+4*x, td->block[y][x], s->linesize);
                    else
                        s->vp8dsp.vp8_idct_add(ptr+4*x, td->block[y][x], s->linesize);
                }
                topright += 4;
            }

            ptr   += 4*s->linesize;
            intra4x4 += 4;
        }
    }

    if (avctx->flags & CODEC_FLAG_EMU_EDGE) {
        mode = check_intra_pred8x8_mode_emuedge(mb->chroma_pred_mode, mb_x, mb_y);
    } else {
        mode = check_intra_pred8x8_mode(mb->chroma_pred_mode, mb_x, mb_y);
    }
    s->hpc.pred8x8[mode](dst[1], s->uvlinesize);
    s->hpc.pred8x8[mode](dst[2], s->uvlinesize);

    if (!(avctx->flags & CODEC_FLAG_EMU_EDGE && !mb_y) && (s->deblock_filter || !mb_y) && td->thread_nr == 0)
        xchg_mb_border(s->top_border[mb_x+1], dst[0], dst[1], dst[2],
                       s->linesize, s->uvlinesize, mb_x, mb_y, s->mb_width,
                       s->filter.simple, 0);
}

static const uint8_t subpel_idx[3][8] = {
    { 0, 1, 2, 1, 2, 1, 2, 1 }, // nr. of left extra pixels,
                                // also function pointer index
    { 0, 3, 5, 3, 5, 3, 5, 3 }, // nr. of extra pixels required
    { 0, 2, 3, 2, 3, 2, 3, 2 }, // nr. of right extra pixels
};

/**
 * luma MC function
 *
 * @param s VP8 decoding context
 * @param dst target buffer for block data at block position
 * @param ref reference picture buffer at origin (0, 0)
 * @param mv motion vector (relative to block position) to get pixel data from
 * @param x_off horizontal position of block from origin (0, 0)
 * @param y_off vertical position of block from origin (0, 0)
 * @param block_w width of block (16, 8 or 4)
 * @param block_h height of block (always same as block_w)
 * @param width width of src/dst plane data
 * @param height height of src/dst plane data
 * @param linesize size of a single line of plane data, including padding
 * @param mc_func motion compensation function pointers (bilinear or sixtap MC)
 */
static av_always_inline
void vp8_mc_luma(VP8Context *s, VP8ThreadData *td, uint8_t *dst,
                 ThreadFrame *ref, const VP56mv *mv,
                 int x_off, int y_off, int block_w, int block_h,
                 int width, int height, ptrdiff_t linesize,
                 vp8_mc_func mc_func[3][3])
{
    uint8_t *src = ref->f->data[0];

    if (AV_RN32A(mv)) {
        int src_linesize = linesize;
        int mx = (mv->x << 1)&7, mx_idx = subpel_idx[0][mx];
        int my = (mv->y << 1)&7, my_idx = subpel_idx[0][my];

        x_off += mv->x >> 2;
        y_off += mv->y >> 2;

        // edge emulation
        ff_thread_await_progress(ref, (3 + y_off + block_h + subpel_idx[2][my]) >> 4, 0);
        src += y_off * linesize + x_off;
        if (x_off < mx_idx || x_off >= width  - block_w - subpel_idx[2][mx] ||
            y_off < my_idx || y_off >= height - block_h - subpel_idx[2][my]) {
<<<<<<< HEAD
            s->vdsp.emulated_edge_mc(td->edge_emu_buffer, 32,
                                     src - my_idx * linesize - mx_idx, linesize,
                                     block_w + subpel_idx[1][mx],
                                     block_h + subpel_idx[1][my],
=======
            s->vdsp.emulated_edge_mc(td->edge_emu_buffer,
                                     src - my_idx * linesize - mx_idx,
                                     linesize, linesize,
                                     block_w + subpel_idx[1][mx], block_h + subpel_idx[1][my],
>>>>>>> 458446ac
                                     x_off - mx_idx, y_off - my_idx, width, height);
            src = td->edge_emu_buffer + mx_idx + 32 * my_idx;
            src_linesize = 32;
        }
        mc_func[my_idx][mx_idx](dst, linesize, src, src_linesize, block_h, mx, my);
    } else {
        ff_thread_await_progress(ref, (3 + y_off + block_h) >> 4, 0);
        mc_func[0][0](dst, linesize, src + y_off * linesize + x_off, linesize, block_h, 0, 0);
    }
}

/**
 * chroma MC function
 *
 * @param s VP8 decoding context
 * @param dst1 target buffer for block data at block position (U plane)
 * @param dst2 target buffer for block data at block position (V plane)
 * @param ref reference picture buffer at origin (0, 0)
 * @param mv motion vector (relative to block position) to get pixel data from
 * @param x_off horizontal position of block from origin (0, 0)
 * @param y_off vertical position of block from origin (0, 0)
 * @param block_w width of block (16, 8 or 4)
 * @param block_h height of block (always same as block_w)
 * @param width width of src/dst plane data
 * @param height height of src/dst plane data
 * @param linesize size of a single line of plane data, including padding
 * @param mc_func motion compensation function pointers (bilinear or sixtap MC)
 */
static av_always_inline
void vp8_mc_chroma(VP8Context *s, VP8ThreadData *td, uint8_t *dst1, uint8_t *dst2,
                   ThreadFrame *ref, const VP56mv *mv, int x_off, int y_off,
                   int block_w, int block_h, int width, int height, ptrdiff_t linesize,
                   vp8_mc_func mc_func[3][3])
{
    uint8_t *src1 = ref->f->data[1], *src2 = ref->f->data[2];

    if (AV_RN32A(mv)) {
        int mx = mv->x&7, mx_idx = subpel_idx[0][mx];
        int my = mv->y&7, my_idx = subpel_idx[0][my];

        x_off += mv->x >> 3;
        y_off += mv->y >> 3;

        // edge emulation
        src1 += y_off * linesize + x_off;
        src2 += y_off * linesize + x_off;
        ff_thread_await_progress(ref, (3 + y_off + block_h + subpel_idx[2][my]) >> 3, 0);
        if (x_off < mx_idx || x_off >= width  - block_w - subpel_idx[2][mx] ||
            y_off < my_idx || y_off >= height - block_h - subpel_idx[2][my]) {
<<<<<<< HEAD
            s->vdsp.emulated_edge_mc(td->edge_emu_buffer, 32,
                                     src1 - my_idx * linesize - mx_idx, linesize,
                                     block_w + subpel_idx[1][mx],
                                     block_h + subpel_idx[1][my],
=======
            s->vdsp.emulated_edge_mc(td->edge_emu_buffer,
                                     src1 - my_idx * linesize - mx_idx,
                                     linesize, linesize,
                                     block_w + subpel_idx[1][mx], block_h + subpel_idx[1][my],
>>>>>>> 458446ac
                                     x_off - mx_idx, y_off - my_idx, width, height);
            src1 = td->edge_emu_buffer + mx_idx + 32 * my_idx;
            mc_func[my_idx][mx_idx](dst1, linesize, src1, 32, block_h, mx, my);

<<<<<<< HEAD
            s->vdsp.emulated_edge_mc(td->edge_emu_buffer, 32,
                                     src2 - my_idx * linesize - mx_idx, linesize,
                                     block_w + subpel_idx[1][mx],
                                     block_h + subpel_idx[1][my],
=======
            s->vdsp.emulated_edge_mc(td->edge_emu_buffer,
                                     src2 - my_idx * linesize - mx_idx,
                                     linesize, linesize,
                                     block_w + subpel_idx[1][mx], block_h + subpel_idx[1][my],
>>>>>>> 458446ac
                                     x_off - mx_idx, y_off - my_idx, width, height);
            src2 = td->edge_emu_buffer + mx_idx + 32 * my_idx;
            mc_func[my_idx][mx_idx](dst2, linesize, src2, 32, block_h, mx, my);
        } else {
            mc_func[my_idx][mx_idx](dst1, linesize, src1, linesize, block_h, mx, my);
            mc_func[my_idx][mx_idx](dst2, linesize, src2, linesize, block_h, mx, my);
        }
    } else {
        ff_thread_await_progress(ref, (3 + y_off + block_h) >> 3, 0);
        mc_func[0][0](dst1, linesize, src1 + y_off * linesize + x_off, linesize, block_h, 0, 0);
        mc_func[0][0](dst2, linesize, src2 + y_off * linesize + x_off, linesize, block_h, 0, 0);
    }
}

static av_always_inline
void vp8_mc_part(VP8Context *s, VP8ThreadData *td, uint8_t *dst[3],
                 ThreadFrame *ref_frame, int x_off, int y_off,
                 int bx_off, int by_off,
                 int block_w, int block_h,
                 int width, int height, VP56mv *mv)
{
    VP56mv uvmv = *mv;

    /* Y */
    vp8_mc_luma(s, td, dst[0] + by_off * s->linesize + bx_off,
                ref_frame, mv, x_off + bx_off, y_off + by_off,
                block_w, block_h, width, height, s->linesize,
                s->put_pixels_tab[block_w == 8]);

    /* U/V */
    if (s->profile == 3) {
        uvmv.x &= ~7;
        uvmv.y &= ~7;
    }
    x_off   >>= 1; y_off   >>= 1;
    bx_off  >>= 1; by_off  >>= 1;
    width   >>= 1; height  >>= 1;
    block_w >>= 1; block_h >>= 1;
    vp8_mc_chroma(s, td, dst[1] + by_off * s->uvlinesize + bx_off,
                  dst[2] + by_off * s->uvlinesize + bx_off, ref_frame,
                  &uvmv, x_off + bx_off, y_off + by_off,
                  block_w, block_h, width, height, s->uvlinesize,
                  s->put_pixels_tab[1 + (block_w == 4)]);
}

/* Fetch pixels for estimated mv 4 macroblocks ahead.
 * Optimized for 64-byte cache lines.  Inspired by ffh264 prefetch_motion. */
static av_always_inline void prefetch_motion(VP8Context *s, VP8Macroblock *mb, int mb_x, int mb_y, int mb_xy, int ref)
{
    /* Don't prefetch refs that haven't been used very often this frame. */
    if (s->ref_count[ref-1] > (mb_xy >> 5)) {
        int x_off = mb_x << 4, y_off = mb_y << 4;
        int mx = (mb->mv.x>>2) + x_off + 8;
        int my = (mb->mv.y>>2) + y_off;
        uint8_t **src= s->framep[ref]->tf.f->data;
        int off= mx + (my + (mb_x&3)*4)*s->linesize + 64;
        /* For threading, a ff_thread_await_progress here might be useful, but
         * it actually slows down the decoder. Since a bad prefetch doesn't
         * generate bad decoder output, we don't run it here. */
        s->vdsp.prefetch(src[0]+off, s->linesize, 4);
        off= (mx>>1) + ((my>>1) + (mb_x&7))*s->uvlinesize + 64;
        s->vdsp.prefetch(src[1]+off, src[2]-src[1], 2);
    }
}

/**
 * Apply motion vectors to prediction buffer, chapter 18.
 */
static av_always_inline
void inter_predict(VP8Context *s, VP8ThreadData *td, uint8_t *dst[3],
                   VP8Macroblock *mb, int mb_x, int mb_y)
{
    int x_off = mb_x << 4, y_off = mb_y << 4;
    int width = 16*s->mb_width, height = 16*s->mb_height;
    ThreadFrame *ref = &s->framep[mb->ref_frame]->tf;
    VP56mv *bmv = mb->bmv;

    switch (mb->partitioning) {
    case VP8_SPLITMVMODE_NONE:
        vp8_mc_part(s, td, dst, ref, x_off, y_off,
                    0, 0, 16, 16, width, height, &mb->mv);
        break;
    case VP8_SPLITMVMODE_4x4: {
        int x, y;
        VP56mv uvmv;

        /* Y */
        for (y = 0; y < 4; y++) {
            for (x = 0; x < 4; x++) {
                vp8_mc_luma(s, td, dst[0] + 4*y*s->linesize + x*4,
                            ref, &bmv[4*y + x],
                            4*x + x_off, 4*y + y_off, 4, 4,
                            width, height, s->linesize,
                            s->put_pixels_tab[2]);
            }
        }

        /* U/V */
        x_off >>= 1; y_off >>= 1; width >>= 1; height >>= 1;
        for (y = 0; y < 2; y++) {
            for (x = 0; x < 2; x++) {
                uvmv.x = mb->bmv[ 2*y    * 4 + 2*x  ].x +
                         mb->bmv[ 2*y    * 4 + 2*x+1].x +
                         mb->bmv[(2*y+1) * 4 + 2*x  ].x +
                         mb->bmv[(2*y+1) * 4 + 2*x+1].x;
                uvmv.y = mb->bmv[ 2*y    * 4 + 2*x  ].y +
                         mb->bmv[ 2*y    * 4 + 2*x+1].y +
                         mb->bmv[(2*y+1) * 4 + 2*x  ].y +
                         mb->bmv[(2*y+1) * 4 + 2*x+1].y;
                uvmv.x = (uvmv.x + 2 + (uvmv.x >> (INT_BIT-1))) >> 2;
                uvmv.y = (uvmv.y + 2 + (uvmv.y >> (INT_BIT-1))) >> 2;
                if (s->profile == 3) {
                    uvmv.x &= ~7;
                    uvmv.y &= ~7;
                }
                vp8_mc_chroma(s, td, dst[1] + 4*y*s->uvlinesize + x*4,
                              dst[2] + 4*y*s->uvlinesize + x*4, ref, &uvmv,
                              4*x + x_off, 4*y + y_off, 4, 4,
                              width, height, s->uvlinesize,
                              s->put_pixels_tab[2]);
            }
        }
        break;
    }
    case VP8_SPLITMVMODE_16x8:
        vp8_mc_part(s, td, dst, ref, x_off, y_off,
                    0, 0, 16, 8, width, height, &bmv[0]);
        vp8_mc_part(s, td, dst, ref, x_off, y_off,
                    0, 8, 16, 8, width, height, &bmv[1]);
        break;
    case VP8_SPLITMVMODE_8x16:
        vp8_mc_part(s, td, dst, ref, x_off, y_off,
                    0, 0, 8, 16, width, height, &bmv[0]);
        vp8_mc_part(s, td, dst, ref, x_off, y_off,
                    8, 0, 8, 16, width, height, &bmv[1]);
        break;
    case VP8_SPLITMVMODE_8x8:
        vp8_mc_part(s, td, dst, ref, x_off, y_off,
                    0, 0, 8, 8, width, height, &bmv[0]);
        vp8_mc_part(s, td, dst, ref, x_off, y_off,
                    8, 0, 8, 8, width, height, &bmv[1]);
        vp8_mc_part(s, td, dst, ref, x_off, y_off,
                    0, 8, 8, 8, width, height, &bmv[2]);
        vp8_mc_part(s, td, dst, ref, x_off, y_off,
                    8, 8, 8, 8, width, height, &bmv[3]);
        break;
    }
}

static av_always_inline void idct_mb(VP8Context *s, VP8ThreadData *td,
                                     uint8_t *dst[3], VP8Macroblock *mb)
{
    int x, y, ch;

    if (mb->mode != MODE_I4x4) {
        uint8_t *y_dst = dst[0];
        for (y = 0; y < 4; y++) {
            uint32_t nnz4 = AV_RL32(td->non_zero_count_cache[y]);
            if (nnz4) {
                if (nnz4&~0x01010101) {
                    for (x = 0; x < 4; x++) {
                        if ((uint8_t)nnz4 == 1)
                            s->vp8dsp.vp8_idct_dc_add(y_dst+4*x, td->block[y][x], s->linesize);
                        else if((uint8_t)nnz4 > 1)
                            s->vp8dsp.vp8_idct_add(y_dst+4*x, td->block[y][x], s->linesize);
                        nnz4 >>= 8;
                        if (!nnz4)
                            break;
                    }
                } else {
                    s->vp8dsp.vp8_idct_dc_add4y(y_dst, td->block[y], s->linesize);
                }
            }
            y_dst += 4*s->linesize;
        }
    }

    for (ch = 0; ch < 2; ch++) {
        uint32_t nnz4 = AV_RL32(td->non_zero_count_cache[4+ch]);
        if (nnz4) {
            uint8_t *ch_dst = dst[1+ch];
            if (nnz4&~0x01010101) {
                for (y = 0; y < 2; y++) {
                    for (x = 0; x < 2; x++) {
                        if ((uint8_t)nnz4 == 1)
                            s->vp8dsp.vp8_idct_dc_add(ch_dst+4*x, td->block[4+ch][(y<<1)+x], s->uvlinesize);
                        else if((uint8_t)nnz4 > 1)
                            s->vp8dsp.vp8_idct_add(ch_dst+4*x, td->block[4+ch][(y<<1)+x], s->uvlinesize);
                        nnz4 >>= 8;
                        if (!nnz4)
                            goto chroma_idct_end;
                    }
                    ch_dst += 4*s->uvlinesize;
                }
            } else {
                s->vp8dsp.vp8_idct_dc_add4uv(ch_dst, td->block[4+ch], s->uvlinesize);
            }
        }
chroma_idct_end: ;
    }
}

static av_always_inline void filter_level_for_mb(VP8Context *s, VP8Macroblock *mb, VP8FilterStrength *f )
{
    int interior_limit, filter_level;

    if (s->segmentation.enabled) {
        filter_level = s->segmentation.filter_level[mb->segment];
        if (!s->segmentation.absolute_vals)
            filter_level += s->filter.level;
    } else
        filter_level = s->filter.level;

    if (s->lf_delta.enabled) {
        filter_level += s->lf_delta.ref[mb->ref_frame];
        filter_level += s->lf_delta.mode[mb->mode];
    }

    filter_level = av_clip_uintp2(filter_level, 6);

    interior_limit = filter_level;
    if (s->filter.sharpness) {
        interior_limit >>= (s->filter.sharpness + 3) >> 2;
        interior_limit = FFMIN(interior_limit, 9 - s->filter.sharpness);
    }
    interior_limit = FFMAX(interior_limit, 1);

    f->filter_level = filter_level;
    f->inner_limit = interior_limit;
    f->inner_filter = !mb->skip || mb->mode == MODE_I4x4 || mb->mode == VP8_MVMODE_SPLIT;
}

static av_always_inline void filter_mb(VP8Context *s, uint8_t *dst[3], VP8FilterStrength *f, int mb_x, int mb_y)
{
    int mbedge_lim, bedge_lim, hev_thresh;
    int filter_level = f->filter_level;
    int inner_limit = f->inner_limit;
    int inner_filter = f->inner_filter;
    int linesize = s->linesize;
    int uvlinesize = s->uvlinesize;
    static const uint8_t hev_thresh_lut[2][64] = {
        { 0, 0, 0, 0, 0, 0, 0, 0, 0, 0, 0, 0, 0, 0, 0, 1, 1, 1, 1, 1,
          2, 2, 2, 2, 2, 2, 2, 2, 2, 2, 2, 2, 2, 2, 2, 2, 2, 2, 2, 2,
          3, 3, 3, 3, 3, 3, 3, 3, 3, 3, 3, 3, 3, 3, 3, 3, 3, 3, 3, 3,
          3, 3, 3, 3 },
        { 0, 0, 0, 0, 0, 0, 0, 0, 0, 0, 0, 0, 0, 0, 0, 1, 1, 1, 1, 1,
          1, 1, 1, 1, 1, 1, 1, 1, 1, 1, 1, 1, 1, 1, 1, 1, 1, 1, 1, 1,
          2, 2, 2, 2, 2, 2, 2, 2, 2, 2, 2, 2, 2, 2, 2, 2, 2, 2, 2, 2,
          2, 2, 2, 2 }
    };

    if (!filter_level)
        return;

     bedge_lim = 2*filter_level + inner_limit;
    mbedge_lim = bedge_lim + 4;

    hev_thresh = hev_thresh_lut[s->keyframe][filter_level];

    if (mb_x) {
        s->vp8dsp.vp8_h_loop_filter16y(dst[0],     linesize,
                                       mbedge_lim, inner_limit, hev_thresh);
        s->vp8dsp.vp8_h_loop_filter8uv(dst[1],     dst[2],      uvlinesize,
                                       mbedge_lim, inner_limit, hev_thresh);
    }

    if (inner_filter) {
        s->vp8dsp.vp8_h_loop_filter16y_inner(dst[0]+ 4, linesize, bedge_lim,
                                             inner_limit, hev_thresh);
        s->vp8dsp.vp8_h_loop_filter16y_inner(dst[0]+ 8, linesize, bedge_lim,
                                             inner_limit, hev_thresh);
        s->vp8dsp.vp8_h_loop_filter16y_inner(dst[0]+12, linesize, bedge_lim,
                                             inner_limit, hev_thresh);
        s->vp8dsp.vp8_h_loop_filter8uv_inner(dst[1] + 4, dst[2] + 4,
                                             uvlinesize,  bedge_lim,
                                             inner_limit, hev_thresh);
    }

    if (mb_y) {
        s->vp8dsp.vp8_v_loop_filter16y(dst[0],     linesize,
                                       mbedge_lim, inner_limit, hev_thresh);
        s->vp8dsp.vp8_v_loop_filter8uv(dst[1],     dst[2],      uvlinesize,
                                       mbedge_lim, inner_limit, hev_thresh);
    }

    if (inner_filter) {
        s->vp8dsp.vp8_v_loop_filter16y_inner(dst[0]+ 4*linesize,
                                             linesize,    bedge_lim,
                                             inner_limit, hev_thresh);
        s->vp8dsp.vp8_v_loop_filter16y_inner(dst[0]+ 8*linesize,
                                             linesize,    bedge_lim,
                                             inner_limit, hev_thresh);
        s->vp8dsp.vp8_v_loop_filter16y_inner(dst[0]+12*linesize,
                                             linesize,    bedge_lim,
                                             inner_limit, hev_thresh);
        s->vp8dsp.vp8_v_loop_filter8uv_inner(dst[1] + 4 * uvlinesize,
                                             dst[2] + 4 * uvlinesize,
                                             uvlinesize,  bedge_lim,
                                             inner_limit, hev_thresh);
    }
}

static av_always_inline void filter_mb_simple(VP8Context *s, uint8_t *dst, VP8FilterStrength *f, int mb_x, int mb_y)
{
    int mbedge_lim, bedge_lim;
    int filter_level = f->filter_level;
    int inner_limit = f->inner_limit;
    int inner_filter = f->inner_filter;
    int linesize = s->linesize;

    if (!filter_level)
        return;

     bedge_lim = 2*filter_level + inner_limit;
    mbedge_lim = bedge_lim + 4;

    if (mb_x)
        s->vp8dsp.vp8_h_loop_filter_simple(dst, linesize, mbedge_lim);
    if (inner_filter) {
        s->vp8dsp.vp8_h_loop_filter_simple(dst+ 4, linesize, bedge_lim);
        s->vp8dsp.vp8_h_loop_filter_simple(dst+ 8, linesize, bedge_lim);
        s->vp8dsp.vp8_h_loop_filter_simple(dst+12, linesize, bedge_lim);
    }

    if (mb_y)
        s->vp8dsp.vp8_v_loop_filter_simple(dst, linesize, mbedge_lim);
    if (inner_filter) {
        s->vp8dsp.vp8_v_loop_filter_simple(dst+ 4*linesize, linesize, bedge_lim);
        s->vp8dsp.vp8_v_loop_filter_simple(dst+ 8*linesize, linesize, bedge_lim);
        s->vp8dsp.vp8_v_loop_filter_simple(dst+12*linesize, linesize, bedge_lim);
    }
}

#define MARGIN (16 << 2)
static void vp8_decode_mv_mb_modes(AVCodecContext *avctx, VP8Frame *curframe,
                                   VP8Frame *prev_frame)
{
    VP8Context *s = avctx->priv_data;
    int mb_x, mb_y;

    s->mv_min.y = -MARGIN;
    s->mv_max.y = ((s->mb_height - 1) << 6) + MARGIN;
    for (mb_y = 0; mb_y < s->mb_height; mb_y++) {
        VP8Macroblock *mb = s->macroblocks_base + ((s->mb_width+1)*(mb_y + 1) + 1);
        int mb_xy = mb_y*s->mb_width;

        AV_WN32A(s->intra4x4_pred_mode_left, DC_PRED*0x01010101);

        s->mv_min.x = -MARGIN;
        s->mv_max.x = ((s->mb_width - 1) << 6) + MARGIN;
        for (mb_x = 0; mb_x < s->mb_width; mb_x++, mb_xy++, mb++) {
            if (mb_y == 0)
                AV_WN32A((mb-s->mb_width-1)->intra4x4_pred_mode_top, DC_PRED*0x01010101);
            decode_mb_mode(s, mb, mb_x, mb_y, curframe->seg_map->data + mb_xy,
                           prev_frame && prev_frame->seg_map ?
                           prev_frame->seg_map->data + mb_xy : NULL, 1);
            s->mv_min.x -= 64;
            s->mv_max.x -= 64;
        }
        s->mv_min.y -= 64;
        s->mv_max.y -= 64;
    }
}

#if HAVE_THREADS
#define check_thread_pos(td, otd, mb_x_check, mb_y_check)\
    do {\
        int tmp = (mb_y_check << 16) | (mb_x_check & 0xFFFF);\
        if (otd->thread_mb_pos < tmp) {\
            pthread_mutex_lock(&otd->lock);\
            td->wait_mb_pos = tmp;\
            do {\
                if (otd->thread_mb_pos >= tmp)\
                    break;\
                pthread_cond_wait(&otd->cond, &otd->lock);\
            } while (1);\
            td->wait_mb_pos = INT_MAX;\
            pthread_mutex_unlock(&otd->lock);\
        }\
    } while(0);

#define update_pos(td, mb_y, mb_x)\
    do {\
    int pos              = (mb_y << 16) | (mb_x & 0xFFFF);\
    int sliced_threading = (avctx->active_thread_type == FF_THREAD_SLICE) && (num_jobs > 1);\
    int is_null          = (next_td == NULL) || (prev_td == NULL);\
    int pos_check        = (is_null) ? 1 :\
                            (next_td != td && pos >= next_td->wait_mb_pos) ||\
                            (prev_td != td && pos >= prev_td->wait_mb_pos);\
    td->thread_mb_pos = pos;\
    if (sliced_threading && pos_check) {\
        pthread_mutex_lock(&td->lock);\
        pthread_cond_broadcast(&td->cond);\
        pthread_mutex_unlock(&td->lock);\
    }\
    } while(0);
#else
#define check_thread_pos(td, otd, mb_x_check, mb_y_check)
#define update_pos(td, mb_y, mb_x)
#endif

static void vp8_decode_mb_row_no_filter(AVCodecContext *avctx, void *tdata,
                                        int jobnr, int threadnr)
{
    VP8Context *s = avctx->priv_data;
    VP8ThreadData *prev_td, *next_td, *td = &s->thread_data[threadnr];
    int mb_y = td->thread_mb_pos>>16;
    int i, y, mb_x, mb_xy = mb_y*s->mb_width;
    int num_jobs = s->num_jobs;
    VP8Frame *curframe = s->curframe, *prev_frame = s->prev_frame;
    VP56RangeCoder *c = &s->coeff_partition[mb_y & (s->num_coeff_partitions-1)];
    VP8Macroblock *mb;
    uint8_t *dst[3] = {
        curframe->tf.f->data[0] + 16*mb_y*s->linesize,
        curframe->tf.f->data[1] +  8*mb_y*s->uvlinesize,
        curframe->tf.f->data[2] +  8*mb_y*s->uvlinesize
    };
    if (mb_y == 0) prev_td = td;
    else           prev_td = &s->thread_data[(jobnr + num_jobs - 1)%num_jobs];
    if (mb_y == s->mb_height-1) next_td = td;
    else                        next_td = &s->thread_data[(jobnr + 1)%num_jobs];
    if (s->mb_layout == 1)
        mb = s->macroblocks_base + ((s->mb_width+1)*(mb_y + 1) + 1);
    else {
        // Make sure the previous frame has read its segmentation map,
        // if we re-use the same map.
        if (prev_frame && s->segmentation.enabled &&
            !s->segmentation.update_map)
            ff_thread_await_progress(&prev_frame->tf, mb_y, 0);
        mb = s->macroblocks + (s->mb_height - mb_y - 1)*2;
        memset(mb - 1, 0, sizeof(*mb)); // zero left macroblock
        AV_WN32A(s->intra4x4_pred_mode_left, DC_PRED*0x01010101);
    }

    memset(td->left_nnz, 0, sizeof(td->left_nnz));
    // left edge of 129 for intra prediction
    if (!(avctx->flags & CODEC_FLAG_EMU_EDGE)) {
        for (i = 0; i < 3; i++)
            for (y = 0; y < 16>>!!i; y++)
                dst[i][y*curframe->tf.f->linesize[i]-1] = 129;
        if (mb_y == 1) {
            s->top_border[0][15] = s->top_border[0][23] = s->top_border[0][31] = 129;
        }
    }

    s->mv_min.x = -MARGIN;
    s->mv_max.x = ((s->mb_width  - 1) << 6) + MARGIN;

    for (mb_x = 0; mb_x < s->mb_width; mb_x++, mb_xy++, mb++) {
        // Wait for previous thread to read mb_x+2, and reach mb_y-1.
        if (prev_td != td) {
            if (threadnr != 0) {
                check_thread_pos(td, prev_td, mb_x+1, mb_y-1);
            } else {
                check_thread_pos(td, prev_td, (s->mb_width+3) + (mb_x+1), mb_y-1);
            }
        }

        s->vdsp.prefetch(dst[0] + (mb_x&3)*4*s->linesize + 64, s->linesize, 4);
        s->vdsp.prefetch(dst[1] + (mb_x&7)*s->uvlinesize + 64, dst[2] - dst[1], 2);

        if (!s->mb_layout)
            decode_mb_mode(s, mb, mb_x, mb_y, curframe->seg_map->data + mb_xy,
                           prev_frame && prev_frame->seg_map ?
                           prev_frame->seg_map->data + mb_xy : NULL, 0);

        prefetch_motion(s, mb, mb_x, mb_y, mb_xy, VP56_FRAME_PREVIOUS);

        if (!mb->skip)
            decode_mb_coeffs(s, td, c, mb, s->top_nnz[mb_x], td->left_nnz);

        if (mb->mode <= MODE_I4x4)
            intra_predict(s, td, dst, mb, mb_x, mb_y);
        else
            inter_predict(s, td, dst, mb, mb_x, mb_y);

        prefetch_motion(s, mb, mb_x, mb_y, mb_xy, VP56_FRAME_GOLDEN);

        if (!mb->skip) {
            idct_mb(s, td, dst, mb);
        } else {
            AV_ZERO64(td->left_nnz);
            AV_WN64(s->top_nnz[mb_x], 0);   // array of 9, so unaligned

            // Reset DC block predictors if they would exist if the mb had coefficients
            if (mb->mode != MODE_I4x4 && mb->mode != VP8_MVMODE_SPLIT) {
                td->left_nnz[8]     = 0;
                s->top_nnz[mb_x][8] = 0;
            }
        }

        if (s->deblock_filter)
            filter_level_for_mb(s, mb, &td->filter_strength[mb_x]);

        if (s->deblock_filter && num_jobs != 1 && threadnr == num_jobs-1) {
            if (s->filter.simple)
                backup_mb_border(s->top_border[mb_x+1], dst[0], NULL, NULL, s->linesize, 0, 1);
            else
                backup_mb_border(s->top_border[mb_x+1], dst[0], dst[1], dst[2], s->linesize, s->uvlinesize, 0);
        }

        prefetch_motion(s, mb, mb_x, mb_y, mb_xy, VP56_FRAME_GOLDEN2);

        dst[0] += 16;
        dst[1] += 8;
        dst[2] += 8;
        s->mv_min.x -= 64;
        s->mv_max.x -= 64;

        if (mb_x == s->mb_width+1) {
            update_pos(td, mb_y, s->mb_width+3);
        } else {
            update_pos(td, mb_y, mb_x);
        }
    }
}

static void vp8_filter_mb_row(AVCodecContext *avctx, void *tdata,
                              int jobnr, int threadnr)
{
    VP8Context *s = avctx->priv_data;
    VP8ThreadData *td = &s->thread_data[threadnr];
    int mb_x, mb_y = td->thread_mb_pos>>16, num_jobs = s->num_jobs;
    AVFrame *curframe = s->curframe->tf.f;
    VP8Macroblock *mb;
    VP8ThreadData *prev_td, *next_td;
    uint8_t *dst[3] = {
        curframe->data[0] + 16*mb_y*s->linesize,
        curframe->data[1] +  8*mb_y*s->uvlinesize,
        curframe->data[2] +  8*mb_y*s->uvlinesize
    };

    if (s->mb_layout == 1)
        mb = s->macroblocks_base + ((s->mb_width+1)*(mb_y + 1) + 1);
    else
        mb = s->macroblocks + (s->mb_height - mb_y - 1)*2;

    if (mb_y == 0) prev_td = td;
    else           prev_td = &s->thread_data[(jobnr + num_jobs - 1)%num_jobs];
    if (mb_y == s->mb_height-1) next_td = td;
    else                        next_td = &s->thread_data[(jobnr + 1)%num_jobs];

    for (mb_x = 0; mb_x < s->mb_width; mb_x++, mb++) {
        VP8FilterStrength *f = &td->filter_strength[mb_x];
        if (prev_td != td) {
            check_thread_pos(td, prev_td, (mb_x+1) + (s->mb_width+3), mb_y-1);
        }
        if (next_td != td)
            if (next_td != &s->thread_data[0]) {
                check_thread_pos(td, next_td, mb_x+1, mb_y+1);
            }

        if (num_jobs == 1) {
            if (s->filter.simple)
                backup_mb_border(s->top_border[mb_x+1], dst[0], NULL, NULL, s->linesize, 0, 1);
            else
                backup_mb_border(s->top_border[mb_x+1], dst[0], dst[1], dst[2], s->linesize, s->uvlinesize, 0);
        }

        if (s->filter.simple)
            filter_mb_simple(s, dst[0], f, mb_x, mb_y);
        else
            filter_mb(s, dst, f, mb_x, mb_y);
        dst[0] += 16;
        dst[1] += 8;
        dst[2] += 8;

        update_pos(td, mb_y, (s->mb_width+3) + mb_x);
    }
}

static int vp8_decode_mb_row_sliced(AVCodecContext *avctx, void *tdata,
                                    int jobnr, int threadnr)
{
    VP8Context *s = avctx->priv_data;
    VP8ThreadData *td = &s->thread_data[jobnr];
    VP8ThreadData *next_td = NULL, *prev_td = NULL;
    VP8Frame *curframe = s->curframe;
    int mb_y, num_jobs = s->num_jobs;
    td->thread_nr = threadnr;
    for (mb_y = jobnr; mb_y < s->mb_height; mb_y += num_jobs) {
        if (mb_y >= s->mb_height) break;
        td->thread_mb_pos = mb_y<<16;
        vp8_decode_mb_row_no_filter(avctx, tdata, jobnr, threadnr);
        if (s->deblock_filter)
            vp8_filter_mb_row(avctx, tdata, jobnr, threadnr);
        update_pos(td, mb_y, INT_MAX & 0xFFFF);

        s->mv_min.y -= 64;
        s->mv_max.y -= 64;

        if (avctx->active_thread_type == FF_THREAD_FRAME)
            ff_thread_report_progress(&curframe->tf, mb_y, 0);
    }

    return 0;
}

int ff_vp8_decode_frame(AVCodecContext *avctx, void *data, int *got_frame,
                        AVPacket *avpkt)
{
    VP8Context *s = avctx->priv_data;
    int ret, i, referenced, num_jobs;
    enum AVDiscard skip_thresh;
    VP8Frame *av_uninit(curframe), *prev_frame;

    if ((ret = decode_frame_header(s, avpkt->data, avpkt->size)) < 0)
        goto err;

    prev_frame = s->framep[VP56_FRAME_CURRENT];

    referenced = s->update_last || s->update_golden == VP56_FRAME_CURRENT
                                || s->update_altref == VP56_FRAME_CURRENT;

    skip_thresh = !referenced ? AVDISCARD_NONREF :
                    !s->keyframe ? AVDISCARD_NONKEY : AVDISCARD_ALL;

    if (avctx->skip_frame >= skip_thresh) {
        s->invisible = 1;
        memcpy(&s->next_framep[0], &s->framep[0], sizeof(s->framep[0]) * 4);
        goto skip_decode;
    }
    s->deblock_filter = s->filter.level && avctx->skip_loop_filter < skip_thresh;

    // release no longer referenced frames
    for (i = 0; i < 5; i++)
        if (s->frames[i].tf.f->data[0] &&
            &s->frames[i] != prev_frame &&
            &s->frames[i] != s->framep[VP56_FRAME_PREVIOUS] &&
            &s->frames[i] != s->framep[VP56_FRAME_GOLDEN] &&
            &s->frames[i] != s->framep[VP56_FRAME_GOLDEN2])
            vp8_release_frame(s, &s->frames[i]);

    // find a free buffer
    for (i = 0; i < 5; i++)
        if (&s->frames[i] != prev_frame &&
            &s->frames[i] != s->framep[VP56_FRAME_PREVIOUS] &&
            &s->frames[i] != s->framep[VP56_FRAME_GOLDEN] &&
            &s->frames[i] != s->framep[VP56_FRAME_GOLDEN2]) {
            curframe = s->framep[VP56_FRAME_CURRENT] = &s->frames[i];
            break;
        }
    if (i == 5) {
        av_log(avctx, AV_LOG_FATAL, "Ran out of free frames!\n");
        abort();
    }
    if (curframe->tf.f->data[0])
        vp8_release_frame(s, curframe);

    // Given that arithmetic probabilities are updated every frame, it's quite likely
    // that the values we have on a random interframe are complete junk if we didn't
    // start decode on a keyframe. So just don't display anything rather than junk.
    if (!s->keyframe && (!s->framep[VP56_FRAME_PREVIOUS] ||
                         !s->framep[VP56_FRAME_GOLDEN] ||
                         !s->framep[VP56_FRAME_GOLDEN2])) {
        av_log(avctx, AV_LOG_WARNING, "Discarding interframe without a prior keyframe!\n");
        ret = AVERROR_INVALIDDATA;
        goto err;
    }

    curframe->tf.f->key_frame = s->keyframe;
    curframe->tf.f->pict_type = s->keyframe ? AV_PICTURE_TYPE_I : AV_PICTURE_TYPE_P;
    if ((ret = vp8_alloc_frame(s, curframe, referenced)) < 0)
        goto err;

    // check if golden and altref are swapped
    if (s->update_altref != VP56_FRAME_NONE) {
        s->next_framep[VP56_FRAME_GOLDEN2]  = s->framep[s->update_altref];
    } else {
        s->next_framep[VP56_FRAME_GOLDEN2]  = s->framep[VP56_FRAME_GOLDEN2];
    }
    if (s->update_golden != VP56_FRAME_NONE) {
        s->next_framep[VP56_FRAME_GOLDEN]   = s->framep[s->update_golden];
    } else {
        s->next_framep[VP56_FRAME_GOLDEN]   = s->framep[VP56_FRAME_GOLDEN];
    }
    if (s->update_last) {
        s->next_framep[VP56_FRAME_PREVIOUS] = curframe;
    } else {
        s->next_framep[VP56_FRAME_PREVIOUS] = s->framep[VP56_FRAME_PREVIOUS];
    }
    s->next_framep[VP56_FRAME_CURRENT]      = curframe;

    ff_thread_finish_setup(avctx);

    s->linesize   = curframe->tf.f->linesize[0];
    s->uvlinesize = curframe->tf.f->linesize[1];

    memset(s->top_nnz, 0, s->mb_width*sizeof(*s->top_nnz));
    /* Zero macroblock structures for top/top-left prediction from outside the frame. */
    if (!s->mb_layout)
        memset(s->macroblocks + s->mb_height*2 - 1, 0, (s->mb_width+1)*sizeof(*s->macroblocks));
    if (!s->mb_layout && s->keyframe)
        memset(s->intra4x4_pred_mode_top, DC_PRED, s->mb_width*4);

    // top edge of 127 for intra prediction
    if (!(avctx->flags & CODEC_FLAG_EMU_EDGE)) {
        s->top_border[0][15] = s->top_border[0][23] = 127;
        s->top_border[0][31] = 127;
        memset(s->top_border[1], 127, s->mb_width*sizeof(*s->top_border));
    }
    memset(s->ref_count, 0, sizeof(s->ref_count));


    if (s->mb_layout == 1) {
        // Make sure the previous frame has read its segmentation map,
        // if we re-use the same map.
        if (prev_frame && s->segmentation.enabled &&
            !s->segmentation.update_map)
            ff_thread_await_progress(&prev_frame->tf, 1, 0);
        vp8_decode_mv_mb_modes(avctx, curframe, prev_frame);
    }

    if (avctx->active_thread_type == FF_THREAD_FRAME)
        num_jobs = 1;
    else
        num_jobs = FFMIN(s->num_coeff_partitions, avctx->thread_count);
    s->num_jobs   = num_jobs;
    s->curframe   = curframe;
    s->prev_frame = prev_frame;
    s->mv_min.y   = -MARGIN;
    s->mv_max.y   = ((s->mb_height - 1) << 6) + MARGIN;
    for (i = 0; i < MAX_THREADS; i++) {
        s->thread_data[i].thread_mb_pos = 0;
        s->thread_data[i].wait_mb_pos = INT_MAX;
    }
    avctx->execute2(avctx, vp8_decode_mb_row_sliced, s->thread_data, NULL, num_jobs);

    ff_thread_report_progress(&curframe->tf, INT_MAX, 0);
    memcpy(&s->framep[0], &s->next_framep[0], sizeof(s->framep[0]) * 4);

skip_decode:
    // if future frames don't use the updated probabilities,
    // reset them to the values we saved
    if (!s->update_probabilities)
        s->prob[0] = s->prob[1];

    if (!s->invisible) {
        if ((ret = av_frame_ref(data, curframe->tf.f)) < 0)
            return ret;
        *got_frame      = 1;
    }

    return avpkt->size;
err:
    memcpy(&s->next_framep[0], &s->framep[0], sizeof(s->framep[0]) * 4);
    return ret;
}

av_cold int ff_vp8_decode_free(AVCodecContext *avctx)
{
    VP8Context *s = avctx->priv_data;
    int i;

    vp8_decode_flush_impl(avctx, 1);
    for (i = 0; i < FF_ARRAY_ELEMS(s->frames); i++)
        av_frame_free(&s->frames[i].tf.f);

    return 0;
}

static av_cold int vp8_init_frames(VP8Context *s)
{
    int i;
    for (i = 0; i < FF_ARRAY_ELEMS(s->frames); i++) {
        s->frames[i].tf.f = av_frame_alloc();
        if (!s->frames[i].tf.f)
            return AVERROR(ENOMEM);
    }
    return 0;
}

av_cold int ff_vp8_decode_init(AVCodecContext *avctx)
{
    VP8Context *s = avctx->priv_data;
    int ret;

    s->avctx = avctx;
    avctx->pix_fmt = AV_PIX_FMT_YUV420P;
    avctx->internal->allocate_progress = 1;

    ff_videodsp_init(&s->vdsp, 8);
    ff_h264_pred_init(&s->hpc, AV_CODEC_ID_VP8, 8, 1);
    ff_vp8dsp_init(&s->vp8dsp);

    if ((ret = vp8_init_frames(s)) < 0) {
        ff_vp8_decode_free(avctx);
        return ret;
    }

    return 0;
}

static av_cold int vp8_decode_init_thread_copy(AVCodecContext *avctx)
{
    VP8Context *s = avctx->priv_data;
    int ret;

    s->avctx = avctx;

    if ((ret = vp8_init_frames(s)) < 0) {
        ff_vp8_decode_free(avctx);
        return ret;
    }

    return 0;
}

#define REBASE(pic) \
    pic ? pic - &s_src->frames[0] + &s->frames[0] : NULL

static int vp8_decode_update_thread_context(AVCodecContext *dst, const AVCodecContext *src)
{
    VP8Context *s = dst->priv_data, *s_src = src->priv_data;
    int i;

    if (s->macroblocks_base &&
        (s_src->mb_width != s->mb_width || s_src->mb_height != s->mb_height)) {
        free_buffers(s);
        s->mb_width  = s_src->mb_width;
        s->mb_height = s_src->mb_height;
    }

    s->prob[0] = s_src->prob[!s_src->update_probabilities];
    s->segmentation = s_src->segmentation;
    s->lf_delta = s_src->lf_delta;
    memcpy(s->sign_bias, s_src->sign_bias, sizeof(s->sign_bias));

    for (i = 0; i < FF_ARRAY_ELEMS(s_src->frames); i++) {
        if (s_src->frames[i].tf.f->data[0]) {
            int ret = vp8_ref_frame(s, &s->frames[i], &s_src->frames[i]);
            if (ret < 0)
                return ret;
        }
    }

    s->framep[0] = REBASE(s_src->next_framep[0]);
    s->framep[1] = REBASE(s_src->next_framep[1]);
    s->framep[2] = REBASE(s_src->next_framep[2]);
    s->framep[3] = REBASE(s_src->next_framep[3]);

    return 0;
}

AVCodec ff_vp8_decoder = {
    .name                  = "vp8",
    .long_name             = NULL_IF_CONFIG_SMALL("On2 VP8"),
    .type                  = AVMEDIA_TYPE_VIDEO,
    .id                    = AV_CODEC_ID_VP8,
    .priv_data_size        = sizeof(VP8Context),
    .init                  = ff_vp8_decode_init,
    .close                 = ff_vp8_decode_free,
    .decode                = ff_vp8_decode_frame,
    .capabilities          = CODEC_CAP_DR1 | CODEC_CAP_FRAME_THREADS | CODEC_CAP_SLICE_THREADS,
    .flush                 = vp8_decode_flush,
    .init_thread_copy      = ONLY_IF_THREADS_ENABLED(vp8_decode_init_thread_copy),
    .update_thread_context = ONLY_IF_THREADS_ENABLED(vp8_decode_update_thread_context),
};
<|MERGE_RESOLUTION|>--- conflicted
+++ resolved
@@ -1196,17 +1196,11 @@
         src += y_off * linesize + x_off;
         if (x_off < mx_idx || x_off >= width  - block_w - subpel_idx[2][mx] ||
             y_off < my_idx || y_off >= height - block_h - subpel_idx[2][my]) {
-<<<<<<< HEAD
-            s->vdsp.emulated_edge_mc(td->edge_emu_buffer, 32,
-                                     src - my_idx * linesize - mx_idx, linesize,
+            s->vdsp.emulated_edge_mc(td->edge_emu_buffer,
+                                     src - my_idx * linesize - mx_idx,
+                                     32, linesize,
                                      block_w + subpel_idx[1][mx],
                                      block_h + subpel_idx[1][my],
-=======
-            s->vdsp.emulated_edge_mc(td->edge_emu_buffer,
-                                     src - my_idx * linesize - mx_idx,
-                                     linesize, linesize,
-                                     block_w + subpel_idx[1][mx], block_h + subpel_idx[1][my],
->>>>>>> 458446ac
                                      x_off - mx_idx, y_off - my_idx, width, height);
             src = td->edge_emu_buffer + mx_idx + 32 * my_idx;
             src_linesize = 32;
@@ -1256,32 +1250,20 @@
         ff_thread_await_progress(ref, (3 + y_off + block_h + subpel_idx[2][my]) >> 3, 0);
         if (x_off < mx_idx || x_off >= width  - block_w - subpel_idx[2][mx] ||
             y_off < my_idx || y_off >= height - block_h - subpel_idx[2][my]) {
-<<<<<<< HEAD
-            s->vdsp.emulated_edge_mc(td->edge_emu_buffer, 32,
-                                     src1 - my_idx * linesize - mx_idx, linesize,
+            s->vdsp.emulated_edge_mc(td->edge_emu_buffer,
+                                     src1 - my_idx * linesize - mx_idx,
+                                     32, linesize,
                                      block_w + subpel_idx[1][mx],
                                      block_h + subpel_idx[1][my],
-=======
-            s->vdsp.emulated_edge_mc(td->edge_emu_buffer,
-                                     src1 - my_idx * linesize - mx_idx,
-                                     linesize, linesize,
-                                     block_w + subpel_idx[1][mx], block_h + subpel_idx[1][my],
->>>>>>> 458446ac
                                      x_off - mx_idx, y_off - my_idx, width, height);
             src1 = td->edge_emu_buffer + mx_idx + 32 * my_idx;
             mc_func[my_idx][mx_idx](dst1, linesize, src1, 32, block_h, mx, my);
 
-<<<<<<< HEAD
-            s->vdsp.emulated_edge_mc(td->edge_emu_buffer, 32,
-                                     src2 - my_idx * linesize - mx_idx, linesize,
+            s->vdsp.emulated_edge_mc(td->edge_emu_buffer,
+                                     src2 - my_idx * linesize - mx_idx,
+                                     32, linesize,
                                      block_w + subpel_idx[1][mx],
                                      block_h + subpel_idx[1][my],
-=======
-            s->vdsp.emulated_edge_mc(td->edge_emu_buffer,
-                                     src2 - my_idx * linesize - mx_idx,
-                                     linesize, linesize,
-                                     block_w + subpel_idx[1][mx], block_h + subpel_idx[1][my],
->>>>>>> 458446ac
                                      x_off - mx_idx, y_off - my_idx, width, height);
             src2 = td->edge_emu_buffer + mx_idx + 32 * my_idx;
             mc_func[my_idx][mx_idx](dst2, linesize, src2, 32, block_h, mx, my);
