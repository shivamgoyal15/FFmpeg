/*
 * 4XM codec
 * Copyright (c) 2003 Michael Niedermayer
 *
 * This file is part of FFmpeg.
 *
 * FFmpeg is free software; you can redistribute it and/or
 * modify it under the terms of the GNU Lesser General Public
 * License as published by the Free Software Foundation; either
 * version 2.1 of the License, or (at your option) any later version.
 *
 * FFmpeg is distributed in the hope that it will be useful,
 * but WITHOUT ANY WARRANTY; without even the implied warranty of
 * MERCHANTABILITY or FITNESS FOR A PARTICULAR PURPOSE.  See the GNU
 * Lesser General Public License for more details.
 *
 * You should have received a copy of the GNU Lesser General Public
 * License along with FFmpeg; if not, write to the Free Software
 * Foundation, Inc., 51 Franklin Street, Fifth Floor, Boston, MA 02110-1301 USA
 */

/**
 * @file
 * 4XM codec.
 */

#include "libavutil/intreadwrite.h"
#include "libavutil/avassert.h"
#include "avcodec.h"
#include "dsputil.h"
#include "get_bits.h"
#include "bytestream.h"

//#undef NDEBUG
//#include <assert.h>

#define BLOCK_TYPE_VLC_BITS 5
#define ACDC_VLC_BITS 9

#define CFRAME_BUFFER_COUNT 100

static const uint8_t block_type_tab[2][4][8][2]={
 {
  {   //{8,4,2}x{8,4,2}
    { 0,1}, { 2,2}, { 6,3}, {14,4}, {30,5}, {31,5}, { 0,0}
  },{ //{8,4}x1
    { 0,1}, { 0,0}, { 2,2}, { 6,3}, {14,4}, {15,4}, { 0,0}
  },{ //1x{8,4}
    { 0,1}, { 2,2}, { 0,0}, { 6,3}, {14,4}, {15,4}, { 0,0}
  },{ //1x2, 2x1
    { 0,1}, { 0,0}, { 0,0}, { 2,2}, { 6,3}, {14,4}, {15,4}
  }
 },{
  {  //{8,4,2}x{8,4,2}
    { 1,2}, { 4,3}, { 5,3}, {0,2}, {6,3}, {7,3}, {0,0}
  },{//{8,4}x1
    { 1,2}, { 0,0}, { 2,2}, {0,2}, {6,3}, {7,3}, {0,0}
  },{//1x{8,4}
    { 1,2}, { 2,2}, { 0,0}, {0,2}, {6,3}, {7,3}, {0,0}
  },{//1x2, 2x1
    { 1,2}, { 0,0}, { 0,0}, {0,2}, {2,2}, {6,3}, {7,3}
  }
 }
};

static const uint8_t size2index[4][4]={
  {-1, 3, 1, 1},
  { 3, 0, 0, 0},
  { 2, 0, 0, 0},
  { 2, 0, 0, 0},
};

static const int8_t mv[256][2]={
{  0,  0},{  0, -1},{ -1,  0},{  1,  0},{  0,  1},{ -1, -1},{  1, -1},{ -1,  1},
{  1,  1},{  0, -2},{ -2,  0},{  2,  0},{  0,  2},{ -1, -2},{  1, -2},{ -2, -1},
{  2, -1},{ -2,  1},{  2,  1},{ -1,  2},{  1,  2},{ -2, -2},{  2, -2},{ -2,  2},
{  2,  2},{  0, -3},{ -3,  0},{  3,  0},{  0,  3},{ -1, -3},{  1, -3},{ -3, -1},
{  3, -1},{ -3,  1},{  3,  1},{ -1,  3},{  1,  3},{ -2, -3},{  2, -3},{ -3, -2},
{  3, -2},{ -3,  2},{  3,  2},{ -2,  3},{  2,  3},{  0, -4},{ -4,  0},{  4,  0},
{  0,  4},{ -1, -4},{  1, -4},{ -4, -1},{  4, -1},{  4,  1},{ -1,  4},{  1,  4},
{ -3, -3},{ -3,  3},{  3,  3},{ -2, -4},{ -4, -2},{  4, -2},{ -4,  2},{ -2,  4},
{  2,  4},{ -3, -4},{  3, -4},{  4, -3},{ -5,  0},{ -4,  3},{ -3,  4},{  3,  4},
{ -1, -5},{ -5, -1},{ -5,  1},{ -1,  5},{ -2, -5},{  2, -5},{  5, -2},{  5,  2},
{ -4, -4},{ -4,  4},{ -3, -5},{ -5, -3},{ -5,  3},{  3,  5},{ -6,  0},{  0,  6},
{ -6, -1},{ -6,  1},{  1,  6},{  2, -6},{ -6,  2},{  2,  6},{ -5, -4},{  5,  4},
{  4,  5},{ -6, -3},{  6,  3},{ -7,  0},{ -1, -7},{  5, -5},{ -7,  1},{ -1,  7},
{  4, -6},{  6,  4},{ -2, -7},{ -7,  2},{ -3, -7},{  7, -3},{  3,  7},{  6, -5},
{  0, -8},{ -1, -8},{ -7, -4},{ -8,  1},{  4,  7},{  2, -8},{ -2,  8},{  6,  6},
{ -8,  3},{  5, -7},{ -5,  7},{  8, -4},{  0, -9},{ -9, -1},{  1,  9},{  7, -6},
{ -7,  6},{ -5, -8},{ -5,  8},{ -9,  3},{  9, -4},{  7, -7},{  8, -6},{  6,  8},
{ 10,  1},{-10,  2},{  9, -5},{ 10, -3},{ -8, -7},{-10, -4},{  6, -9},{-11,  0},
{ 11,  1},{-11, -2},{ -2, 11},{  7, -9},{ -7,  9},{ 10,  6},{ -4, 11},{  8, -9},
{  8,  9},{  5, 11},{  7,-10},{ 12, -3},{ 11,  6},{ -9, -9},{  8, 10},{  5, 12},
{-11,  7},{ 13,  2},{  6,-12},{ 10,  9},{-11,  8},{ -7, 12},{  0, 14},{ 14, -2},
{ -9, 11},{ -6, 13},{-14, -4},{ -5,-14},{  5, 14},{-15, -1},{-14, -6},{  3,-15},
{ 11,-11},{ -7, 14},{ -5, 15},{  8,-14},{ 15,  6},{  3, 16},{  7,-15},{-16,  5},
{  0, 17},{-16, -6},{-10, 14},{-16,  7},{ 12, 13},{-16,  8},{-17,  6},{-18,  3},
{ -7, 17},{ 15, 11},{ 16, 10},{  2,-19},{  3,-19},{-11,-16},{-18,  8},{-19, -6},
{  2,-20},{-17,-11},{-10,-18},{  8, 19},{-21, -1},{-20,  7},{ -4, 21},{ 21,  5},
{ 15, 16},{  2,-22},{-10,-20},{-22,  5},{ 20,-11},{ -7,-22},{-12, 20},{ 23, -5},
{ 13,-20},{ 24, -2},{-15, 19},{-11, 22},{ 16, 19},{ 23,-10},{-18,-18},{ -9,-24},
{ 24,-10},{ -3, 26},{-23, 13},{-18,-20},{ 17, 21},{ -4, 27},{ 27,  6},{  1,-28},
{-11, 26},{-17,-23},{  7, 28},{ 11,-27},{ 29,  5},{-23,-19},{-28,-11},{-21, 22},
{-30,  7},{-17, 26},{-27, 16},{ 13, 29},{ 19,-26},{ 10,-31},{-14,-30},{ 20,-27},
{-29, 18},{-16,-31},{-28,-22},{ 21,-30},{-25, 28},{ 26,-29},{ 25,-32},{-32,-32}
};

// this is simply the scaled down elementwise product of the standard jpeg quantizer table and the AAN premul table
static const uint8_t dequant_table[64]={
 16, 15, 13, 19, 24, 31, 28, 17,
 17, 23, 25, 31, 36, 63, 45, 21,
 18, 24, 27, 37, 52, 59, 49, 20,
 16, 28, 34, 40, 60, 80, 51, 20,
 18, 31, 48, 66, 68, 86, 56, 21,
 19, 38, 56, 59, 64, 64, 48, 20,
 27, 48, 55, 55, 56, 51, 35, 15,
 20, 35, 34, 32, 31, 22, 15,  8,
};

static VLC block_type_vlc[2][4];


typedef struct CFrameBuffer{
    unsigned int allocated_size;
    unsigned int size;
    int id;
    uint8_t *data;
}CFrameBuffer;

typedef struct FourXContext{
    AVCodecContext *avctx;
    DSPContext dsp;
    AVFrame current_picture, last_picture;
    GetBitContext pre_gb;          ///< ac/dc prefix
    GetBitContext gb;
    GetByteContext g;
    GetByteContext g2;
    int mv[256];
    VLC pre_vlc;
    int last_dc;
    DECLARE_ALIGNED(16, DCTELEM, block)[6][64];
    void *bitstream_buffer;
    unsigned int bitstream_buffer_size;
    int version;
    CFrameBuffer cfrm[CFRAME_BUFFER_COUNT];
} FourXContext;


#define FIX_1_082392200  70936
#define FIX_1_414213562  92682
#define FIX_1_847759065 121095
#define FIX_2_613125930 171254

#define MULTIPLY(var,const)  (((var)*(const)) >> 16)

static void idct(DCTELEM block[64]){
    int tmp0, tmp1, tmp2, tmp3, tmp4, tmp5, tmp6, tmp7;
    int tmp10, tmp11, tmp12, tmp13;
    int z5, z10, z11, z12, z13;
    int i;
    int temp[64];

    for(i=0; i<8; i++){
        tmp10 = block[8*0 + i] + block[8*4 + i];
        tmp11 = block[8*0 + i] - block[8*4 + i];

        tmp13 =          block[8*2 + i] + block[8*6 + i];
        tmp12 = MULTIPLY(block[8*2 + i] - block[8*6 + i], FIX_1_414213562) - tmp13;

        tmp0 = tmp10 + tmp13;
        tmp3 = tmp10 - tmp13;
        tmp1 = tmp11 + tmp12;
        tmp2 = tmp11 - tmp12;

        z13 = block[8*5 + i] + block[8*3 + i];
        z10 = block[8*5 + i] - block[8*3 + i];
        z11 = block[8*1 + i] + block[8*7 + i];
        z12 = block[8*1 + i] - block[8*7 + i];

        tmp7  =          z11 + z13;
        tmp11 = MULTIPLY(z11 - z13, FIX_1_414213562);

        z5    = MULTIPLY(z10 + z12, FIX_1_847759065);
        tmp10 = MULTIPLY(z12, FIX_1_082392200) - z5;
        tmp12 = MULTIPLY(z10, - FIX_2_613125930) + z5;

        tmp6 = tmp12 - tmp7;
        tmp5 = tmp11 - tmp6;
        tmp4 = tmp10 + tmp5;

        temp[8*0 + i] = tmp0 + tmp7;
        temp[8*7 + i] = tmp0 - tmp7;
        temp[8*1 + i] = tmp1 + tmp6;
        temp[8*6 + i] = tmp1 - tmp6;
        temp[8*2 + i] = tmp2 + tmp5;
        temp[8*5 + i] = tmp2 - tmp5;
        temp[8*4 + i] = tmp3 + tmp4;
        temp[8*3 + i] = tmp3 - tmp4;
    }

    for(i=0; i<8*8; i+=8){
        tmp10 = temp[0 + i] + temp[4 + i];
        tmp11 = temp[0 + i] - temp[4 + i];

        tmp13 = temp[2 + i] + temp[6 + i];
        tmp12 = MULTIPLY(temp[2 + i] - temp[6 + i], FIX_1_414213562) - tmp13;

        tmp0 = tmp10 + tmp13;
        tmp3 = tmp10 - tmp13;
        tmp1 = tmp11 + tmp12;
        tmp2 = tmp11 - tmp12;

        z13 = temp[5 + i] + temp[3 + i];
        z10 = temp[5 + i] - temp[3 + i];
        z11 = temp[1 + i] + temp[7 + i];
        z12 = temp[1 + i] - temp[7 + i];

        tmp7 = z11 + z13;
        tmp11 = MULTIPLY(z11 - z13, FIX_1_414213562);

        z5 = MULTIPLY(z10 + z12, FIX_1_847759065);
        tmp10 = MULTIPLY(z12, FIX_1_082392200) - z5;
        tmp12 = MULTIPLY(z10, - FIX_2_613125930) + z5;

        tmp6 = tmp12 - tmp7;
        tmp5 = tmp11 - tmp6;
        tmp4 = tmp10 + tmp5;

        block[0 + i] = (tmp0 + tmp7)>>6;
        block[7 + i] = (tmp0 - tmp7)>>6;
        block[1 + i] = (tmp1 + tmp6)>>6;
        block[6 + i] = (tmp1 - tmp6)>>6;
        block[2 + i] = (tmp2 + tmp5)>>6;
        block[5 + i] = (tmp2 - tmp5)>>6;
        block[4 + i] = (tmp3 + tmp4)>>6;
        block[3 + i] = (tmp3 - tmp4)>>6;
    }
}

static av_cold void init_vlcs(FourXContext *f){
    static VLC_TYPE table[8][32][2];
    int i;

    for(i=0; i<8; i++){
        block_type_vlc[0][i].table= table[i];
        block_type_vlc[0][i].table_allocated= 32;
        init_vlc(&block_type_vlc[0][i], BLOCK_TYPE_VLC_BITS, 7,
                 &block_type_tab[0][i][0][1], 2, 1,
                 &block_type_tab[0][i][0][0], 2, 1, INIT_VLC_USE_NEW_STATIC);
    }
}

static void init_mv(FourXContext *f){
    int i;

    for(i=0; i<256; i++){
        if(f->version>1)
            f->mv[i] = mv[i][0]   + mv[i][1]  *f->current_picture.linesize[0]/2;
        else
            f->mv[i] = (i&15) - 8 + ((i>>4)-8)*f->current_picture.linesize[0]/2;
    }
}

#if HAVE_BIGENDIAN
#define LE_CENTRIC_MUL(dst, src, scale, dc) \
    { \
        unsigned tmpval = AV_RN32(src);                 \
        tmpval = (tmpval <<  16) | (tmpval >>  16);     \
        tmpval = tmpval * (scale) + (dc);               \
        tmpval = (tmpval <<  16) | (tmpval >>  16);     \
        AV_WN32A(dst, tmpval);                          \
    }
#else
#define LE_CENTRIC_MUL(dst, src, scale, dc) \
    { \
        unsigned tmpval = AV_RN32(src) * (scale) + (dc); \
        AV_WN32A(dst, tmpval);                           \
    }
#endif

static inline void mcdc(uint16_t *dst, uint16_t *src, int log2w, int h, int stride, int scale, unsigned dc){
   int i;
   dc*= 0x10001;

   switch(log2w){
   case 0:
        for(i=0; i<h; i++){
            dst[0] = scale*src[0] + dc;
            if(scale) src += stride;
            dst += stride;
        }
        break;
    case 1:
        for(i=0; i<h; i++){
            LE_CENTRIC_MUL(dst, src, scale, dc);
            if(scale) src += stride;
            dst += stride;
        }
        break;
    case 2:
        for(i=0; i<h; i++){
            LE_CENTRIC_MUL(dst,     src,     scale, dc);
            LE_CENTRIC_MUL(dst + 2, src + 2, scale, dc);
            if(scale) src += stride;
            dst += stride;
        }
        break;
    case 3:
        for(i=0; i<h; i++){
            LE_CENTRIC_MUL(dst,     src,     scale, dc);
            LE_CENTRIC_MUL(dst + 2, src + 2, scale, dc);
            LE_CENTRIC_MUL(dst + 4, src + 4, scale, dc);
            LE_CENTRIC_MUL(dst + 6, src + 6, scale, dc);
            if(scale) src += stride;
            dst += stride;
        }
        break;
    default: assert(0);
    }
}

static void decode_p_block(FourXContext *f, uint16_t *dst, uint16_t *src, int log2w, int log2h, int stride){
    const int index= size2index[log2h][log2w];
    const int h= 1<<log2h;
    int code= get_vlc2(&f->gb, block_type_vlc[1-(f->version>1)][index].table, BLOCK_TYPE_VLC_BITS, 1);
    uint16_t *start= (uint16_t*)f->last_picture.data[0];
    uint16_t *end= start + stride*(f->avctx->height-h+1) - (1<<log2w);

    assert(code>=0 && code<=6);

    if(code == 0){
        if (f->g.buffer_end - f->g.buffer < 1){
            av_log(f->avctx, AV_LOG_ERROR, "bytestream overread\n");
            return;
        }
        src += f->mv[ *f->g.buffer++ ];
        if(start > src || src > end){
            av_log(f->avctx, AV_LOG_ERROR, "mv out of pic\n");
            return;
        }
        mcdc(dst, src, log2w, h, stride, 1, 0);
    }else if(code == 1){
        log2h--;
        decode_p_block(f, dst                  , src                  , log2w, log2h, stride);
        decode_p_block(f, dst + (stride<<log2h), src + (stride<<log2h), log2w, log2h, stride);
    }else if(code == 2){
        log2w--;
        decode_p_block(f, dst             , src             , log2w, log2h, stride);
        decode_p_block(f, dst + (1<<log2w), src + (1<<log2w), log2w, log2h, stride);
    }else if(code == 3 && f->version<2){
        if (start > src || src > end) {
            av_log(f->avctx, AV_LOG_ERROR, "mv out of pic\n");
            return;
        }
        mcdc(dst, src, log2w, h, stride, 1, 0);
    }else if(code == 4){
        if (f->g.buffer_end - f->g.buffer < 1){
            av_log(f->avctx, AV_LOG_ERROR, "bytestream overread\n");
            return;
        }
        src += f->mv[ *f->g.buffer++ ];
        if(start > src || src > end){
            av_log(f->avctx, AV_LOG_ERROR, "mv out of pic\n");
            return;
        }
        if (f->g2.buffer_end - f->g2.buffer < 1){
            av_log(f->avctx, AV_LOG_ERROR, "wordstream overread\n");
            return;
        }
        mcdc(dst, src, log2w, h, stride, 1, bytestream2_get_le16(&f->g2));
    }else if(code == 5){
        if (f->g2.buffer_end - f->g2.buffer < 1){
            av_log(f->avctx, AV_LOG_ERROR, "wordstream overread\n");
            return;
        }
        if (start > src || src > end) {
            av_log(f->avctx, AV_LOG_ERROR, "mv out of pic\n");
            return;
        }
        mcdc(dst, src, log2w, h, stride, 0, bytestream2_get_le16(&f->g2));
    }else if(code == 6){
        if (f->g2.buffer_end - f->g2.buffer < 2){
            av_log(f->avctx, AV_LOG_ERROR, "wordstream overread\n");
            return;
        }
        if(log2w){
            dst[0] = bytestream2_get_le16(&f->g2);
            dst[1] = bytestream2_get_le16(&f->g2);
        }else{
            dst[0     ] = bytestream2_get_le16(&f->g2);
            dst[stride] = bytestream2_get_le16(&f->g2);
        }
    }
}

static int decode_p_frame(FourXContext *f, const uint8_t *buf, int length){
    int x, y;
    const int width= f->avctx->width;
    const int height= f->avctx->height;
    uint16_t *src= (uint16_t*)f->last_picture.data[0];
    uint16_t *dst= (uint16_t*)f->current_picture.data[0];
    const int stride= f->current_picture.linesize[0]>>1;
    unsigned int bitstream_size, bytestream_size, wordstream_size, extra, bytestream_offset, wordstream_offset;

    if(f->version>1){
        if (length < 20)
            return AVERROR_INVALIDDATA;
        extra=20;
        if (length < extra)
            return -1;
        bitstream_size= AV_RL32(buf+8);
        wordstream_size= AV_RL32(buf+12);
        bytestream_size= AV_RL32(buf+16);
    }else{
        extra=0;
        bitstream_size = AV_RL16(buf-4);
        wordstream_size= AV_RL16(buf-2);
        bytestream_size= FFMAX(length - bitstream_size - wordstream_size, 0);
    }

    if (bitstream_size > length ||
        bytestream_size > length - bitstream_size ||
        wordstream_size > length - bytestream_size - bitstream_size ||
        extra > length - bytestream_size - bitstream_size - wordstream_size){
        av_log(f->avctx, AV_LOG_ERROR, "lengths %d %d %d %d\n", bitstream_size, bytestream_size, wordstream_size,
        bitstream_size+ bytestream_size+ wordstream_size - length);
        return -1;
    }

    av_fast_malloc(&f->bitstream_buffer, &f->bitstream_buffer_size, bitstream_size + FF_INPUT_BUFFER_PADDING_SIZE);
    if (!f->bitstream_buffer)
        return AVERROR(ENOMEM);
    f->dsp.bswap_buf(f->bitstream_buffer, (const uint32_t*)(buf + extra), bitstream_size/4);
    memset((uint8_t*)f->bitstream_buffer + bitstream_size, 0, FF_INPUT_BUFFER_PADDING_SIZE);
    init_get_bits(&f->gb, f->bitstream_buffer, 8*bitstream_size);

    wordstream_offset = extra + bitstream_size;
    bytestream_offset = extra + bitstream_size + wordstream_size;
    bytestream2_init(&f->g2, buf + wordstream_offset, length - wordstream_offset);
    bytestream2_init(&f->g,  buf + bytestream_offset, length - bytestream_offset);

    init_mv(f);

    for(y=0; y<height; y+=8){
        for(x=0; x<width; x+=8){
            decode_p_block(f, dst + x, src + x, 3, 3, stride);
        }
        src += 8*stride;
        dst += 8*stride;
    }

    return 0;
}

/**
 * decode block and dequantize.
 * Note this is almost identical to MJPEG.
 */
static int decode_i_block(FourXContext *f, DCTELEM *block){
    int code, i, j, level, val;

    if(get_bits_left(&f->gb) < 2){
        av_log(f->avctx, AV_LOG_ERROR, "%d bits left before decode_i_block()\n", get_bits_left(&f->gb));
        return -1;
    }

    /* DC coef */
    val = get_vlc2(&f->pre_gb, f->pre_vlc.table, ACDC_VLC_BITS, 3);
    if (val>>4){
        av_log(f->avctx, AV_LOG_ERROR, "error dc run != 0\n");
    }

    if(val)
        val = get_xbits(&f->gb, val);

    val = val * dequant_table[0] + f->last_dc;
    f->last_dc =
    block[0] = val;
    /* AC coefs */
    i = 1;
    for(;;) {
        code = get_vlc2(&f->pre_gb, f->pre_vlc.table, ACDC_VLC_BITS, 3);

        /* EOB */
        if (code == 0)
            break;
        if (code == 0xf0) {
            i += 16;
        } else {
            level = get_xbits(&f->gb, code & 0xf);
            i += code >> 4;
            if (i >= 64) {
                av_log(f->avctx, AV_LOG_ERROR, "run %d oveflow\n", i);
                return 0;
            }

            j= ff_zigzag_direct[i];
            block[j] = level * dequant_table[j];
            i++;
            if (i >= 64)
                break;
        }
    }

    return 0;
}

static inline void idct_put(FourXContext *f, int x, int y){
    DCTELEM (*block)[64]= f->block;
    int stride= f->current_picture.linesize[0]>>1;
    int i;
    uint16_t *dst = ((uint16_t*)f->current_picture.data[0]) + y * stride + x;

    for(i=0; i<4; i++){
        block[i][0] += 0x80*8*8;
        idct(block[i]);
    }

    if(!(f->avctx->flags&CODEC_FLAG_GRAY)){
        for(i=4; i<6; i++) idct(block[i]);
    }

/* Note transform is:
y= ( 1b + 4g + 2r)/14
cb=( 3b - 2g - 1r)/14
cr=(-1b - 4g + 5r)/14
*/
    for(y=0; y<8; y++){
        for(x=0; x<8; x++){
            DCTELEM *temp= block[(x>>2) + 2*(y>>2)] + 2*(x&3) + 2*8*(y&3); //FIXME optimize
            int cb= block[4][x + 8*y];
            int cr= block[5][x + 8*y];
            int cg= (cb + cr)>>1;
            int y;

            cb+=cb;

            y = temp[0];
            dst[0       ]= ((y+cb)>>3) + (((y-cg)&0xFC)<<3) + (((y+cr)&0xF8)<<8);
            y = temp[1];
            dst[1       ]= ((y+cb)>>3) + (((y-cg)&0xFC)<<3) + (((y+cr)&0xF8)<<8);
            y = temp[8];
            dst[  stride]= ((y+cb)>>3) + (((y-cg)&0xFC)<<3) + (((y+cr)&0xF8)<<8);
            y = temp[9];
            dst[1+stride]= ((y+cb)>>3) + (((y-cg)&0xFC)<<3) + (((y+cr)&0xF8)<<8);
            dst += 2;
        }
        dst += 2*stride - 2*8;
    }
}

static int decode_i_mb(FourXContext *f){
    int i;

    f->dsp.clear_blocks(f->block[0]);

    for(i=0; i<6; i++){
        if(decode_i_block(f, f->block[i]) < 0)
            return -1;
    }

    return 0;
}

static const uint8_t *read_huffman_tables(FourXContext *f, const uint8_t * const buf, int buf_size){
    int frequency[512];
    uint8_t flag[512];
    int up[512];
    uint8_t len_tab[257];
    int bits_tab[257];
    int start, end;
    const uint8_t *ptr= buf;
    const uint8_t *ptr_end = buf + buf_size;
    int j;

    memset(frequency, 0, sizeof(frequency));
    memset(up, -1, sizeof(up));

    start= *ptr++;
    end= *ptr++;
    for(;;){
        int i;

        if (start <= end && ptr_end - ptr < end - start + 1 + 1)
            return NULL;
        for(i=start; i<=end; i++){
            frequency[i]= *ptr++;
        }
        start= *ptr++;
        if(start==0) break;

        end= *ptr++;
    }
    frequency[256]=1;

    while((ptr - buf)&3) ptr++; // 4byte align

    for(j=257; j<512; j++){
        int min_freq[2]= {256*256, 256*256};
        int smallest[2]= {0, 0};
        int i;
        for(i=0; i<j; i++){
            if(frequency[i] == 0) continue;
            if(frequency[i] < min_freq[1]){
                if(frequency[i] < min_freq[0]){
                    min_freq[1]= min_freq[0]; smallest[1]= smallest[0];
                    min_freq[0]= frequency[i];smallest[0]= i;
                }else{
                    min_freq[1]= frequency[i];smallest[1]= i;
                }
            }
        }
        if(min_freq[1] == 256*256) break;

        frequency[j]= min_freq[0] + min_freq[1];
        flag[ smallest[0] ]= 0;
        flag[ smallest[1] ]= 1;
        up[ smallest[0] ]=
        up[ smallest[1] ]= j;
        frequency[ smallest[0] ]= frequency[ smallest[1] ]= 0;
    }

    for(j=0; j<257; j++){
        int node;
        int len=0;
        int bits=0;

        for(node= j; up[node] != -1; node= up[node]){
            bits += flag[node]<<len;
            len++;
            if(len > 31) av_log(f->avctx, AV_LOG_ERROR, "vlc length overflow\n"); //can this happen at all ?
        }

        bits_tab[j]= bits;
        len_tab[j]= len;
    }

    if (init_vlc(&f->pre_vlc, ACDC_VLC_BITS, 257,
                 len_tab , 1, 1,
                 bits_tab, 4, 4, 0))
        return NULL;

    return ptr;
}

static int mix(int c0, int c1){
    int blue = 2*(c0&0x001F) + (c1&0x001F);
    int green= (2*(c0&0x03E0) + (c1&0x03E0))>>5;
    int red  = 2*(c0>>10) + (c1>>10);
    return red/3*1024 + green/3*32 + blue/3;
}

static int decode_i2_frame(FourXContext *f, const uint8_t *buf, int length){
    int x, y, x2, y2;
    const int width= f->avctx->width;
    const int height= f->avctx->height;
    const int mbs = (FFALIGN(width, 16) >> 4) * (FFALIGN(height, 16) >> 4);
    uint16_t *dst= (uint16_t*)f->current_picture.data[0];
    const int stride= f->current_picture.linesize[0]>>1;
    const uint8_t *buf_end = buf + length;
    GetByteContext g3;

    if(length < mbs * 8) {
        av_log(f->avctx, AV_LOG_ERROR, "packet size too small\n");
        return AVERROR_INVALIDDATA;
    }
    bytestream2_init(&g3, buf, length);

    for(y=0; y<height; y+=16){
        for(x=0; x<width; x+=16){
            unsigned int color[4], bits;
            if (buf_end - buf < 8)
                return -1;
            memset(color, 0, sizeof(color));
//warning following is purely guessed ...
            color[0]= bytestream2_get_le16u(&g3);
            color[1]= bytestream2_get_le16u(&g3);

            if(color[0]&0x8000) av_log(f->avctx, AV_LOG_ERROR, "unk bit 1\n");
            if(color[1]&0x8000) av_log(f->avctx, AV_LOG_ERROR, "unk bit 2\n");

            color[2]= mix(color[0], color[1]);
            color[3]= mix(color[1], color[0]);

            bits= bytestream2_get_le32u(&g3);
            for(y2=0; y2<16; y2++){
                for(x2=0; x2<16; x2++){
                    int index= 2*(x2>>2) + 8*(y2>>2);
                    dst[y2*stride+x2]= color[(bits>>index)&3];
                }
            }
            dst+=16;
        }
        dst += 16 * stride - x;
    }

    return 0;
}

static int decode_i_frame(FourXContext *f, const uint8_t *buf, int length){
    int x, y;
    const int width= f->avctx->width;
    const int height= f->avctx->height;
    const unsigned int bitstream_size= AV_RL32(buf);
    unsigned int prestream_size;
    const uint8_t *prestream;

    if (bitstream_size > (1 << 26))
        return AVERROR_INVALIDDATA;

    if (length < bitstream_size + 12) {
        av_log(f->avctx, AV_LOG_ERROR, "packet size too small\n");
        return AVERROR_INVALIDDATA;
    }

    prestream_size = 4 * AV_RL32(buf + bitstream_size + 4);
    prestream      = buf + bitstream_size + 12;

    if(prestream_size + bitstream_size + 12 != length
       || prestream_size > (1<<26)){
        av_log(f->avctx, AV_LOG_ERROR, "size mismatch %d %d %d\n", prestream_size, bitstream_size, length);
        return -1;
    }

    prestream = read_huffman_tables(f, prestream, prestream_size);
    if (!prestream) {
        av_log(f->avctx, AV_LOG_ERROR, "Error reading Huffman tables.\n");
        return AVERROR_INVALIDDATA;
    }

    av_assert0(prestream <= buf + length);

    init_get_bits(&f->gb, buf + 4, 8*bitstream_size);

    prestream_size= length + buf - prestream;

    av_fast_malloc(&f->bitstream_buffer, &f->bitstream_buffer_size, prestream_size + FF_INPUT_BUFFER_PADDING_SIZE);
    if (!f->bitstream_buffer)
        return AVERROR(ENOMEM);
    f->dsp.bswap_buf(f->bitstream_buffer, (const uint32_t*)prestream, prestream_size/4);
    memset((uint8_t*)f->bitstream_buffer + prestream_size, 0, FF_INPUT_BUFFER_PADDING_SIZE);
    init_get_bits(&f->pre_gb, f->bitstream_buffer, 8*prestream_size);

    f->last_dc= 0*128*8*8;

    for(y=0; y<height; y+=16){
        for(x=0; x<width; x+=16){
            if(decode_i_mb(f) < 0)
                return -1;

            idct_put(f, x, y);
        }
    }

    if(get_vlc2(&f->pre_gb, f->pre_vlc.table, ACDC_VLC_BITS, 3) != 256)
        av_log(f->avctx, AV_LOG_ERROR, "end mismatch\n");

    return 0;
}

static int decode_frame(AVCodecContext *avctx,
                        void *data, int *data_size,
                        AVPacket *avpkt)
{
    const uint8_t *buf = avpkt->data;
    int buf_size = avpkt->size;
    FourXContext * const f = avctx->priv_data;
    AVFrame *picture = data;
    AVFrame *p, temp;
    int i, frame_4cc, frame_size;

<<<<<<< HEAD
    if (buf_size < 12)
        return AVERROR_INVALIDDATA;
    frame_4cc= AV_RL32(buf);
    if(buf_size != AV_RL32(buf+4)+8 || buf_size < 20){
        av_log(f->avctx, AV_LOG_ERROR, "size mismatch %d %d\n", buf_size, AV_RL32(buf+4));
=======
    if (buf_size < 20)
        return AVERROR_INVALIDDATA;

    if (buf_size < AV_RL32(buf + 4) + 8) {
        av_log(f->avctx, AV_LOG_ERROR,
               "size mismatch %d %d\n", buf_size, AV_RL32(buf + 4));
>>>>>>> cd9b0bb0
    }

    frame_4cc = AV_RL32(buf);

    if(frame_4cc == AV_RL32("cfrm")){
        int free_index=-1;
        int id, whole_size;
        const int data_size = buf_size - 20;
        CFrameBuffer *cfrm;

<<<<<<< HEAD
        if (data_size < 0 || whole_size < 0){
            av_log(f->avctx, AV_LOG_ERROR, "sizes invalid\n");
            return AVERROR_INVALIDDATA;
        }
=======
        if (data_size < 0)
            return AVERROR_INVALIDDATA;

        id         = AV_RL32(buf + 12);
        whole_size = AV_RL32(buf + 16);
>>>>>>> cd9b0bb0

        for(i=0; i<CFRAME_BUFFER_COUNT; i++){
            if(f->cfrm[i].id && f->cfrm[i].id < avctx->frame_number)
                av_log(f->avctx, AV_LOG_ERROR, "lost c frame %d\n", f->cfrm[i].id);
        }

        for(i=0; i<CFRAME_BUFFER_COUNT; i++){
            if(f->cfrm[i].id   == id) break;
            if(f->cfrm[i].size == 0 ) free_index= i;
        }

        if(i>=CFRAME_BUFFER_COUNT){
            i= free_index;
            f->cfrm[i].id= id;
        }
        cfrm= &f->cfrm[i];

        if (data_size > UINT_MAX -  cfrm->size - FF_INPUT_BUFFER_PADDING_SIZE)
            return AVERROR_INVALIDDATA;
        cfrm->data= av_fast_realloc(cfrm->data, &cfrm->allocated_size, cfrm->size + data_size + FF_INPUT_BUFFER_PADDING_SIZE);
        if(!cfrm->data){ //explicit check needed as memcpy below might not catch a NULL
            av_log(f->avctx, AV_LOG_ERROR, "realloc falure");
            return -1;
        }

        memcpy(cfrm->data + cfrm->size, buf+20, data_size);
        cfrm->size += data_size;

        if(cfrm->size >= whole_size){
            buf= cfrm->data;
            frame_size= cfrm->size;

            if(id != avctx->frame_number){
                av_log(f->avctx, AV_LOG_ERROR, "cframe id mismatch %d %d\n", id, avctx->frame_number);
            }

            if (f->version <= 1)
                return AVERROR_INVALIDDATA;

            cfrm->size= cfrm->id= 0;
            frame_4cc= AV_RL32("pfrm");
        }else
            return buf_size;
    }else{
        buf= buf + 12;
        frame_size= buf_size - 12;
    }

    temp= f->current_picture;
    f->current_picture= f->last_picture;
    f->last_picture= temp;

    p= &f->current_picture;
    avctx->coded_frame= p;

    avctx->flags |= CODEC_FLAG_EMU_EDGE; // alternatively we would have to use our own buffer management

    p->reference= 3;
    if (avctx->reget_buffer(avctx, p) < 0) {
        av_log(avctx, AV_LOG_ERROR, "reget_buffer() failed\n");
        return -1;
    }

    if(frame_4cc == AV_RL32("ifr2")){
        p->pict_type= AV_PICTURE_TYPE_I;
        if(decode_i2_frame(f, buf-4, frame_size + 4) < 0) {
            av_log(f->avctx, AV_LOG_ERROR, "decode i2 frame failed\n");
            return -1;
        }
    }else if(frame_4cc == AV_RL32("ifrm")){
        p->pict_type= AV_PICTURE_TYPE_I;
        if(decode_i_frame(f, buf, frame_size) < 0){
            av_log(f->avctx, AV_LOG_ERROR, "decode i frame failed\n");
            return -1;
        }
    }else if(frame_4cc == AV_RL32("pfrm") || frame_4cc == AV_RL32("pfr2")){
        if(!f->last_picture.data[0]){
            f->last_picture.reference= 3;
            if(avctx->get_buffer(avctx, &f->last_picture) < 0){
                av_log(avctx, AV_LOG_ERROR, "get_buffer() failed\n");
                return -1;
            }
            memset(f->last_picture.data[0], 0, avctx->height * FFABS(f->last_picture.linesize[0]));
        }

        p->pict_type= AV_PICTURE_TYPE_P;
        if(decode_p_frame(f, buf, frame_size) < 0){
            av_log(f->avctx, AV_LOG_ERROR, "decode p frame failed\n");
            return -1;
        }
    }else if(frame_4cc == AV_RL32("snd_")){
        av_log(avctx, AV_LOG_ERROR, "ignoring snd_ chunk length:%d\n", buf_size);
    }else{
        av_log(avctx, AV_LOG_ERROR, "ignoring unknown chunk length:%d\n", buf_size);
    }

    p->key_frame= p->pict_type == AV_PICTURE_TYPE_I;

    *picture= *p;
    *data_size = sizeof(AVPicture);

    emms_c();

    return buf_size;
}


static av_cold void common_init(AVCodecContext *avctx){
    FourXContext * const f = avctx->priv_data;

    dsputil_init(&f->dsp, avctx);

    f->avctx= avctx;
}

static av_cold int decode_init(AVCodecContext *avctx){
    FourXContext * const f = avctx->priv_data;

    if(avctx->extradata_size != 4 || !avctx->extradata) {
        av_log(avctx, AV_LOG_ERROR, "extradata wrong or missing\n");
        return 1;
    }
    if((avctx->width % 16) || (avctx->height % 16)) {
        av_log(avctx, AV_LOG_ERROR, "unsupported width/height\n");
        return AVERROR_INVALIDDATA;
    }

    avcodec_get_frame_defaults(&f->current_picture);
    avcodec_get_frame_defaults(&f->last_picture);
    f->version= AV_RL32(avctx->extradata)>>16;
    common_init(avctx);
    init_vlcs(f);

    if(f->version>2) avctx->pix_fmt= PIX_FMT_RGB565;
    else             avctx->pix_fmt= PIX_FMT_BGR555;

    return 0;
}


static av_cold int decode_end(AVCodecContext *avctx){
    FourXContext * const f = avctx->priv_data;
    int i;

    av_freep(&f->bitstream_buffer);
    f->bitstream_buffer_size=0;
    for(i=0; i<CFRAME_BUFFER_COUNT; i++){
        av_freep(&f->cfrm[i].data);
        f->cfrm[i].allocated_size= 0;
    }
    ff_free_vlc(&f->pre_vlc);
    if(f->current_picture.data[0])
        avctx->release_buffer(avctx, &f->current_picture);
    if(f->last_picture.data[0])
        avctx->release_buffer(avctx, &f->last_picture);

    return 0;
}

AVCodec ff_fourxm_decoder = {
    .name           = "4xm",
    .type           = AVMEDIA_TYPE_VIDEO,
    .id             = CODEC_ID_4XM,
    .priv_data_size = sizeof(FourXContext),
    .init           = decode_init,
    .close          = decode_end,
    .decode         = decode_frame,
    .capabilities   = CODEC_CAP_DR1,
    .long_name = NULL_IF_CONFIG_SMALL("4X Movie"),
};
<|MERGE_RESOLUTION|>--- conflicted
+++ resolved
@@ -769,20 +769,12 @@
     AVFrame *p, temp;
     int i, frame_4cc, frame_size;
 
-<<<<<<< HEAD
-    if (buf_size < 12)
-        return AVERROR_INVALIDDATA;
-    frame_4cc= AV_RL32(buf);
-    if(buf_size != AV_RL32(buf+4)+8 || buf_size < 20){
-        av_log(f->avctx, AV_LOG_ERROR, "size mismatch %d %d\n", buf_size, AV_RL32(buf+4));
-=======
     if (buf_size < 20)
         return AVERROR_INVALIDDATA;
 
     if (buf_size < AV_RL32(buf + 4) + 8) {
         av_log(f->avctx, AV_LOG_ERROR,
                "size mismatch %d %d\n", buf_size, AV_RL32(buf + 4));
->>>>>>> cd9b0bb0
     }
 
     frame_4cc = AV_RL32(buf);
@@ -793,19 +785,13 @@
         const int data_size = buf_size - 20;
         CFrameBuffer *cfrm;
 
-<<<<<<< HEAD
+        id         = AV_RL32(buf + 12);
+        whole_size = AV_RL32(buf + 16);
+
         if (data_size < 0 || whole_size < 0){
             av_log(f->avctx, AV_LOG_ERROR, "sizes invalid\n");
             return AVERROR_INVALIDDATA;
         }
-=======
-        if (data_size < 0)
-            return AVERROR_INVALIDDATA;
-
-        id         = AV_RL32(buf + 12);
-        whole_size = AV_RL32(buf + 16);
->>>>>>> cd9b0bb0
-
         for(i=0; i<CFRAME_BUFFER_COUNT; i++){
             if(f->cfrm[i].id && f->cfrm[i].id < avctx->frame_number)
                 av_log(f->avctx, AV_LOG_ERROR, "lost c frame %d\n", f->cfrm[i].id);
