/*
 * H.26L/H.264/AVC/JVT/14496-10/... decoder
 * Copyright (c) 2003 Michael Niedermayer <michaelni@gmx.at>
 *
 * This file is part of FFmpeg.
 *
 * FFmpeg is free software; you can redistribute it and/or
 * modify it under the terms of the GNU Lesser General Public
 * License as published by the Free Software Foundation; either
 * version 2.1 of the License, or (at your option) any later version.
 *
 * FFmpeg is distributed in the hope that it will be useful,
 * but WITHOUT ANY WARRANTY; without even the implied warranty of
 * MERCHANTABILITY or FITNESS FOR A PARTICULAR PURPOSE.  See the GNU
 * Lesser General Public License for more details.
 *
 * You should have received a copy of the GNU Lesser General Public
 * License along with FFmpeg; if not, write to the Free Software
 * Foundation, Inc., 51 Franklin Street, Fifth Floor, Boston, MA 02110-1301 USA
 */

/**
 * @file
 * H.264 / AVC / MPEG4 part10 codec.
 * @author Michael Niedermayer <michaelni@gmx.at>
 */

#define UNCHECKED_BITSTREAM_READER 1

#include "libavutil/imgutils.h"
#include "libavutil/opt.h"
#include "internal.h"
#include "cabac.h"
#include "cabac_functions.h"
#include "dsputil.h"
#include "avcodec.h"
#include "mpegvideo.h"
#include "h264.h"
#include "h264data.h"
#include "h264_mvpred.h"
#include "golomb.h"
#include "mathops.h"
#include "rectangle.h"
#include "thread.h"
#include "vdpau_internal.h"
#include "libavutil/avassert.h"

//#undef NDEBUG
#include <assert.h>

static const uint8_t rem6[QP_MAX_NUM+1]={
0, 1, 2, 3, 4, 5, 0, 1, 2, 3, 4, 5, 0, 1, 2, 3, 4, 5, 0, 1, 2, 3, 4, 5, 0, 1, 2, 3, 4, 5, 0, 1, 2, 3, 4, 5, 0, 1, 2, 3, 4, 5, 0, 1, 2, 3, 4, 5, 0, 1, 2, 3, 4, 5, 0, 1, 2, 3, 4, 5, 0, 1, 2, 3,
};

static const uint8_t div6[QP_MAX_NUM+1]={
0, 0, 0, 0, 0, 0, 1, 1, 1, 1, 1, 1, 2, 2, 2, 2, 2, 2, 3, 3, 3, 3, 3, 3, 4, 4, 4, 4, 4, 4, 5, 5, 5, 5, 5, 5, 6, 6, 6, 6, 6, 6, 7, 7, 7, 7, 7, 7, 8, 8, 8, 8, 8, 8, 9, 9, 9, 9, 9, 9,10,10,10,10,
};

static const enum PixelFormat hwaccel_pixfmt_list_h264_jpeg_420[] = {
    PIX_FMT_DXVA2_VLD,
    PIX_FMT_VAAPI_VLD,
    PIX_FMT_VDA_VLD,
    PIX_FMT_YUVJ420P,
    PIX_FMT_NONE
};

/**
 * Check if the top & left blocks are available if needed and
 * change the dc mode so it only uses the available blocks.
 */
int ff_h264_check_intra4x4_pred_mode(H264Context *h){
    MpegEncContext * const s = &h->s;
    static const int8_t top [12]= {-1, 0,LEFT_DC_PRED,-1,-1,-1,-1,-1, 0};
    static const int8_t left[12]= { 0,-1, TOP_DC_PRED, 0,-1,-1,-1, 0,-1,DC_128_PRED};
    int i;

    if(!(h->top_samples_available&0x8000)){
        for(i=0; i<4; i++){
            int status= top[ h->intra4x4_pred_mode_cache[scan8[0] + i] ];
            if(status<0){
                av_log(h->s.avctx, AV_LOG_ERROR, "top block unavailable for requested intra4x4 mode %d at %d %d\n", status, s->mb_x, s->mb_y);
                return -1;
            } else if(status){
                h->intra4x4_pred_mode_cache[scan8[0] + i]= status;
            }
        }
    }

    if((h->left_samples_available&0x8888)!=0x8888){
        static const int mask[4]={0x8000,0x2000,0x80,0x20};
        for(i=0; i<4; i++){
            if(!(h->left_samples_available&mask[i])){
                int status= left[ h->intra4x4_pred_mode_cache[scan8[0] + 8*i] ];
                if(status<0){
                    av_log(h->s.avctx, AV_LOG_ERROR, "left block unavailable for requested intra4x4 mode %d at %d %d\n", status, s->mb_x, s->mb_y);
                    return -1;
                } else if(status){
                    h->intra4x4_pred_mode_cache[scan8[0] + 8*i]= status;
                }
            }
        }
    }

    return 0;
} //FIXME cleanup like check_intra_pred_mode

int ff_h264_check_intra_pred_mode(H264Context *h, int mode, int is_chroma){
    MpegEncContext * const s = &h->s;
    static const int8_t top [7]= {LEFT_DC_PRED8x8, 1,-1,-1};
    static const int8_t left[7]= { TOP_DC_PRED8x8,-1, 2,-1,DC_128_PRED8x8};

    if(mode > 6U) {
        av_log(h->s.avctx, AV_LOG_ERROR, "out of range intra chroma pred mode at %d %d\n", s->mb_x, s->mb_y);
        return -1;
    }

    if(!(h->top_samples_available&0x8000)){
        mode= top[ mode ];
        if(mode<0){
            av_log(h->s.avctx, AV_LOG_ERROR, "top block unavailable for requested intra mode at %d %d\n", s->mb_x, s->mb_y);
            return -1;
        }
    }

    if((h->left_samples_available&0x8080) != 0x8080){
        mode= left[ mode ];
        if(is_chroma && (h->left_samples_available&0x8080)){ //mad cow disease mode, aka MBAFF + constrained_intra_pred
            mode= ALZHEIMER_DC_L0T_PRED8x8 + (!(h->left_samples_available&0x8000)) + 2*(mode == DC_128_PRED8x8);
        }
        if(mode<0){
            av_log(h->s.avctx, AV_LOG_ERROR, "left block unavailable for requested intra mode at %d %d\n", s->mb_x, s->mb_y);
            return -1;
        }
    }

    return mode;
}


const uint8_t *ff_h264_decode_nal(H264Context *h, const uint8_t *src, int *dst_length, int *consumed, int length){
    int i, si, di;
    uint8_t *dst;
    int bufidx;

//    src[0]&0x80;                //forbidden bit
    h->nal_ref_idc= src[0]>>5;
    h->nal_unit_type= src[0]&0x1F;

    src++; length--;

#if HAVE_FAST_UNALIGNED
# if HAVE_FAST_64BIT
#   define RS 7
    for(i=0; i+1<length; i+=9){
        if(!((~AV_RN64A(src+i) & (AV_RN64A(src+i) - 0x0100010001000101ULL)) & 0x8000800080008080ULL))
# else
#   define RS 3
    for(i=0; i+1<length; i+=5){
        if(!((~AV_RN32A(src+i) & (AV_RN32A(src+i) - 0x01000101U)) & 0x80008080U))
# endif
            continue;
        if(i>0 && !src[i]) i--;
        while(src[i]) i++;
#else
#   define RS 0
    for(i=0; i+1<length; i+=2){
        if(src[i]) continue;
        if(i>0 && src[i-1]==0) i--;
#endif
        if(i+2<length && src[i+1]==0 && src[i+2]<=3){
            if(src[i+2]!=3){
                /* startcode, so we must be past the end */
                length=i;
            }
            break;
        }
        i-= RS;
    }

    bufidx = h->nal_unit_type == NAL_DPC ? 1 : 0; // use second escape buffer for inter data
    si=h->rbsp_buffer_size[bufidx];
    av_fast_malloc(&h->rbsp_buffer[bufidx], &h->rbsp_buffer_size[bufidx], length+FF_INPUT_BUFFER_PADDING_SIZE+MAX_MBPAIR_SIZE);
    dst= h->rbsp_buffer[bufidx];
    if(si != h->rbsp_buffer_size[bufidx])
        memset(dst + length, 0, FF_INPUT_BUFFER_PADDING_SIZE+MAX_MBPAIR_SIZE);

    if (dst == NULL){
        return NULL;
    }

    if(i>=length-1){ //no escaped 0
        *dst_length= length;
        *consumed= length+1; //+1 for the header
        if(h->s.avctx->flags2 & CODEC_FLAG2_FAST){
            return src;
        }else{
            memcpy(dst, src, length);
            return dst;
        }
    }

//printf("decoding esc\n");
    memcpy(dst, src, i);
    si=di=i;
    while(si+2<length){
        //remove escapes (very rare 1:2^22)
        if(src[si+2]>3){
            dst[di++]= src[si++];
            dst[di++]= src[si++];
        }else if(src[si]==0 && src[si+1]==0){
            if(src[si+2]==3){ //escape
                dst[di++]= 0;
                dst[di++]= 0;
                si+=3;
                continue;
            }else //next start code
                goto nsc;
        }

        dst[di++]= src[si++];
    }
    while(si<length)
        dst[di++]= src[si++];
nsc:

    memset(dst+di, 0, FF_INPUT_BUFFER_PADDING_SIZE);

    *dst_length= di;
    *consumed= si + 1;//+1 for the header
//FIXME store exact number of bits in the getbitcontext (it is needed for decoding)
    return dst;
}

/**
 * Identify the exact end of the bitstream
 * @return the length of the trailing, or 0 if damaged
 */
static int ff_h264_decode_rbsp_trailing(H264Context *h, const uint8_t *src){
    int v= *src;
    int r;

    tprintf(h->s.avctx, "rbsp trailing %X\n", v);

    for(r=1; r<9; r++){
        if(v&1) return r;
        v>>=1;
    }
    return 0;
}

static inline int get_lowest_part_list_y(H264Context *h, Picture *pic, int n, int height,
                                 int y_offset, int list){
    int raw_my= h->mv_cache[list][ scan8[n] ][1];
    int filter_height= (raw_my&3) ? 2 : 0;
    int full_my= (raw_my>>2) + y_offset;
    int top = full_my - filter_height, bottom = full_my + height + filter_height;

    return FFMAX(abs(top), bottom);
}

static inline void get_lowest_part_y(H264Context *h, int refs[2][48], int n, int height,
                               int y_offset, int list0, int list1, int *nrefs){
    MpegEncContext * const s = &h->s;
    int my;

    y_offset += 16*(s->mb_y >> MB_FIELD);

    if(list0){
        int ref_n = h->ref_cache[0][ scan8[n] ];
        Picture *ref= &h->ref_list[0][ref_n];

        // Error resilience puts the current picture in the ref list.
        // Don't try to wait on these as it will cause a deadlock.
        // Fields can wait on each other, though.
        if (ref->f.thread_opaque != s->current_picture.f.thread_opaque ||
           (ref->f.reference & 3) != s->picture_structure) {
            my = get_lowest_part_list_y(h, ref, n, height, y_offset, 0);
            if (refs[0][ref_n] < 0) nrefs[0] += 1;
            refs[0][ref_n] = FFMAX(refs[0][ref_n], my);
        }
    }

    if(list1){
        int ref_n = h->ref_cache[1][ scan8[n] ];
        Picture *ref= &h->ref_list[1][ref_n];

        if (ref->f.thread_opaque != s->current_picture.f.thread_opaque ||
           (ref->f.reference & 3) != s->picture_structure) {
            my = get_lowest_part_list_y(h, ref, n, height, y_offset, 1);
            if (refs[1][ref_n] < 0) nrefs[1] += 1;
            refs[1][ref_n] = FFMAX(refs[1][ref_n], my);
        }
    }
}

/**
 * Wait until all reference frames are available for MC operations.
 *
 * @param h the H264 context
 */
static void await_references(H264Context *h){
    MpegEncContext * const s = &h->s;
    const int mb_xy= h->mb_xy;
    const int mb_type = s->current_picture.f.mb_type[mb_xy];
    int refs[2][48];
    int nrefs[2] = {0};
    int ref, list;

    memset(refs, -1, sizeof(refs));

    if(IS_16X16(mb_type)){
        get_lowest_part_y(h, refs, 0, 16, 0,
                  IS_DIR(mb_type, 0, 0), IS_DIR(mb_type, 0, 1), nrefs);
    }else if(IS_16X8(mb_type)){
        get_lowest_part_y(h, refs, 0, 8, 0,
                  IS_DIR(mb_type, 0, 0), IS_DIR(mb_type, 0, 1), nrefs);
        get_lowest_part_y(h, refs, 8, 8, 8,
                  IS_DIR(mb_type, 1, 0), IS_DIR(mb_type, 1, 1), nrefs);
    }else if(IS_8X16(mb_type)){
        get_lowest_part_y(h, refs, 0, 16, 0,
                  IS_DIR(mb_type, 0, 0), IS_DIR(mb_type, 0, 1), nrefs);
        get_lowest_part_y(h, refs, 4, 16, 0,
                  IS_DIR(mb_type, 1, 0), IS_DIR(mb_type, 1, 1), nrefs);
    }else{
        int i;

        assert(IS_8X8(mb_type));

        for(i=0; i<4; i++){
            const int sub_mb_type= h->sub_mb_type[i];
            const int n= 4*i;
            int y_offset= (i&2)<<2;

            if(IS_SUB_8X8(sub_mb_type)){
                get_lowest_part_y(h, refs, n  , 8, y_offset,
                          IS_DIR(sub_mb_type, 0, 0), IS_DIR(sub_mb_type, 0, 1), nrefs);
            }else if(IS_SUB_8X4(sub_mb_type)){
                get_lowest_part_y(h, refs, n  , 4, y_offset,
                          IS_DIR(sub_mb_type, 0, 0), IS_DIR(sub_mb_type, 0, 1), nrefs);
                get_lowest_part_y(h, refs, n+2, 4, y_offset+4,
                          IS_DIR(sub_mb_type, 0, 0), IS_DIR(sub_mb_type, 0, 1), nrefs);
            }else if(IS_SUB_4X8(sub_mb_type)){
                get_lowest_part_y(h, refs, n  , 8, y_offset,
                          IS_DIR(sub_mb_type, 0, 0), IS_DIR(sub_mb_type, 0, 1), nrefs);
                get_lowest_part_y(h, refs, n+1, 8, y_offset,
                          IS_DIR(sub_mb_type, 0, 0), IS_DIR(sub_mb_type, 0, 1), nrefs);
            }else{
                int j;
                assert(IS_SUB_4X4(sub_mb_type));
                for(j=0; j<4; j++){
                    int sub_y_offset= y_offset + 2*(j&2);
                    get_lowest_part_y(h, refs, n+j, 4, sub_y_offset,
                              IS_DIR(sub_mb_type, 0, 0), IS_DIR(sub_mb_type, 0, 1), nrefs);
                }
            }
        }
    }

    for(list=h->list_count-1; list>=0; list--){
        for(ref=0; ref<48 && nrefs[list]; ref++){
            int row = refs[list][ref];
            if(row >= 0){
                Picture *ref_pic = &h->ref_list[list][ref];
                int ref_field = ref_pic->f.reference - 1;
                int ref_field_picture = ref_pic->field_picture;
                int pic_height = 16*s->mb_height >> ref_field_picture;

                row <<= MB_MBAFF;
                nrefs[list]--;

                if(!FIELD_PICTURE && ref_field_picture){ // frame referencing two fields
                    ff_thread_await_progress((AVFrame*)ref_pic, FFMIN((row >> 1) - !(row&1), pic_height-1), 1);
                    ff_thread_await_progress((AVFrame*)ref_pic, FFMIN((row >> 1)           , pic_height-1), 0);
                }else if(FIELD_PICTURE && !ref_field_picture){ // field referencing one field of a frame
                    ff_thread_await_progress((AVFrame*)ref_pic, FFMIN(row*2 + ref_field    , pic_height-1), 0);
                }else if(FIELD_PICTURE){
                    ff_thread_await_progress((AVFrame*)ref_pic, FFMIN(row, pic_height-1), ref_field);
                }else{
                    ff_thread_await_progress((AVFrame*)ref_pic, FFMIN(row, pic_height-1), 0);
                }
            }
        }
    }
}

#if 0
/**
 * DCT transforms the 16 dc values.
 * @param qp quantization parameter ??? FIXME
 */
static void h264_luma_dc_dct_c(DCTELEM *block/*, int qp*/){
//    const int qmul= dequant_coeff[qp][0];
    int i;
    int temp[16]; //FIXME check if this is a good idea
    static const int x_offset[4]={0, 1*stride, 4* stride,  5*stride};
    static const int y_offset[4]={0, 2*stride, 8* stride, 10*stride};

    for(i=0; i<4; i++){
        const int offset= y_offset[i];
        const int z0= block[offset+stride*0] + block[offset+stride*4];
        const int z1= block[offset+stride*0] - block[offset+stride*4];
        const int z2= block[offset+stride*1] - block[offset+stride*5];
        const int z3= block[offset+stride*1] + block[offset+stride*5];

        temp[4*i+0]= z0+z3;
        temp[4*i+1]= z1+z2;
        temp[4*i+2]= z1-z2;
        temp[4*i+3]= z0-z3;
    }

    for(i=0; i<4; i++){
        const int offset= x_offset[i];
        const int z0= temp[4*0+i] + temp[4*2+i];
        const int z1= temp[4*0+i] - temp[4*2+i];
        const int z2= temp[4*1+i] - temp[4*3+i];
        const int z3= temp[4*1+i] + temp[4*3+i];

        block[stride*0 +offset]= (z0 + z3)>>1;
        block[stride*2 +offset]= (z1 + z2)>>1;
        block[stride*8 +offset]= (z1 - z2)>>1;
        block[stride*10+offset]= (z0 - z3)>>1;
    }
}
#endif

#undef xStride
#undef stride

#if 0
static void chroma_dc_dct_c(DCTELEM *block){
    const int stride= 16*2;
    const int xStride= 16;
    int a,b,c,d,e;

    a= block[stride*0 + xStride*0];
    b= block[stride*0 + xStride*1];
    c= block[stride*1 + xStride*0];
    d= block[stride*1 + xStride*1];

    e= a-b;
    a= a+b;
    b= c-d;
    c= c+d;

    block[stride*0 + xStride*0]= (a+c);
    block[stride*0 + xStride*1]= (e+b);
    block[stride*1 + xStride*0]= (a-c);
    block[stride*1 + xStride*1]= (e-b);
}
#endif

static av_always_inline void
mc_dir_part(H264Context *h, Picture *pic, int n, int square,
            int height, int delta, int list,
            uint8_t *dest_y, uint8_t *dest_cb, uint8_t *dest_cr,
            int src_x_offset, int src_y_offset,
            qpel_mc_func *qpix_op, h264_chroma_mc_func chroma_op,
            int pixel_shift, int chroma_idc)
{
    MpegEncContext * const s = &h->s;
    const int mx= h->mv_cache[list][ scan8[n] ][0] + src_x_offset*8;
    int my=       h->mv_cache[list][ scan8[n] ][1] + src_y_offset*8;
    const int luma_xy= (mx&3) + ((my&3)<<2);
    int offset = ((mx>>2) << pixel_shift) + (my>>2)*h->mb_linesize;
    uint8_t * src_y = pic->f.data[0] + offset;
    uint8_t * src_cb, * src_cr;
    int extra_width= h->emu_edge_width;
    int extra_height= h->emu_edge_height;
    int emu=0;
    const int full_mx= mx>>2;
    const int full_my= my>>2;
    const int pic_width  = 16*s->mb_width;
    const int pic_height = 16*s->mb_height >> MB_FIELD;
    int ysh;

    if(mx&7) extra_width -= 3;
    if(my&7) extra_height -= 3;

    if(   full_mx < 0-extra_width
       || full_my < 0-extra_height
       || full_mx + 16/*FIXME*/ > pic_width + extra_width
       || full_my + 16/*FIXME*/ > pic_height + extra_height){
        s->dsp.emulated_edge_mc(s->edge_emu_buffer, src_y - (2 << pixel_shift) - 2*h->mb_linesize, h->mb_linesize,
                                16+5, 16+5/*FIXME*/, full_mx-2, full_my-2, pic_width, pic_height);
            src_y= s->edge_emu_buffer + (2 << pixel_shift) + 2*h->mb_linesize;
        emu=1;
    }

    qpix_op[luma_xy](dest_y, src_y, h->mb_linesize); //FIXME try variable height perhaps?
    if(!square){
        qpix_op[luma_xy](dest_y + delta, src_y + delta, h->mb_linesize);
    }

    if(CONFIG_GRAY && s->flags&CODEC_FLAG_GRAY) return;

    if(chroma_idc == 3 /* yuv444 */){
        src_cb = pic->f.data[1] + offset;
        if(emu){
            s->dsp.emulated_edge_mc(s->edge_emu_buffer, src_cb - (2 << pixel_shift) - 2*h->mb_linesize, h->mb_linesize,
                                    16+5, 16+5/*FIXME*/, full_mx-2, full_my-2, pic_width, pic_height);
            src_cb= s->edge_emu_buffer + (2 << pixel_shift) + 2*h->mb_linesize;
        }
        qpix_op[luma_xy](dest_cb, src_cb, h->mb_linesize); //FIXME try variable height perhaps?
        if(!square){
            qpix_op[luma_xy](dest_cb + delta, src_cb + delta, h->mb_linesize);
        }

        src_cr = pic->f.data[2] + offset;
        if(emu){
            s->dsp.emulated_edge_mc(s->edge_emu_buffer, src_cr - (2 << pixel_shift) - 2*h->mb_linesize, h->mb_linesize,
                                    16+5, 16+5/*FIXME*/, full_mx-2, full_my-2, pic_width, pic_height);
            src_cr= s->edge_emu_buffer + (2 << pixel_shift) + 2*h->mb_linesize;
        }
        qpix_op[luma_xy](dest_cr, src_cr, h->mb_linesize); //FIXME try variable height perhaps?
        if(!square){
            qpix_op[luma_xy](dest_cr + delta, src_cr + delta, h->mb_linesize);
        }
        return;
    }

    ysh = 3 - (chroma_idc == 2 /* yuv422 */);
    if(chroma_idc == 1 /* yuv420 */ && MB_FIELD){
        // chroma offset when predicting from a field of opposite parity
        my += 2 * ((s->mb_y & 1) - (pic->f.reference - 1));
        emu |= (my>>3) < 0 || (my>>3) + 8 >= (pic_height>>1);
    }

    src_cb = pic->f.data[1] + ((mx >> 3) << pixel_shift) + (my >> ysh) * h->mb_uvlinesize;
    src_cr = pic->f.data[2] + ((mx >> 3) << pixel_shift) + (my >> ysh) * h->mb_uvlinesize;

    if(emu){
        s->dsp.emulated_edge_mc(s->edge_emu_buffer, src_cb, h->mb_uvlinesize,
                                9, 8 * chroma_idc + 1, (mx >> 3), (my >> ysh),
                                pic_width >> 1, pic_height >> (chroma_idc == 1 /* yuv420 */));
            src_cb= s->edge_emu_buffer;
    }
    chroma_op(dest_cb, src_cb, h->mb_uvlinesize, height >> (chroma_idc == 1 /* yuv420 */),
              mx&7, (my << (chroma_idc == 2 /* yuv422 */)) &7);

    if(emu){
        s->dsp.emulated_edge_mc(s->edge_emu_buffer, src_cr, h->mb_uvlinesize,
                                9, 8 * chroma_idc + 1, (mx >> 3), (my >> ysh),
                                pic_width >> 1, pic_height >> (chroma_idc == 1 /* yuv420 */));
            src_cr= s->edge_emu_buffer;
    }
    chroma_op(dest_cr, src_cr, h->mb_uvlinesize, height >> (chroma_idc == 1 /* yuv420 */),
              mx&7, (my << (chroma_idc == 2 /* yuv422 */)) &7);
}

static av_always_inline void
mc_part_std(H264Context *h, int n, int square, int height, int delta,
            uint8_t *dest_y, uint8_t *dest_cb, uint8_t *dest_cr,
            int x_offset, int y_offset,
            qpel_mc_func *qpix_put, h264_chroma_mc_func chroma_put,
            qpel_mc_func *qpix_avg, h264_chroma_mc_func chroma_avg,
            int list0, int list1, int pixel_shift, int chroma_idc)
{
    MpegEncContext * const s = &h->s;
    qpel_mc_func *qpix_op=  qpix_put;
    h264_chroma_mc_func chroma_op= chroma_put;

    dest_y  += (2*x_offset << pixel_shift) + 2*y_offset*h->mb_linesize;
    if (chroma_idc == 3 /* yuv444 */) {
        dest_cb += (2*x_offset << pixel_shift) + 2*y_offset*h->mb_linesize;
        dest_cr += (2*x_offset << pixel_shift) + 2*y_offset*h->mb_linesize;
    } else if (chroma_idc == 2 /* yuv422 */) {
        dest_cb += (  x_offset << pixel_shift) + 2*y_offset*h->mb_uvlinesize;
        dest_cr += (  x_offset << pixel_shift) + 2*y_offset*h->mb_uvlinesize;
    } else /* yuv420 */ {
        dest_cb += (  x_offset << pixel_shift) +   y_offset*h->mb_uvlinesize;
        dest_cr += (  x_offset << pixel_shift) +   y_offset*h->mb_uvlinesize;
    }
    x_offset += 8*s->mb_x;
    y_offset += 8*(s->mb_y >> MB_FIELD);

    if(list0){
        Picture *ref= &h->ref_list[0][ h->ref_cache[0][ scan8[n] ] ];
        mc_dir_part(h, ref, n, square, height, delta, 0,
                           dest_y, dest_cb, dest_cr, x_offset, y_offset,
                           qpix_op, chroma_op, pixel_shift, chroma_idc);

        qpix_op=  qpix_avg;
        chroma_op= chroma_avg;
    }

    if(list1){
        Picture *ref= &h->ref_list[1][ h->ref_cache[1][ scan8[n] ] ];
        mc_dir_part(h, ref, n, square, height, delta, 1,
                           dest_y, dest_cb, dest_cr, x_offset, y_offset,
                           qpix_op, chroma_op, pixel_shift, chroma_idc);
    }
}

static av_always_inline void
mc_part_weighted(H264Context *h, int n, int square, int height, int delta,
                 uint8_t *dest_y, uint8_t *dest_cb, uint8_t *dest_cr,
                 int x_offset, int y_offset,
                 qpel_mc_func *qpix_put, h264_chroma_mc_func chroma_put,
                 h264_weight_func luma_weight_op, h264_weight_func chroma_weight_op,
                 h264_biweight_func luma_weight_avg, h264_biweight_func chroma_weight_avg,
                 int list0, int list1, int pixel_shift, int chroma_idc){
    MpegEncContext * const s = &h->s;
    int chroma_height;

    dest_y += (2*x_offset << pixel_shift) + 2*y_offset*h->mb_linesize;
    if (chroma_idc == 3 /* yuv444 */) {
        chroma_height = height;
        chroma_weight_avg = luma_weight_avg;
        chroma_weight_op = luma_weight_op;
        dest_cb += (2*x_offset << pixel_shift) + 2*y_offset*h->mb_linesize;
        dest_cr += (2*x_offset << pixel_shift) + 2*y_offset*h->mb_linesize;
    } else if (chroma_idc == 2 /* yuv422 */) {
        chroma_height = height;
        dest_cb += (  x_offset << pixel_shift) + 2*y_offset*h->mb_uvlinesize;
        dest_cr += (  x_offset << pixel_shift) + 2*y_offset*h->mb_uvlinesize;
    } else /* yuv420 */ {
        chroma_height = height >> 1;
        dest_cb += (  x_offset << pixel_shift) +   y_offset*h->mb_uvlinesize;
        dest_cr += (  x_offset << pixel_shift) +   y_offset*h->mb_uvlinesize;
    }
    x_offset += 8*s->mb_x;
    y_offset += 8*(s->mb_y >> MB_FIELD);

    if(list0 && list1){
        /* don't optimize for luma-only case, since B-frames usually
         * use implicit weights => chroma too. */
        uint8_t *tmp_cb = s->obmc_scratchpad;
        uint8_t *tmp_cr = s->obmc_scratchpad + (16 << pixel_shift);
        uint8_t *tmp_y  = s->obmc_scratchpad + 16*h->mb_uvlinesize;
        int refn0 = h->ref_cache[0][ scan8[n] ];
        int refn1 = h->ref_cache[1][ scan8[n] ];

        mc_dir_part(h, &h->ref_list[0][refn0], n, square, height, delta, 0,
                    dest_y, dest_cb, dest_cr,
                    x_offset, y_offset, qpix_put, chroma_put,
                    pixel_shift, chroma_idc);
        mc_dir_part(h, &h->ref_list[1][refn1], n, square, height, delta, 1,
                    tmp_y, tmp_cb, tmp_cr,
                    x_offset, y_offset, qpix_put, chroma_put,
                    pixel_shift, chroma_idc);

        if(h->use_weight == 2){
            int weight0 = h->implicit_weight[refn0][refn1][s->mb_y&1];
            int weight1 = 64 - weight0;
            luma_weight_avg(  dest_y,  tmp_y,  h->  mb_linesize,
                              height,        5, weight0, weight1, 0);
            chroma_weight_avg(dest_cb, tmp_cb, h->mb_uvlinesize,
                              chroma_height, 5, weight0, weight1, 0);
            chroma_weight_avg(dest_cr, tmp_cr, h->mb_uvlinesize,
                              chroma_height, 5, weight0, weight1, 0);
        }else{
            luma_weight_avg(dest_y, tmp_y, h->mb_linesize, height, h->luma_log2_weight_denom,
                            h->luma_weight[refn0][0][0] , h->luma_weight[refn1][1][0],
                            h->luma_weight[refn0][0][1] + h->luma_weight[refn1][1][1]);
            chroma_weight_avg(dest_cb, tmp_cb, h->mb_uvlinesize, chroma_height, h->chroma_log2_weight_denom,
                            h->chroma_weight[refn0][0][0][0] , h->chroma_weight[refn1][1][0][0],
                            h->chroma_weight[refn0][0][0][1] + h->chroma_weight[refn1][1][0][1]);
            chroma_weight_avg(dest_cr, tmp_cr, h->mb_uvlinesize, chroma_height, h->chroma_log2_weight_denom,
                            h->chroma_weight[refn0][0][1][0] , h->chroma_weight[refn1][1][1][0],
                            h->chroma_weight[refn0][0][1][1] + h->chroma_weight[refn1][1][1][1]);
        }
    }else{
        int list = list1 ? 1 : 0;
        int refn = h->ref_cache[list][ scan8[n] ];
        Picture *ref= &h->ref_list[list][refn];
        mc_dir_part(h, ref, n, square, height, delta, list,
                    dest_y, dest_cb, dest_cr, x_offset, y_offset,
                    qpix_put, chroma_put, pixel_shift, chroma_idc);

        luma_weight_op(dest_y, h->mb_linesize, height, h->luma_log2_weight_denom,
                       h->luma_weight[refn][list][0], h->luma_weight[refn][list][1]);
        if(h->use_weight_chroma){
            chroma_weight_op(dest_cb, h->mb_uvlinesize, chroma_height, h->chroma_log2_weight_denom,
                             h->chroma_weight[refn][list][0][0], h->chroma_weight[refn][list][0][1]);
            chroma_weight_op(dest_cr, h->mb_uvlinesize, chroma_height, h->chroma_log2_weight_denom,
                             h->chroma_weight[refn][list][1][0], h->chroma_weight[refn][list][1][1]);
        }
    }
}

static av_always_inline void
mc_part(H264Context *h, int n, int square, int height, int delta,
        uint8_t *dest_y, uint8_t *dest_cb, uint8_t *dest_cr,
        int x_offset, int y_offset,
        qpel_mc_func *qpix_put, h264_chroma_mc_func chroma_put,
        qpel_mc_func *qpix_avg, h264_chroma_mc_func chroma_avg,
        h264_weight_func *weight_op, h264_biweight_func *weight_avg,
        int list0, int list1, int pixel_shift, int chroma_idc)
{
    if((h->use_weight==2 && list0 && list1
        && (h->implicit_weight[ h->ref_cache[0][scan8[n]] ][ h->ref_cache[1][scan8[n]] ][h->s.mb_y&1] != 32))
       || h->use_weight==1)
        mc_part_weighted(h, n, square, height, delta, dest_y, dest_cb, dest_cr,
                         x_offset, y_offset, qpix_put, chroma_put,
                         weight_op[0], weight_op[1], weight_avg[0],
                         weight_avg[1], list0, list1, pixel_shift, chroma_idc);
    else
        mc_part_std(h, n, square, height, delta, dest_y, dest_cb, dest_cr,
                    x_offset, y_offset, qpix_put, chroma_put, qpix_avg,
                    chroma_avg, list0, list1, pixel_shift, chroma_idc);
}

static av_always_inline void
prefetch_motion(H264Context *h, int list, int pixel_shift, int chroma_idc)
{
    /* fetch pixels for estimated mv 4 macroblocks ahead
     * optimized for 64byte cache lines */
    MpegEncContext * const s = &h->s;
    const int refn = h->ref_cache[list][scan8[0]];
    if(refn >= 0){
        const int mx= (h->mv_cache[list][scan8[0]][0]>>2) + 16*s->mb_x + 8;
        const int my= (h->mv_cache[list][scan8[0]][1]>>2) + 16*s->mb_y;
        uint8_t **src = h->ref_list[list][refn].f.data;
        int off= (mx << pixel_shift) + (my + (s->mb_x&3)*4)*h->mb_linesize + (64 << pixel_shift);
        s->dsp.prefetch(src[0]+off, s->linesize, 4);
        if (chroma_idc == 3 /* yuv444 */) {
            s->dsp.prefetch(src[1]+off, s->linesize, 4);
            s->dsp.prefetch(src[2]+off, s->linesize, 4);
        }else{
            off= (((mx>>1)+64)<<pixel_shift) + ((my>>1) + (s->mb_x&7))*s->uvlinesize;
            s->dsp.prefetch(src[1]+off, src[2]-src[1], 2);
        }
    }
}

static av_always_inline void hl_motion(H264Context *h, uint8_t *dest_y, uint8_t *dest_cb, uint8_t *dest_cr,
                      qpel_mc_func (*qpix_put)[16], h264_chroma_mc_func (*chroma_put),
                      qpel_mc_func (*qpix_avg)[16], h264_chroma_mc_func (*chroma_avg),
                      h264_weight_func *weight_op, h264_biweight_func *weight_avg,
                      int pixel_shift, int chroma_idc)
{
    MpegEncContext * const s = &h->s;
    const int mb_xy= h->mb_xy;
    const int mb_type = s->current_picture.f.mb_type[mb_xy];

    assert(IS_INTER(mb_type));

    if(HAVE_THREADS && (s->avctx->active_thread_type & FF_THREAD_FRAME))
        await_references(h);
    prefetch_motion(h, 0, pixel_shift, chroma_idc);

    if(IS_16X16(mb_type)){
        mc_part(h, 0, 1, 16, 0, dest_y, dest_cb, dest_cr, 0, 0,
                qpix_put[0], chroma_put[0], qpix_avg[0], chroma_avg[0],
                weight_op, weight_avg,
                IS_DIR(mb_type, 0, 0), IS_DIR(mb_type, 0, 1),
                pixel_shift, chroma_idc);
    }else if(IS_16X8(mb_type)){
        mc_part(h, 0, 0, 8, 8 << pixel_shift, dest_y, dest_cb, dest_cr, 0, 0,
                qpix_put[1], chroma_put[0], qpix_avg[1], chroma_avg[0],
                weight_op, weight_avg,
                IS_DIR(mb_type, 0, 0), IS_DIR(mb_type, 0, 1),
                pixel_shift, chroma_idc);
        mc_part(h, 8, 0, 8, 8 << pixel_shift, dest_y, dest_cb, dest_cr, 0, 4,
                qpix_put[1], chroma_put[0], qpix_avg[1], chroma_avg[0],
                weight_op, weight_avg,
                IS_DIR(mb_type, 1, 0), IS_DIR(mb_type, 1, 1),
                pixel_shift, chroma_idc);
    }else if(IS_8X16(mb_type)){
        mc_part(h, 0, 0, 16, 8*h->mb_linesize, dest_y, dest_cb, dest_cr, 0, 0,
                qpix_put[1], chroma_put[1], qpix_avg[1], chroma_avg[1],
                &weight_op[1], &weight_avg[1],
                IS_DIR(mb_type, 0, 0), IS_DIR(mb_type, 0, 1),
                pixel_shift, chroma_idc);
        mc_part(h, 4, 0, 16, 8*h->mb_linesize, dest_y, dest_cb, dest_cr, 4, 0,
                qpix_put[1], chroma_put[1], qpix_avg[1], chroma_avg[1],
                &weight_op[1], &weight_avg[1],
                IS_DIR(mb_type, 1, 0), IS_DIR(mb_type, 1, 1),
                pixel_shift, chroma_idc);
    }else{
        int i;

        assert(IS_8X8(mb_type));

        for(i=0; i<4; i++){
            const int sub_mb_type= h->sub_mb_type[i];
            const int n= 4*i;
            int x_offset= (i&1)<<2;
            int y_offset= (i&2)<<1;

            if(IS_SUB_8X8(sub_mb_type)){
                mc_part(h, n, 1, 8, 0, dest_y, dest_cb, dest_cr, x_offset, y_offset,
                    qpix_put[1], chroma_put[1], qpix_avg[1], chroma_avg[1],
                    &weight_op[1], &weight_avg[1],
                    IS_DIR(sub_mb_type, 0, 0), IS_DIR(sub_mb_type, 0, 1),
                    pixel_shift, chroma_idc);
            }else if(IS_SUB_8X4(sub_mb_type)){
                mc_part(h, n  , 0, 4, 4 << pixel_shift, dest_y, dest_cb, dest_cr, x_offset, y_offset,
                    qpix_put[2], chroma_put[1], qpix_avg[2], chroma_avg[1],
                    &weight_op[1], &weight_avg[1],
                    IS_DIR(sub_mb_type, 0, 0), IS_DIR(sub_mb_type, 0, 1),
                    pixel_shift, chroma_idc);
                mc_part(h, n+2, 0, 4, 4 << pixel_shift, dest_y, dest_cb, dest_cr, x_offset, y_offset+2,
                    qpix_put[2], chroma_put[1], qpix_avg[2], chroma_avg[1],
                    &weight_op[1], &weight_avg[1],
                    IS_DIR(sub_mb_type, 0, 0), IS_DIR(sub_mb_type, 0, 1),
                    pixel_shift, chroma_idc);
            }else if(IS_SUB_4X8(sub_mb_type)){
                mc_part(h, n  , 0, 8, 4*h->mb_linesize, dest_y, dest_cb, dest_cr, x_offset, y_offset,
                    qpix_put[2], chroma_put[2], qpix_avg[2], chroma_avg[2],
                    &weight_op[2], &weight_avg[2],
                    IS_DIR(sub_mb_type, 0, 0), IS_DIR(sub_mb_type, 0, 1),
                    pixel_shift, chroma_idc);
                mc_part(h, n+1, 0, 8, 4*h->mb_linesize, dest_y, dest_cb, dest_cr, x_offset+2, y_offset,
                    qpix_put[2], chroma_put[2], qpix_avg[2], chroma_avg[2],
                    &weight_op[2], &weight_avg[2],
                    IS_DIR(sub_mb_type, 0, 0), IS_DIR(sub_mb_type, 0, 1),
                    pixel_shift, chroma_idc);
            }else{
                int j;
                assert(IS_SUB_4X4(sub_mb_type));
                for(j=0; j<4; j++){
                    int sub_x_offset= x_offset + 2*(j&1);
                    int sub_y_offset= y_offset +   (j&2);
                    mc_part(h, n+j, 1, 4, 0, dest_y, dest_cb, dest_cr, sub_x_offset, sub_y_offset,
                        qpix_put[2], chroma_put[2], qpix_avg[2], chroma_avg[2],
                        &weight_op[2], &weight_avg[2],
                        IS_DIR(sub_mb_type, 0, 0), IS_DIR(sub_mb_type, 0, 1),
                        pixel_shift, chroma_idc);
                }
            }
        }
    }

    prefetch_motion(h, 1, pixel_shift, chroma_idc);
}

static av_always_inline void
hl_motion_420(H264Context *h, uint8_t *dest_y, uint8_t *dest_cb, uint8_t *dest_cr,
              qpel_mc_func (*qpix_put)[16], h264_chroma_mc_func (*chroma_put),
              qpel_mc_func (*qpix_avg)[16], h264_chroma_mc_func (*chroma_avg),
              h264_weight_func *weight_op, h264_biweight_func *weight_avg,
              int pixel_shift)
{
    hl_motion(h, dest_y, dest_cb, dest_cr, qpix_put, chroma_put,
              qpix_avg, chroma_avg, weight_op, weight_avg, pixel_shift, 1);
}

static av_always_inline void
hl_motion_422(H264Context *h, uint8_t *dest_y, uint8_t *dest_cb, uint8_t *dest_cr,
              qpel_mc_func (*qpix_put)[16], h264_chroma_mc_func (*chroma_put),
              qpel_mc_func (*qpix_avg)[16], h264_chroma_mc_func (*chroma_avg),
              h264_weight_func *weight_op, h264_biweight_func *weight_avg,
              int pixel_shift)
{
    hl_motion(h, dest_y, dest_cb, dest_cr, qpix_put, chroma_put,
              qpix_avg, chroma_avg, weight_op, weight_avg, pixel_shift, 2);
}

static void free_tables(H264Context *h, int free_rbsp){
    int i;
    H264Context *hx;

    av_freep(&h->intra4x4_pred_mode);
    av_freep(&h->chroma_pred_mode_table);
    av_freep(&h->cbp_table);
    av_freep(&h->mvd_table[0]);
    av_freep(&h->mvd_table[1]);
    av_freep(&h->direct_table);
    av_freep(&h->non_zero_count);
    av_freep(&h->slice_table_base);
    h->slice_table= NULL;
    av_freep(&h->list_counts);

    av_freep(&h->mb2b_xy);
    av_freep(&h->mb2br_xy);

    for(i = 0; i < MAX_THREADS; i++) {
        hx = h->thread_context[i];
        if(!hx) continue;
        av_freep(&hx->top_borders[1]);
        av_freep(&hx->top_borders[0]);
        av_freep(&hx->s.obmc_scratchpad);
        if (free_rbsp){
            av_freep(&hx->rbsp_buffer[1]);
            av_freep(&hx->rbsp_buffer[0]);
            hx->rbsp_buffer_size[0] = 0;
            hx->rbsp_buffer_size[1] = 0;
        }
        if (i) av_freep(&h->thread_context[i]);
    }
}

static void init_dequant8_coeff_table(H264Context *h){
    int i,j,q,x;
    const int max_qp = 51 + 6*(h->sps.bit_depth_luma-8);

    for(i=0; i<6; i++ ){
        h->dequant8_coeff[i] = h->dequant8_buffer[i];
        for(j=0; j<i; j++){
            if(!memcmp(h->pps.scaling_matrix8[j], h->pps.scaling_matrix8[i], 64*sizeof(uint8_t))){
                h->dequant8_coeff[i] = h->dequant8_buffer[j];
                break;
            }
        }
        if(j<i)
            continue;

        for(q=0; q<max_qp+1; q++){
            int shift = div6[q];
            int idx = rem6[q];
            for(x=0; x<64; x++)
                h->dequant8_coeff[i][q][(x>>3)|((x&7)<<3)] =
                    ((uint32_t)dequant8_coeff_init[idx][ dequant8_coeff_init_scan[((x>>1)&12) | (x&3)] ] *
                    h->pps.scaling_matrix8[i][x]) << shift;
        }
    }
}

static void init_dequant4_coeff_table(H264Context *h){
    int i,j,q,x;
    const int max_qp = 51 + 6*(h->sps.bit_depth_luma-8);
    for(i=0; i<6; i++ ){
        h->dequant4_coeff[i] = h->dequant4_buffer[i];
        for(j=0; j<i; j++){
            if(!memcmp(h->pps.scaling_matrix4[j], h->pps.scaling_matrix4[i], 16*sizeof(uint8_t))){
                h->dequant4_coeff[i] = h->dequant4_buffer[j];
                break;
            }
        }
        if(j<i)
            continue;

        for(q=0; q<max_qp+1; q++){
            int shift = div6[q] + 2;
            int idx = rem6[q];
            for(x=0; x<16; x++)
                h->dequant4_coeff[i][q][(x>>2)|((x<<2)&0xF)] =
                    ((uint32_t)dequant4_coeff_init[idx][(x&1) + ((x>>2)&1)] *
                    h->pps.scaling_matrix4[i][x]) << shift;
        }
    }
}

static void init_dequant_tables(H264Context *h){
    int i,x;
    init_dequant4_coeff_table(h);
    if(h->pps.transform_8x8_mode)
        init_dequant8_coeff_table(h);
    if(h->sps.transform_bypass){
        for(i=0; i<6; i++)
            for(x=0; x<16; x++)
                h->dequant4_coeff[i][0][x] = 1<<6;
        if(h->pps.transform_8x8_mode)
            for(i=0; i<6; i++)
                for(x=0; x<64; x++)
                    h->dequant8_coeff[i][0][x] = 1<<6;
    }
}


int ff_h264_alloc_tables(H264Context *h){
    MpegEncContext * const s = &h->s;
    const int big_mb_num= s->mb_stride * (s->mb_height+1);
    const int row_mb_num= 2*s->mb_stride*FFMAX(s->avctx->thread_count, 1);
    int x,y;

    FF_ALLOCZ_OR_GOTO(h->s.avctx, h->intra4x4_pred_mode, row_mb_num * 8  * sizeof(uint8_t), fail)

    FF_ALLOCZ_OR_GOTO(h->s.avctx, h->non_zero_count    , big_mb_num * 48 * sizeof(uint8_t), fail)
    FF_ALLOCZ_OR_GOTO(h->s.avctx, h->slice_table_base  , (big_mb_num+s->mb_stride) * sizeof(*h->slice_table_base), fail)
    FF_ALLOCZ_OR_GOTO(h->s.avctx, h->cbp_table, big_mb_num * sizeof(uint16_t), fail)

    FF_ALLOCZ_OR_GOTO(h->s.avctx, h->chroma_pred_mode_table, big_mb_num * sizeof(uint8_t), fail)
    FF_ALLOCZ_OR_GOTO(h->s.avctx, h->mvd_table[0], 16*row_mb_num * sizeof(uint8_t), fail);
    FF_ALLOCZ_OR_GOTO(h->s.avctx, h->mvd_table[1], 16*row_mb_num * sizeof(uint8_t), fail);
    FF_ALLOCZ_OR_GOTO(h->s.avctx, h->direct_table, 4*big_mb_num * sizeof(uint8_t) , fail);
    FF_ALLOCZ_OR_GOTO(h->s.avctx, h->list_counts, big_mb_num * sizeof(uint8_t), fail)

    memset(h->slice_table_base, -1, (big_mb_num+s->mb_stride)  * sizeof(*h->slice_table_base));
    h->slice_table= h->slice_table_base + s->mb_stride*2 + 1;

    FF_ALLOCZ_OR_GOTO(h->s.avctx, h->mb2b_xy  , big_mb_num * sizeof(uint32_t), fail);
    FF_ALLOCZ_OR_GOTO(h->s.avctx, h->mb2br_xy , big_mb_num * sizeof(uint32_t), fail);
    for(y=0; y<s->mb_height; y++){
        for(x=0; x<s->mb_width; x++){
            const int mb_xy= x + y*s->mb_stride;
            const int b_xy = 4*x + 4*y*h->b_stride;

            h->mb2b_xy [mb_xy]= b_xy;
            h->mb2br_xy[mb_xy]= 8*(FMO ? mb_xy : (mb_xy % (2*s->mb_stride)));
        }
    }

    s->obmc_scratchpad = NULL;

    if(!h->dequant4_coeff[0])
        init_dequant_tables(h);

    return 0;
fail:
    free_tables(h, 1);
    return -1;
}

/**
 * Mimic alloc_tables(), but for every context thread.
 */
static void clone_tables(H264Context *dst, H264Context *src, int i){
    MpegEncContext * const s = &src->s;
    dst->intra4x4_pred_mode       = src->intra4x4_pred_mode + i*8*2*s->mb_stride;
    dst->non_zero_count           = src->non_zero_count;
    dst->slice_table              = src->slice_table;
    dst->cbp_table                = src->cbp_table;
    dst->mb2b_xy                  = src->mb2b_xy;
    dst->mb2br_xy                 = src->mb2br_xy;
    dst->chroma_pred_mode_table   = src->chroma_pred_mode_table;
    dst->mvd_table[0]             = src->mvd_table[0] + i*8*2*s->mb_stride;
    dst->mvd_table[1]             = src->mvd_table[1] + i*8*2*s->mb_stride;
    dst->direct_table             = src->direct_table;
    dst->list_counts              = src->list_counts;

    dst->s.obmc_scratchpad = NULL;
    ff_h264_pred_init(&dst->hpc, src->s.codec_id, src->sps.bit_depth_luma, src->sps.chroma_format_idc);
}

/**
 * Init context
 * Allocate buffers which are not shared amongst multiple threads.
 */
static int context_init(H264Context *h){
    FF_ALLOCZ_OR_GOTO(h->s.avctx, h->top_borders[0], h->s.mb_width * 16*3 * sizeof(uint8_t)*2, fail)
    FF_ALLOCZ_OR_GOTO(h->s.avctx, h->top_borders[1], h->s.mb_width * 16*3 * sizeof(uint8_t)*2, fail)

    h->ref_cache[0][scan8[5 ]+1] = h->ref_cache[0][scan8[7 ]+1] = h->ref_cache[0][scan8[13]+1] =
    h->ref_cache[1][scan8[5 ]+1] = h->ref_cache[1][scan8[7 ]+1] = h->ref_cache[1][scan8[13]+1] = PART_NOT_AVAILABLE;

    return 0;
fail:
    return -1; // free_tables will clean up for us
}

static int decode_nal_units(H264Context *h, const uint8_t *buf, int buf_size);

static av_cold void common_init(H264Context *h){
    MpegEncContext * const s = &h->s;

    s->width = s->avctx->width;
    s->height = s->avctx->height;
    s->codec_id= s->avctx->codec->id;

    s->avctx->bits_per_raw_sample = 8;
    h->cur_chroma_format_idc = 1;

    ff_h264dsp_init(&h->h264dsp,
                    s->avctx->bits_per_raw_sample, h->cur_chroma_format_idc);
    ff_h264_pred_init(&h->hpc, s->codec_id,
                      s->avctx->bits_per_raw_sample, h->cur_chroma_format_idc);

    h->dequant_coeff_pps= -1;
    s->unrestricted_mv=1;

    s->dsp.dct_bits = 16;
    dsputil_init(&s->dsp, s->avctx); // needed so that idct permutation is known early

    memset(h->pps.scaling_matrix4, 16, 6*16*sizeof(uint8_t));
    memset(h->pps.scaling_matrix8, 16, 2*64*sizeof(uint8_t));
}

int ff_h264_decode_extradata(H264Context *h, const uint8_t *buf, int size)
{
    AVCodecContext *avctx = h->s.avctx;

    if(!buf || size <= 0)
        return -1;

    if(buf[0] == 1){
        int i, cnt, nalsize;
        const unsigned char *p = buf;

        h->is_avc = 1;

        if(size < 7) {
            av_log(avctx, AV_LOG_ERROR, "avcC too short\n");
            return -1;
        }
        /* sps and pps in the avcC always have length coded with 2 bytes,
           so put a fake nal_length_size = 2 while parsing them */
        h->nal_length_size = 2;
        // Decode sps from avcC
        cnt = *(p+5) & 0x1f; // Number of sps
        p += 6;
        for (i = 0; i < cnt; i++) {
            nalsize = AV_RB16(p) + 2;
            if(nalsize > size - (p-buf))
                return -1;
            if(decode_nal_units(h, p, nalsize) < 0) {
                av_log(avctx, AV_LOG_ERROR, "Decoding sps %d from avcC failed\n", i);
                return -1;
            }
            p += nalsize;
        }
        // Decode pps from avcC
        cnt = *(p++); // Number of pps
        for (i = 0; i < cnt; i++) {
            nalsize = AV_RB16(p) + 2;
            if(nalsize > size - (p-buf))
                return -1;
            if (decode_nal_units(h, p, nalsize) < 0) {
                av_log(avctx, AV_LOG_ERROR, "Decoding pps %d from avcC failed\n", i);
                return -1;
            }
            p += nalsize;
        }
        // Now store right nal length size, that will be use to parse all other nals
        h->nal_length_size = (buf[4] & 0x03) + 1;
    } else {
        h->is_avc = 0;
        if(decode_nal_units(h, buf, size) < 0)
            return -1;
    }
    return 0;
}

av_cold int ff_h264_decode_init(AVCodecContext *avctx){
    H264Context *h= avctx->priv_data;
    MpegEncContext * const s = &h->s;
    int i;

    MPV_decode_defaults(s);

    s->avctx = avctx;
    common_init(h);

    s->out_format = FMT_H264;
    s->workaround_bugs= avctx->workaround_bugs;

    // set defaults
//    s->decode_mb= ff_h263_decode_mb;
    s->quarter_sample = 1;
    if(!avctx->has_b_frames)
    s->low_delay= 1;

    avctx->chroma_sample_location = AVCHROMA_LOC_LEFT;

    ff_h264_decode_init_vlc();

    h->pixel_shift = 0;
    h->sps.bit_depth_luma = avctx->bits_per_raw_sample = 8;

    h->thread_context[0] = h;
    h->outputed_poc = h->next_outputed_poc = INT_MIN;
    for (i = 0; i < MAX_DELAYED_PIC_COUNT; i++)
        h->last_pocs[i] = INT_MIN;
    h->prev_poc_msb= 1<<16;
    h->prev_frame_num= -1;
    h->x264_build = -1;
    ff_h264_reset_sei(h);
    if(avctx->codec_id == CODEC_ID_H264){
        if(avctx->ticks_per_frame == 1){
            s->avctx->time_base.den *=2;
        }
        avctx->ticks_per_frame = 2;
    }

    if(avctx->extradata_size > 0 && avctx->extradata &&
        ff_h264_decode_extradata(h, avctx->extradata, avctx->extradata_size))
        return -1;

    if(h->sps.bitstream_restriction_flag && s->avctx->has_b_frames < h->sps.num_reorder_frames){
        s->avctx->has_b_frames = h->sps.num_reorder_frames;
        s->low_delay = 0;
    }

    return 0;
}

#define IN_RANGE(a, b, size) (((a) >= (b)) && ((a) < ((b)+(size))))
static void copy_picture_range(Picture **to, Picture **from, int count, MpegEncContext *new_base, MpegEncContext *old_base)
{
    int i;

    for (i=0; i<count; i++){
        assert((IN_RANGE(from[i], old_base, sizeof(*old_base)) ||
                IN_RANGE(from[i], old_base->picture, sizeof(Picture) * old_base->picture_count) ||
                !from[i]));
        to[i] = REBASE_PICTURE(from[i], new_base, old_base);
    }
}

static void copy_parameter_set(void **to, void **from, int count, int size)
{
    int i;

    for (i=0; i<count; i++){
        if (to[i] && !from[i]) av_freep(&to[i]);
        else if (from[i] && !to[i]) to[i] = av_malloc(size);

        if (from[i]) memcpy(to[i], from[i], size);
    }
}

static int decode_init_thread_copy(AVCodecContext *avctx){
    H264Context *h= avctx->priv_data;

    if (!avctx->internal->is_copy)
        return 0;
    memset(h->sps_buffers, 0, sizeof(h->sps_buffers));
    memset(h->pps_buffers, 0, sizeof(h->pps_buffers));

    return 0;
}

#define copy_fields(to, from, start_field, end_field) memcpy(&to->start_field, &from->start_field, (char*)&to->end_field - (char*)&to->start_field)
static int decode_update_thread_context(AVCodecContext *dst, const AVCodecContext *src){
    H264Context *h= dst->priv_data, *h1= src->priv_data;
    MpegEncContext * const s = &h->s, * const s1 = &h1->s;
    int inited = s->context_initialized, err;
    int i;

    if(dst == src || !s1->context_initialized) return 0;

    err = ff_mpeg_update_thread_context(dst, src);
    if(err) return err;

    //FIXME handle width/height changing
    if(!inited){
        for(i = 0; i < MAX_SPS_COUNT; i++)
            av_freep(h->sps_buffers + i);

        for(i = 0; i < MAX_PPS_COUNT; i++)
            av_freep(h->pps_buffers + i);

        memcpy(&h->s + 1, &h1->s + 1, sizeof(H264Context) - sizeof(MpegEncContext)); //copy all fields after MpegEnc
        memset(h->sps_buffers, 0, sizeof(h->sps_buffers));
        memset(h->pps_buffers, 0, sizeof(h->pps_buffers));
        if (ff_h264_alloc_tables(h) < 0) {
            av_log(dst, AV_LOG_ERROR, "Could not allocate memory for h264\n");
            return AVERROR(ENOMEM);
        }
        context_init(h);

        for(i=0; i<2; i++){
            h->rbsp_buffer[i] = NULL;
            h->rbsp_buffer_size[i] = 0;
        }

        h->thread_context[0] = h;

        // frame_start may not be called for the next thread (if it's decoding a bottom field)
        // so this has to be allocated here
        h->s.obmc_scratchpad = av_malloc(16*6*s->linesize);

        s->dsp.clear_blocks(h->mb);
        s->dsp.clear_blocks(h->mb+(24*16<<h->pixel_shift));
    }

    //extradata/NAL handling
    h->is_avc          = h1->is_avc;

    //SPS/PPS
    copy_parameter_set((void**)h->sps_buffers, (void**)h1->sps_buffers, MAX_SPS_COUNT, sizeof(SPS));
    h->sps             = h1->sps;
    copy_parameter_set((void**)h->pps_buffers, (void**)h1->pps_buffers, MAX_PPS_COUNT, sizeof(PPS));
    h->pps             = h1->pps;

    //Dequantization matrices
    //FIXME these are big - can they be only copied when PPS changes?
    copy_fields(h, h1, dequant4_buffer, dequant4_coeff);

    for(i=0; i<6; i++)
        h->dequant4_coeff[i] = h->dequant4_buffer[0] + (h1->dequant4_coeff[i] - h1->dequant4_buffer[0]);

    for(i=0; i<6; i++)
        h->dequant8_coeff[i] = h->dequant8_buffer[0] + (h1->dequant8_coeff[i] - h1->dequant8_buffer[0]);

    h->dequant_coeff_pps = h1->dequant_coeff_pps;

    //POC timing
    copy_fields(h, h1, poc_lsb, redundant_pic_count);

    //reference lists
    copy_fields(h, h1, ref_count, list_count);
    copy_fields(h, h1, ref_list,  intra_gb);
    copy_fields(h, h1, short_ref, cabac_init_idc);

    copy_picture_range(h->short_ref,   h1->short_ref,   32, s, s1);
    copy_picture_range(h->long_ref,    h1->long_ref,    32, s, s1);
    copy_picture_range(h->delayed_pic, h1->delayed_pic, MAX_DELAYED_PIC_COUNT+2, s, s1);

    h->last_slice_type = h1->last_slice_type;
    h->sync            = h1->sync;

    if(!s->current_picture_ptr) return 0;

    if(!s->dropable) {
        err = ff_h264_execute_ref_pic_marking(h, h->mmco, h->mmco_index);
        h->prev_poc_msb     = h->poc_msb;
        h->prev_poc_lsb     = h->poc_lsb;
    }
    h->prev_frame_num_offset= h->frame_num_offset;
    h->prev_frame_num       = h->frame_num;
    h->outputed_poc         = h->next_outputed_poc;

    return err;
}

int ff_h264_frame_start(H264Context *h){
    MpegEncContext * const s = &h->s;
    int i;
    const int pixel_shift = h->pixel_shift;

    if(MPV_frame_start(s, s->avctx) < 0)
        return -1;
    ff_er_frame_start(s);
    /*
     * MPV_frame_start uses pict_type to derive key_frame.
     * This is incorrect for H.264; IDR markings must be used.
     * Zero here; IDR markings per slice in frame or fields are ORed in later.
     * See decode_nal_units().
     */
    s->current_picture_ptr->f.key_frame = 0;
    s->current_picture_ptr->sync = 0;
    s->current_picture_ptr->mmco_reset= 0;

    assert(s->linesize && s->uvlinesize);

    for(i=0; i<16; i++){
        h->block_offset[i]= (4*((scan8[i] - scan8[0])&7) << pixel_shift) + 4*s->linesize*((scan8[i] - scan8[0])>>3);
        h->block_offset[48+i]= (4*((scan8[i] - scan8[0])&7) << pixel_shift) + 8*s->linesize*((scan8[i] - scan8[0])>>3);
    }
    for(i=0; i<16; i++){
        h->block_offset[16+i]=
        h->block_offset[32+i]= (4*((scan8[i] - scan8[0])&7) << pixel_shift) + 4*s->uvlinesize*((scan8[i] - scan8[0])>>3);
        h->block_offset[48+16+i]=
        h->block_offset[48+32+i]= (4*((scan8[i] - scan8[0])&7) << pixel_shift) + 8*s->uvlinesize*((scan8[i] - scan8[0])>>3);
    }

    /* can't be in alloc_tables because linesize isn't known there.
     * FIXME: redo bipred weight to not require extra buffer? */
    for(i = 0; i < s->slice_context_count; i++)
        if(h->thread_context[i] && !h->thread_context[i]->s.obmc_scratchpad)
            h->thread_context[i]->s.obmc_scratchpad = av_malloc(16*6*s->linesize);

    /* some macroblocks can be accessed before they're available in case of lost slices, mbaff or threading*/
    memset(h->slice_table, -1, (s->mb_height*s->mb_stride-1) * sizeof(*h->slice_table));

//    s->decode = (s->flags & CODEC_FLAG_PSNR) || !s->encoding || s->current_picture.f.reference /*|| h->contains_intra*/ || 1;

    // We mark the current picture as non-reference after allocating it, so
    // that if we break out due to an error it can be released automatically
    // in the next MPV_frame_start().
    // SVQ3 as well as most other codecs have only last/next/current and thus
    // get released even with set reference, besides SVQ3 and others do not
    // mark frames as reference later "naturally".
    if(s->codec_id != CODEC_ID_SVQ3)
        s->current_picture_ptr->f.reference = 0;

    s->current_picture_ptr->field_poc[0]=
    s->current_picture_ptr->field_poc[1]= INT_MAX;

    h->next_output_pic = NULL;

    assert(s->current_picture_ptr->long_ref==0);

    return 0;
}

/**
  * Run setup operations that must be run after slice header decoding.
  * This includes finding the next displayed frame.
  *
  * @param h h264 master context
  * @param setup_finished enough NALs have been read that we can call
  * ff_thread_finish_setup()
  */
static void decode_postinit(H264Context *h, int setup_finished){
    MpegEncContext * const s = &h->s;
    Picture *out = s->current_picture_ptr;
    Picture *cur = s->current_picture_ptr;
    int i, pics, out_of_order, out_idx;

    s->current_picture_ptr->f.qscale_type = FF_QSCALE_TYPE_H264;
    s->current_picture_ptr->f.pict_type   = s->pict_type;

    if (h->next_output_pic) return;

    if (cur->field_poc[0]==INT_MAX || cur->field_poc[1]==INT_MAX) {
        //FIXME: if we have two PAFF fields in one packet, we can't start the next thread here.
        //If we have one field per packet, we can. The check in decode_nal_units() is not good enough
        //to find this yet, so we assume the worst for now.
        //if (setup_finished)
        //    ff_thread_finish_setup(s->avctx);
        return;
    }

    cur->f.interlaced_frame = 0;
    cur->f.repeat_pict      = 0;

    /* Signal interlacing information externally. */
    /* Prioritize picture timing SEI information over used decoding process if it exists. */

    if(h->sps.pic_struct_present_flag){
        switch (h->sei_pic_struct)
        {
        case SEI_PIC_STRUCT_FRAME:
            break;
        case SEI_PIC_STRUCT_TOP_FIELD:
        case SEI_PIC_STRUCT_BOTTOM_FIELD:
            cur->f.interlaced_frame = 1;
            break;
        case SEI_PIC_STRUCT_TOP_BOTTOM:
        case SEI_PIC_STRUCT_BOTTOM_TOP:
            if (FIELD_OR_MBAFF_PICTURE)
                cur->f.interlaced_frame = 1;
            else
                // try to flag soft telecine progressive
                cur->f.interlaced_frame = h->prev_interlaced_frame;
            break;
        case SEI_PIC_STRUCT_TOP_BOTTOM_TOP:
        case SEI_PIC_STRUCT_BOTTOM_TOP_BOTTOM:
            // Signal the possibility of telecined film externally (pic_struct 5,6)
            // From these hints, let the applications decide if they apply deinterlacing.
            cur->f.repeat_pict = 1;
            break;
        case SEI_PIC_STRUCT_FRAME_DOUBLING:
            // Force progressive here, as doubling interlaced frame is a bad idea.
            cur->f.repeat_pict = 2;
            break;
        case SEI_PIC_STRUCT_FRAME_TRIPLING:
            cur->f.repeat_pict = 4;
            break;
        }

        if ((h->sei_ct_type & 3) && h->sei_pic_struct <= SEI_PIC_STRUCT_BOTTOM_TOP)
            cur->f.interlaced_frame = (h->sei_ct_type & (1 << 1)) != 0;
    }else{
        /* Derive interlacing flag from used decoding process. */
        cur->f.interlaced_frame = FIELD_OR_MBAFF_PICTURE;
    }
    h->prev_interlaced_frame = cur->f.interlaced_frame;

    if (cur->field_poc[0] != cur->field_poc[1]){
        /* Derive top_field_first from field pocs. */
        cur->f.top_field_first = cur->field_poc[0] < cur->field_poc[1];
    }else{
        if (cur->f.interlaced_frame || h->sps.pic_struct_present_flag) {
            /* Use picture timing SEI information. Even if it is a information of a past frame, better than nothing. */
            if(h->sei_pic_struct == SEI_PIC_STRUCT_TOP_BOTTOM
              || h->sei_pic_struct == SEI_PIC_STRUCT_TOP_BOTTOM_TOP)
                cur->f.top_field_first = 1;
            else
                cur->f.top_field_first = 0;
        }else{
            /* Most likely progressive */
            cur->f.top_field_first = 0;
        }
    }

    cur->mmco_reset = h->mmco_reset;
    h->mmco_reset = 0;
    //FIXME do something with unavailable reference frames

    /* Sort B-frames into display order */

    if(h->sps.bitstream_restriction_flag
       && s->avctx->has_b_frames < h->sps.num_reorder_frames){
        s->avctx->has_b_frames = h->sps.num_reorder_frames;
        s->low_delay = 0;
    }

    if(   s->avctx->strict_std_compliance >= FF_COMPLIANCE_STRICT
       && !h->sps.bitstream_restriction_flag){
        s->avctx->has_b_frames = MAX_DELAYED_PIC_COUNT - 1;
        s->low_delay= 0;
    }

    for (i = 0; 1; i++) {
        if(i == MAX_DELAYED_PIC_COUNT || cur->poc < h->last_pocs[i]){
            if(i)
                h->last_pocs[i-1] = cur->poc;
            break;
        } else if(i) {
            h->last_pocs[i-1]= h->last_pocs[i];
        }
    }
    out_of_order = MAX_DELAYED_PIC_COUNT - i;
    if(   cur->f.pict_type == AV_PICTURE_TYPE_B
       || (h->last_pocs[MAX_DELAYED_PIC_COUNT-2] > INT_MIN && h->last_pocs[MAX_DELAYED_PIC_COUNT-1] - h->last_pocs[MAX_DELAYED_PIC_COUNT-2] > 2))
        out_of_order = FFMAX(out_of_order, 1);
    if(s->avctx->has_b_frames < out_of_order && !h->sps.bitstream_restriction_flag){
        av_log(s->avctx, AV_LOG_WARNING, "Increasing reorder buffer to %d\n", out_of_order);
        s->avctx->has_b_frames = out_of_order;
        s->low_delay = 0;
    }

    pics = 0;
    while(h->delayed_pic[pics]) pics++;

    av_assert0(pics <= MAX_DELAYED_PIC_COUNT);

    h->delayed_pic[pics++] = cur;
    if (cur->f.reference == 0)
        cur->f.reference = DELAYED_PIC_REF;

    out = h->delayed_pic[0];
    out_idx = 0;
    for (i = 1; h->delayed_pic[i] && !h->delayed_pic[i]->f.key_frame && !h->delayed_pic[i]->mmco_reset; i++)
        if(h->delayed_pic[i]->poc < out->poc){
            out = h->delayed_pic[i];
            out_idx = i;
        }
    if (s->avctx->has_b_frames == 0 && (h->delayed_pic[0]->f.key_frame || h->delayed_pic[0]->mmco_reset))
        h->next_outputed_poc= INT_MIN;
    out_of_order = out->poc < h->next_outputed_poc;

    if(out_of_order || pics > s->avctx->has_b_frames){
        out->f.reference &= ~DELAYED_PIC_REF;
        out->owner2 = s; // for frame threading, the owner must be the second field's thread
                         // or else the first thread can release the picture and reuse it unsafely
        for(i=out_idx; h->delayed_pic[i]; i++)
            h->delayed_pic[i] = h->delayed_pic[i+1];
    }
    if(!out_of_order && pics > s->avctx->has_b_frames){
        h->next_output_pic = out;
        if (out_idx == 0 && h->delayed_pic[0] && (h->delayed_pic[0]->f.key_frame || h->delayed_pic[0]->mmco_reset)) {
            h->next_outputed_poc = INT_MIN;
        } else
            h->next_outputed_poc = out->poc;
    }else{
        av_log(s->avctx, AV_LOG_DEBUG, "no picture %s\n", out_of_order ? "ooo" : "");
    }

    if (h->next_output_pic && h->next_output_pic->sync) {
        h->sync |= 2;
    }

    if (setup_finished)
        ff_thread_finish_setup(s->avctx);
}

static av_always_inline void backup_mb_border(H264Context *h, uint8_t *src_y,
                                              uint8_t *src_cb, uint8_t *src_cr,
                                              int linesize, int uvlinesize, int simple)
{
    MpegEncContext * const s = &h->s;
    uint8_t *top_border;
    int top_idx = 1;
    const int pixel_shift = h->pixel_shift;
    int chroma444 = CHROMA444;
    int chroma422 = CHROMA422;

    src_y  -=   linesize;
    src_cb -= uvlinesize;
    src_cr -= uvlinesize;

    if(!simple && FRAME_MBAFF){
        if(s->mb_y&1){
            if(!MB_MBAFF){
                top_border = h->top_borders[0][s->mb_x];
                AV_COPY128(top_border, src_y + 15*linesize);
                if (pixel_shift)
                    AV_COPY128(top_border+16, src_y+15*linesize+16);
                if(simple || !CONFIG_GRAY || !(s->flags&CODEC_FLAG_GRAY)){
                    if(chroma444){
                        if (pixel_shift){
                            AV_COPY128(top_border+32, src_cb + 15*uvlinesize);
                            AV_COPY128(top_border+48, src_cb + 15*uvlinesize+16);
                            AV_COPY128(top_border+64, src_cr + 15*uvlinesize);
                            AV_COPY128(top_border+80, src_cr + 15*uvlinesize+16);
                        } else {
                            AV_COPY128(top_border+16, src_cb + 15*uvlinesize);
                            AV_COPY128(top_border+32, src_cr + 15*uvlinesize);
                        }
                    } else if(chroma422){
                        if (pixel_shift) {
                            AV_COPY128(top_border+32, src_cb + 15*uvlinesize);
                            AV_COPY128(top_border+48, src_cr + 15*uvlinesize);
                        } else {
                            AV_COPY64(top_border+16, src_cb +  15*uvlinesize);
                            AV_COPY64(top_border+24, src_cr +  15*uvlinesize);
                        }
                    } else {
                        if (pixel_shift) {
                            AV_COPY128(top_border+32, src_cb+7*uvlinesize);
                            AV_COPY128(top_border+48, src_cr+7*uvlinesize);
                        } else {
                            AV_COPY64(top_border+16, src_cb+7*uvlinesize);
                            AV_COPY64(top_border+24, src_cr+7*uvlinesize);
                        }
                    }
                }
            }
        }else if(MB_MBAFF){
            top_idx = 0;
        }else
            return;
    }

    top_border = h->top_borders[top_idx][s->mb_x];
    // There are two lines saved, the line above the the top macroblock of a pair,
    // and the line above the bottom macroblock
    AV_COPY128(top_border, src_y + 16*linesize);
    if (pixel_shift)
        AV_COPY128(top_border+16, src_y+16*linesize+16);

    if(simple || !CONFIG_GRAY || !(s->flags&CODEC_FLAG_GRAY)){
        if(chroma444){
            if (pixel_shift){
                AV_COPY128(top_border+32, src_cb + 16*linesize);
                AV_COPY128(top_border+48, src_cb + 16*linesize+16);
                AV_COPY128(top_border+64, src_cr + 16*linesize);
                AV_COPY128(top_border+80, src_cr + 16*linesize+16);
            } else {
                AV_COPY128(top_border+16, src_cb + 16*linesize);
                AV_COPY128(top_border+32, src_cr + 16*linesize);
            }
        } else if(chroma422) {
            if (pixel_shift) {
                AV_COPY128(top_border+32, src_cb+16*uvlinesize);
                AV_COPY128(top_border+48, src_cr+16*uvlinesize);
            } else {
                AV_COPY64(top_border+16, src_cb+16*uvlinesize);
                AV_COPY64(top_border+24, src_cr+16*uvlinesize);
            }
        } else {
            if (pixel_shift) {
                AV_COPY128(top_border+32, src_cb+8*uvlinesize);
                AV_COPY128(top_border+48, src_cr+8*uvlinesize);
            } else {
                AV_COPY64(top_border+16, src_cb+8*uvlinesize);
                AV_COPY64(top_border+24, src_cr+8*uvlinesize);
            }
        }
    }
}

static av_always_inline void xchg_mb_border(H264Context *h, uint8_t *src_y,
                                  uint8_t *src_cb, uint8_t *src_cr,
                                  int linesize, int uvlinesize,
                                  int xchg, int chroma444,
                                  int simple, int pixel_shift){
    MpegEncContext * const s = &h->s;
    int deblock_topleft;
    int deblock_top;
    int top_idx = 1;
    uint8_t *top_border_m1;
    uint8_t *top_border;

    if(!simple && FRAME_MBAFF){
        if(s->mb_y&1){
            if(!MB_MBAFF)
                return;
        }else{
            top_idx = MB_MBAFF ? 0 : 1;
        }
    }

    if(h->deblocking_filter == 2) {
        deblock_topleft = h->slice_table[h->mb_xy - 1 - s->mb_stride] == h->slice_num;
        deblock_top     = h->top_type;
    } else {
        deblock_topleft = (s->mb_x > 0);
        deblock_top     = (s->mb_y > !!MB_FIELD);
    }

    src_y  -=   linesize + 1 + pixel_shift;
    src_cb -= uvlinesize + 1 + pixel_shift;
    src_cr -= uvlinesize + 1 + pixel_shift;

    top_border_m1 = h->top_borders[top_idx][s->mb_x-1];
    top_border    = h->top_borders[top_idx][s->mb_x];

#define XCHG(a,b,xchg)\
    if (pixel_shift) {\
        if (xchg) {\
            AV_SWAP64(b+0,a+0);\
            AV_SWAP64(b+8,a+8);\
        } else {\
            AV_COPY128(b,a); \
        }\
    } else \
if (xchg) AV_SWAP64(b,a);\
else      AV_COPY64(b,a);

    if(deblock_top){
        if(deblock_topleft){
            XCHG(top_border_m1 + (8 << pixel_shift), src_y - (7 << pixel_shift), 1);
        }
        XCHG(top_border + (0 << pixel_shift), src_y + (1 << pixel_shift), xchg);
        XCHG(top_border + (8 << pixel_shift), src_y + (9 << pixel_shift), 1);
        if(s->mb_x+1 < s->mb_width){
            XCHG(h->top_borders[top_idx][s->mb_x+1], src_y + (17 << pixel_shift), 1);
        }
    }
    if(simple || !CONFIG_GRAY || !(s->flags&CODEC_FLAG_GRAY)){
        if(chroma444){
            if(deblock_topleft){
                XCHG(top_border_m1 + (24 << pixel_shift), src_cb - (7 << pixel_shift), 1);
                XCHG(top_border_m1 + (40 << pixel_shift), src_cr - (7 << pixel_shift), 1);
            }
            XCHG(top_border + (16 << pixel_shift), src_cb + (1 << pixel_shift), xchg);
            XCHG(top_border + (24 << pixel_shift), src_cb + (9 << pixel_shift), 1);
            XCHG(top_border + (32 << pixel_shift), src_cr + (1 << pixel_shift), xchg);
            XCHG(top_border + (40 << pixel_shift), src_cr + (9 << pixel_shift), 1);
            if(s->mb_x+1 < s->mb_width){
                XCHG(h->top_borders[top_idx][s->mb_x+1] + (16 << pixel_shift), src_cb + (17 << pixel_shift), 1);
                XCHG(h->top_borders[top_idx][s->mb_x+1] + (32 << pixel_shift), src_cr + (17 << pixel_shift), 1);
            }
        } else {
            if(deblock_top){
                if(deblock_topleft){
                    XCHG(top_border_m1 + (16 << pixel_shift), src_cb - (7 << pixel_shift), 1);
                    XCHG(top_border_m1 + (24 << pixel_shift), src_cr - (7 << pixel_shift), 1);
                }
                XCHG(top_border + (16 << pixel_shift), src_cb+1+pixel_shift, 1);
                XCHG(top_border + (24 << pixel_shift), src_cr+1+pixel_shift, 1);
            }
        }
    }
}

static av_always_inline int dctcoef_get(DCTELEM *mb, int high_bit_depth, int index) {
    if (high_bit_depth) {
        return AV_RN32A(((int32_t*)mb) + index);
    } else
        return AV_RN16A(mb + index);
}

static av_always_inline void dctcoef_set(DCTELEM *mb, int high_bit_depth, int index, int value) {
    if (high_bit_depth) {
        AV_WN32A(((int32_t*)mb) + index, value);
    } else
        AV_WN16A(mb + index, value);
}

static av_always_inline void hl_decode_mb_predict_luma(H264Context *h, int mb_type, int is_h264, int simple, int transform_bypass,
                                                       int pixel_shift, int *block_offset, int linesize, uint8_t *dest_y, int p)
{
    MpegEncContext * const s = &h->s;
    void (*idct_add)(uint8_t *dst, DCTELEM *block, int stride);
    void (*idct_dc_add)(uint8_t *dst, DCTELEM *block, int stride);
    int i;
    int qscale = p == 0 ? s->qscale : h->chroma_qp[p-1];
    block_offset += 16*p;
    if(IS_INTRA4x4(mb_type)){
        if(simple || !s->encoding){
            if(IS_8x8DCT(mb_type)){
                if(transform_bypass){
                    idct_dc_add =
                    idct_add    = s->dsp.add_pixels8;
                }else{
                    idct_dc_add = h->h264dsp.h264_idct8_dc_add;
                    idct_add    = h->h264dsp.h264_idct8_add;
                }
                for(i=0; i<16; i+=4){
                    uint8_t * const ptr= dest_y + block_offset[i];
                    const int dir= h->intra4x4_pred_mode_cache[ scan8[i] ];
                    if(transform_bypass && h->sps.profile_idc==244 && dir<=1){
                        h->hpc.pred8x8l_add[dir](ptr, h->mb + (i*16+p*256 << pixel_shift), linesize);
                    }else{
                        const int nnz = h->non_zero_count_cache[ scan8[i+p*16] ];
                        h->hpc.pred8x8l[ dir ](ptr, (h->topleft_samples_available<<i)&0x8000,
                                                    (h->topright_samples_available<<i)&0x4000, linesize);
                        if(nnz){
                            if(nnz == 1 && dctcoef_get(h->mb, pixel_shift, i*16+p*256))
                                idct_dc_add(ptr, h->mb + (i*16+p*256 << pixel_shift), linesize);
                            else
                                idct_add   (ptr, h->mb + (i*16+p*256 << pixel_shift), linesize);
                        }
                    }
                }
            }else{
                if(transform_bypass){
                    idct_dc_add =
                    idct_add    = s->dsp.add_pixels4;
                }else{
                    idct_dc_add = h->h264dsp.h264_idct_dc_add;
                    idct_add    = h->h264dsp.h264_idct_add;
                }
                for(i=0; i<16; i++){
                    uint8_t * const ptr= dest_y + block_offset[i];
                    const int dir= h->intra4x4_pred_mode_cache[ scan8[i] ];

                    if(transform_bypass && h->sps.profile_idc==244 && dir<=1){
                        h->hpc.pred4x4_add[dir](ptr, h->mb + (i*16+p*256 << pixel_shift), linesize);
                    }else{
                        uint8_t *topright;
                        int nnz, tr;
                        uint64_t tr_high;
                        if(dir == DIAG_DOWN_LEFT_PRED || dir == VERT_LEFT_PRED){
                            const int topright_avail= (h->topright_samples_available<<i)&0x8000;
                            assert(s->mb_y || linesize <= block_offset[i]);
                            if(!topright_avail){
                                if (pixel_shift) {
                                    tr_high= ((uint16_t*)ptr)[3 - linesize/2]*0x0001000100010001ULL;
                                    topright= (uint8_t*) &tr_high;
                                } else {
                                    tr= ptr[3 - linesize]*0x01010101u;
                                    topright= (uint8_t*) &tr;
                                }
                            }else
                                topright= ptr + (4 << pixel_shift) - linesize;
                        }else
                            topright= NULL;

                        h->hpc.pred4x4[ dir ](ptr, topright, linesize);
                        nnz = h->non_zero_count_cache[ scan8[i+p*16] ];
                        if(nnz){
                            if(is_h264){
                                if(nnz == 1 && dctcoef_get(h->mb, pixel_shift, i*16+p*256))
                                    idct_dc_add(ptr, h->mb + (i*16+p*256 << pixel_shift), linesize);
                                else
                                    idct_add   (ptr, h->mb + (i*16+p*256 << pixel_shift), linesize);
                            } else if (CONFIG_SVQ3_DECODER)
                                ff_svq3_add_idct_c(ptr, h->mb + i*16+p*256, linesize, qscale, 0);
                        }
                    }
                }
            }
        }
    }else{
        h->hpc.pred16x16[ h->intra16x16_pred_mode ](dest_y , linesize);
        if(is_h264){
            if(h->non_zero_count_cache[ scan8[LUMA_DC_BLOCK_INDEX+p] ]){
                if(!transform_bypass)
                    h->h264dsp.h264_luma_dc_dequant_idct(h->mb+(p*256 << pixel_shift), h->mb_luma_dc[p], h->dequant4_coeff[p][qscale][0]);
                else{
                    static const uint8_t dc_mapping[16] = { 0*16, 1*16, 4*16, 5*16, 2*16, 3*16, 6*16, 7*16,
                                                            8*16, 9*16,12*16,13*16,10*16,11*16,14*16,15*16};
                    for(i = 0; i < 16; i++)
                        dctcoef_set(h->mb+(p*256 << pixel_shift), pixel_shift, dc_mapping[i], dctcoef_get(h->mb_luma_dc[p], pixel_shift, i));
                }
            }
        } else if (CONFIG_SVQ3_DECODER)
            ff_svq3_luma_dc_dequant_idct_c(h->mb+p*256, h->mb_luma_dc[p], qscale);
    }
}

static av_always_inline void hl_decode_mb_idct_luma(H264Context *h, int mb_type, int is_h264, int simple, int transform_bypass,
                                                    int pixel_shift, int *block_offset, int linesize, uint8_t *dest_y, int p)
{
    MpegEncContext * const s = &h->s;
    void (*idct_add)(uint8_t *dst, DCTELEM *block, int stride);
    int i;
    block_offset += 16*p;
    if(!IS_INTRA4x4(mb_type)){
        if(is_h264){
            if(IS_INTRA16x16(mb_type)){
                if(transform_bypass){
                    if(h->sps.profile_idc==244 && (h->intra16x16_pred_mode==VERT_PRED8x8 || h->intra16x16_pred_mode==HOR_PRED8x8)){
                        h->hpc.pred16x16_add[h->intra16x16_pred_mode](dest_y, block_offset, h->mb + (p*256 << pixel_shift), linesize);
                    }else{
                        for(i=0; i<16; i++){
                            if(h->non_zero_count_cache[ scan8[i+p*16] ] || dctcoef_get(h->mb, pixel_shift, i*16+p*256))
                                s->dsp.add_pixels4(dest_y + block_offset[i], h->mb + (i*16+p*256 << pixel_shift), linesize);
                        }
                    }
                }else{
                    h->h264dsp.h264_idct_add16intra(dest_y, block_offset, h->mb + (p*256 << pixel_shift), linesize, h->non_zero_count_cache+p*5*8);
                }
            }else if(h->cbp&15){
                if(transform_bypass){
                    const int di = IS_8x8DCT(mb_type) ? 4 : 1;
                    idct_add= IS_8x8DCT(mb_type) ? s->dsp.add_pixels8 : s->dsp.add_pixels4;
                    for(i=0; i<16; i+=di){
                        if(h->non_zero_count_cache[ scan8[i+p*16] ]){
                            idct_add(dest_y + block_offset[i], h->mb + (i*16+p*256 << pixel_shift), linesize);
                        }
                    }
                }else{
                    if(IS_8x8DCT(mb_type)){
                        h->h264dsp.h264_idct8_add4(dest_y, block_offset, h->mb + (p*256 << pixel_shift), linesize, h->non_zero_count_cache+p*5*8);
                    }else{
                        h->h264dsp.h264_idct_add16(dest_y, block_offset, h->mb + (p*256 << pixel_shift), linesize, h->non_zero_count_cache+p*5*8);
                    }
                }
            }
        } else if (CONFIG_SVQ3_DECODER) {
            for(i=0; i<16; i++){
                if(h->non_zero_count_cache[ scan8[i+p*16] ] || h->mb[i*16+p*256]){ //FIXME benchmark weird rule, & below
                    uint8_t * const ptr= dest_y + block_offset[i];
                    ff_svq3_add_idct_c(ptr, h->mb + i*16 + p*256, linesize, s->qscale, IS_INTRA(mb_type) ? 1 : 0);
                }
            }
        }
    }
}

static av_always_inline void hl_decode_mb_internal(H264Context *h, int simple, int pixel_shift)
{
    MpegEncContext * const s = &h->s;
    const int mb_x= s->mb_x;
    const int mb_y= s->mb_y;
    const int mb_xy= h->mb_xy;
    const int mb_type = s->current_picture.f.mb_type[mb_xy];
    uint8_t  *dest_y, *dest_cb, *dest_cr;
    int linesize, uvlinesize /*dct_offset*/;
    int i, j;
    int *block_offset = &h->block_offset[0];
    const int transform_bypass = !simple && (s->qscale == 0 && h->sps.transform_bypass);
    /* is_h264 should always be true if SVQ3 is disabled. */
    const int is_h264 = !CONFIG_SVQ3_DECODER || simple || s->codec_id == CODEC_ID_H264;
    void (*idct_add)(uint8_t *dst, DCTELEM *block, int stride);
    const int block_h = 16 >> s->chroma_y_shift;
    const int chroma422 = CHROMA422;

    dest_y  = s->current_picture.f.data[0] + ((mb_x << pixel_shift) + mb_y * s->linesize  ) * 16;
    dest_cb = s->current_picture.f.data[1] + (mb_x << pixel_shift)*8 + mb_y * s->uvlinesize * block_h;
    dest_cr = s->current_picture.f.data[2] + (mb_x << pixel_shift)*8 + mb_y * s->uvlinesize * block_h;

    s->dsp.prefetch(dest_y + (s->mb_x&3)*4*s->linesize + (64 << pixel_shift), s->linesize, 4);
    s->dsp.prefetch(dest_cb + (s->mb_x&7)*s->uvlinesize + (64 << pixel_shift), dest_cr - dest_cb, 2);

    h->list_counts[mb_xy]= h->list_count;

    if (!simple && MB_FIELD) {
        linesize   = h->mb_linesize   = s->linesize * 2;
        uvlinesize = h->mb_uvlinesize = s->uvlinesize * 2;
        block_offset = &h->block_offset[48];
        if(mb_y&1){ //FIXME move out of this function?
            dest_y -= s->linesize*15;
            dest_cb-= s->uvlinesize * (block_h - 1);
            dest_cr-= s->uvlinesize * (block_h - 1);
        }
        if(FRAME_MBAFF) {
            int list;
            for(list=0; list<h->list_count; list++){
                if(!USES_LIST(mb_type, list))
                    continue;
                if(IS_16X16(mb_type)){
                    int8_t *ref = &h->ref_cache[list][scan8[0]];
                    fill_rectangle(ref, 4, 4, 8, (16+*ref)^(s->mb_y&1), 1);
                }else{
                    for(i=0; i<16; i+=4){
                        int ref = h->ref_cache[list][scan8[i]];
                        if(ref >= 0)
                            fill_rectangle(&h->ref_cache[list][scan8[i]], 2, 2, 8, (16+ref)^(s->mb_y&1), 1);
                    }
                }
            }
        }
    } else {
        linesize   = h->mb_linesize   = s->linesize;
        uvlinesize = h->mb_uvlinesize = s->uvlinesize;
//        dct_offset = s->linesize * 16;
    }

    if (!simple && IS_INTRA_PCM(mb_type)) {
        const int bit_depth = h->sps.bit_depth_luma;
        if (pixel_shift) {
            int j;
            GetBitContext gb;
            init_get_bits(&gb, (uint8_t*)h->mb, 384*bit_depth);

            for (i = 0; i < 16; i++) {
                uint16_t *tmp_y  = (uint16_t*)(dest_y  + i*linesize);
                for (j = 0; j < 16; j++)
                    tmp_y[j] = get_bits(&gb, bit_depth);
            }
            if(simple || !CONFIG_GRAY || !(s->flags&CODEC_FLAG_GRAY)){
                if (!h->sps.chroma_format_idc) {
                    for (i = 0; i < block_h; i++) {
                        uint16_t *tmp_cb = (uint16_t*)(dest_cb + i*uvlinesize);
                        uint16_t *tmp_cr = (uint16_t*)(dest_cr + i*uvlinesize);
                        for (j = 0; j < 8; j++) {
                            tmp_cb[j] = tmp_cr[j] = 1 << (bit_depth - 1);
                        }
                    }
                } else {
                    for (i = 0; i < block_h; i++) {
                        uint16_t *tmp_cb = (uint16_t*)(dest_cb + i*uvlinesize);
                        for (j = 0; j < 8; j++)
                            tmp_cb[j] = get_bits(&gb, bit_depth);
                    }
                    for (i = 0; i < block_h; i++) {
                        uint16_t *tmp_cr = (uint16_t*)(dest_cr + i*uvlinesize);
                        for (j = 0; j < 8; j++)
                            tmp_cr[j] = get_bits(&gb, bit_depth);
                    }
                }
            }
        } else {
            for (i=0; i<16; i++) {
                memcpy(dest_y + i*  linesize, h->mb       + i*8, 16);
            }
            if(simple || !CONFIG_GRAY || !(s->flags&CODEC_FLAG_GRAY)){
                if (!h->sps.chroma_format_idc) {
                    for (i=0; i<8; i++) {
                        memset(dest_cb + i*uvlinesize, 1 << (bit_depth - 1), 8);
                        memset(dest_cr + i*uvlinesize, 1 << (bit_depth - 1), 8);
                    }
                } else {
                    for (i=0; i<block_h; i++) {
                        memcpy(dest_cb + i*uvlinesize, h->mb + 128 + i*4,  8);
                        memcpy(dest_cr + i*uvlinesize, h->mb + 160 + i*4,  8);
                    }
                }
            }
        }
    } else {
        if(IS_INTRA(mb_type)){
            if(h->deblocking_filter)
                xchg_mb_border(h, dest_y, dest_cb, dest_cr, linesize, uvlinesize, 1, 0, simple, pixel_shift);

            if(simple || !CONFIG_GRAY || !(s->flags&CODEC_FLAG_GRAY)){
                h->hpc.pred8x8[ h->chroma_pred_mode ](dest_cb, uvlinesize);
                h->hpc.pred8x8[ h->chroma_pred_mode ](dest_cr, uvlinesize);
            }

            hl_decode_mb_predict_luma(h, mb_type, is_h264, simple, transform_bypass, pixel_shift, block_offset, linesize, dest_y, 0);

            if(h->deblocking_filter)
                xchg_mb_border(h, dest_y, dest_cb, dest_cr, linesize, uvlinesize, 0, 0, simple, pixel_shift);
        }else if(is_h264){
            if (chroma422) {
                hl_motion_422(h, dest_y, dest_cb, dest_cr,
                              s->me.qpel_put, s->dsp.put_h264_chroma_pixels_tab,
                              s->me.qpel_avg, s->dsp.avg_h264_chroma_pixels_tab,
                              h->h264dsp.weight_h264_pixels_tab,
                              h->h264dsp.biweight_h264_pixels_tab,
                              pixel_shift);
            } else {
                hl_motion_420(h, dest_y, dest_cb, dest_cr,
                              s->me.qpel_put, s->dsp.put_h264_chroma_pixels_tab,
                              s->me.qpel_avg, s->dsp.avg_h264_chroma_pixels_tab,
                              h->h264dsp.weight_h264_pixels_tab,
                              h->h264dsp.biweight_h264_pixels_tab,
                              pixel_shift);
            }
        }

        hl_decode_mb_idct_luma(h, mb_type, is_h264, simple, transform_bypass, pixel_shift, block_offset, linesize, dest_y, 0);

        if((simple || !CONFIG_GRAY || !(s->flags&CODEC_FLAG_GRAY)) && (h->cbp&0x30)){
            uint8_t *dest[2] = {dest_cb, dest_cr};
            if(transform_bypass){
                if(IS_INTRA(mb_type) && h->sps.profile_idc==244 && (h->chroma_pred_mode==VERT_PRED8x8 || h->chroma_pred_mode==HOR_PRED8x8)){
                    h->hpc.pred8x8_add[h->chroma_pred_mode](dest[0], block_offset + 16, h->mb + (16*16*1 << pixel_shift), uvlinesize);
                    h->hpc.pred8x8_add[h->chroma_pred_mode](dest[1], block_offset + 32, h->mb + (16*16*2 << pixel_shift), uvlinesize);
                }else{
                    idct_add = s->dsp.add_pixels4;
                    for(j=1; j<3; j++){
                        for(i=j*16; i<j*16+4; i++){
                            if(h->non_zero_count_cache[ scan8[i] ] || dctcoef_get(h->mb, pixel_shift, i*16))
                                idct_add   (dest[j-1] + block_offset[i], h->mb + (i*16 << pixel_shift), uvlinesize);
                        }
                        if (chroma422) {
                            for(i=j*16+4; i<j*16+8; i++){
                                if(h->non_zero_count_cache[ scan8[i+4] ] || dctcoef_get(h->mb, pixel_shift, i*16))
                                    idct_add   (dest[j-1] + block_offset[i+4], h->mb + (i*16 << pixel_shift), uvlinesize);
                            }
                        }
                    }
                }
            }else{
                if(is_h264){
                    int qp[2];
                    if (chroma422) {
                        qp[0] = h->chroma_qp[0] + 3;
                        qp[1] = h->chroma_qp[1] + 3;
                    } else {
                        qp[0] = h->chroma_qp[0];
                        qp[1] = h->chroma_qp[1];
                    }
                    if(h->non_zero_count_cache[ scan8[CHROMA_DC_BLOCK_INDEX+0] ])
                        h->h264dsp.h264_chroma_dc_dequant_idct(h->mb + (16*16*1 << pixel_shift), h->dequant4_coeff[IS_INTRA(mb_type) ? 1:4][qp[0]][0]);
                    if(h->non_zero_count_cache[ scan8[CHROMA_DC_BLOCK_INDEX+1] ])
                        h->h264dsp.h264_chroma_dc_dequant_idct(h->mb + (16*16*2 << pixel_shift), h->dequant4_coeff[IS_INTRA(mb_type) ? 2:5][qp[1]][0]);
                    h->h264dsp.h264_idct_add8(dest, block_offset,
                                              h->mb, uvlinesize,
                                              h->non_zero_count_cache);
                } else if (CONFIG_SVQ3_DECODER) {
                    h->h264dsp.h264_chroma_dc_dequant_idct(h->mb + 16*16*1, h->dequant4_coeff[IS_INTRA(mb_type) ? 1:4][h->chroma_qp[0]][0]);
                    h->h264dsp.h264_chroma_dc_dequant_idct(h->mb + 16*16*2, h->dequant4_coeff[IS_INTRA(mb_type) ? 2:5][h->chroma_qp[1]][0]);
                    for(j=1; j<3; j++){
                        for(i=j*16; i<j*16+4; i++){
                            if(h->non_zero_count_cache[ scan8[i] ] || h->mb[i*16]){
                                uint8_t * const ptr= dest[j-1] + block_offset[i];
                                ff_svq3_add_idct_c(ptr, h->mb + i*16, uvlinesize, ff_h264_chroma_qp[0][s->qscale + 12] - 12, 2);
                            }
                        }
                    }
                }
            }
        }
    }
    if(h->cbp || IS_INTRA(mb_type))
    {
        s->dsp.clear_blocks(h->mb);
        s->dsp.clear_blocks(h->mb+(24*16<<pixel_shift));
    }
}

static av_always_inline void hl_decode_mb_444_internal(H264Context *h, int simple, int pixel_shift){
    MpegEncContext * const s = &h->s;
    const int mb_x= s->mb_x;
    const int mb_y= s->mb_y;
    const int mb_xy= h->mb_xy;
    const int mb_type = s->current_picture.f.mb_type[mb_xy];
    uint8_t  *dest[3];
    int linesize;
    int i, j, p;
    int *block_offset = &h->block_offset[0];
    const int transform_bypass = !simple && (s->qscale == 0 && h->sps.transform_bypass);
    const int plane_count = (simple || !CONFIG_GRAY || !(s->flags&CODEC_FLAG_GRAY)) ? 3 : 1;

    for (p = 0; p < plane_count; p++)
    {
        dest[p] = s->current_picture.f.data[p] + ((mb_x << pixel_shift) + mb_y * s->linesize) * 16;
        s->dsp.prefetch(dest[p] + (s->mb_x&3)*4*s->linesize + (64 << pixel_shift), s->linesize, 4);
    }

    h->list_counts[mb_xy]= h->list_count;

    if (!simple && MB_FIELD) {
        linesize   = h->mb_linesize = h->mb_uvlinesize = s->linesize * 2;
        block_offset = &h->block_offset[48];
        if(mb_y&1) //FIXME move out of this function?
            for (p = 0; p < 3; p++)
                dest[p] -= s->linesize*15;
        if(FRAME_MBAFF) {
            int list;
            for(list=0; list<h->list_count; list++){
                if(!USES_LIST(mb_type, list))
                    continue;
                if(IS_16X16(mb_type)){
                    int8_t *ref = &h->ref_cache[list][scan8[0]];
                    fill_rectangle(ref, 4, 4, 8, (16+*ref)^(s->mb_y&1), 1);
                }else{
                    for(i=0; i<16; i+=4){
                        int ref = h->ref_cache[list][scan8[i]];
                        if(ref >= 0)
                            fill_rectangle(&h->ref_cache[list][scan8[i]], 2, 2, 8, (16+ref)^(s->mb_y&1), 1);
                    }
                }
            }
        }
    } else {
        linesize   = h->mb_linesize = h->mb_uvlinesize = s->linesize;
    }

    if (!simple && IS_INTRA_PCM(mb_type)) {
        if (pixel_shift) {
            const int bit_depth = h->sps.bit_depth_luma;
            GetBitContext gb;
            init_get_bits(&gb, (uint8_t*)h->mb, 768*bit_depth);

            for (p = 0; p < plane_count; p++) {
                for (i = 0; i < 16; i++) {
                    uint16_t *tmp = (uint16_t*)(dest[p] + i*linesize);
                    for (j = 0; j < 16; j++)
                        tmp[j] = get_bits(&gb, bit_depth);
                }
            }
        } else {
            for (p = 0; p < plane_count; p++) {
                for (i = 0; i < 16; i++) {
                    memcpy(dest[p] + i*linesize, h->mb + p*128 + i*8, 16);
                }
            }
        }
    } else {
        if(IS_INTRA(mb_type)){
            if(h->deblocking_filter)
                xchg_mb_border(h, dest[0], dest[1], dest[2], linesize, linesize, 1, 1, simple, pixel_shift);

            for (p = 0; p < plane_count; p++)
                hl_decode_mb_predict_luma(h, mb_type, 1, simple, transform_bypass, pixel_shift, block_offset, linesize, dest[p], p);

            if(h->deblocking_filter)
                xchg_mb_border(h, dest[0], dest[1], dest[2], linesize, linesize, 0, 1, simple, pixel_shift);
        }else{
            hl_motion(h, dest[0], dest[1], dest[2],
                      s->me.qpel_put, s->dsp.put_h264_chroma_pixels_tab,
                      s->me.qpel_avg, s->dsp.avg_h264_chroma_pixels_tab,
                      h->h264dsp.weight_h264_pixels_tab,
                      h->h264dsp.biweight_h264_pixels_tab, pixel_shift, 3);
        }

        for (p = 0; p < plane_count; p++)
            hl_decode_mb_idct_luma(h, mb_type, 1, simple, transform_bypass, pixel_shift, block_offset, linesize, dest[p], p);
    }
    if(h->cbp || IS_INTRA(mb_type))
    {
        s->dsp.clear_blocks(h->mb);
        s->dsp.clear_blocks(h->mb+(24*16<<pixel_shift));
    }
}

/**
 * Process a macroblock; this case avoids checks for expensive uncommon cases.
 */
#define hl_decode_mb_simple(sh, bits) \
static void hl_decode_mb_simple_ ## bits(H264Context *h){ \
    hl_decode_mb_internal(h, 1, sh); \
}
hl_decode_mb_simple(0, 8)
hl_decode_mb_simple(1, 16)

/**
 * Process a macroblock; this handles edge cases, such as interlacing.
 */
static void av_noinline hl_decode_mb_complex(H264Context *h){
    hl_decode_mb_internal(h, 0, h->pixel_shift);
}

static void av_noinline hl_decode_mb_444_complex(H264Context *h){
    hl_decode_mb_444_internal(h, 0, h->pixel_shift);
}

static void av_noinline hl_decode_mb_444_simple(H264Context *h){
    hl_decode_mb_444_internal(h, 1, 0);
}

void ff_h264_hl_decode_mb(H264Context *h){
    MpegEncContext * const s = &h->s;
    const int mb_xy= h->mb_xy;
    const int mb_type = s->current_picture.f.mb_type[mb_xy];
    int is_complex = CONFIG_SMALL || h->is_complex || IS_INTRA_PCM(mb_type) || s->qscale == 0;

    if (CHROMA444) {
        if(is_complex || h->pixel_shift)
            hl_decode_mb_444_complex(h);
        else
            hl_decode_mb_444_simple(h);
    } else if (is_complex) {
        hl_decode_mb_complex(h);
    } else if (h->pixel_shift) {
        hl_decode_mb_simple_16(h);
    } else
        hl_decode_mb_simple_8(h);
}

static int pred_weight_table(H264Context *h){
    MpegEncContext * const s = &h->s;
    int list, i;
    int luma_def, chroma_def;

    h->use_weight= 0;
    h->use_weight_chroma= 0;
    h->luma_log2_weight_denom= get_ue_golomb(&s->gb);
    if(h->sps.chroma_format_idc)
        h->chroma_log2_weight_denom= get_ue_golomb(&s->gb);
    luma_def = 1<<h->luma_log2_weight_denom;
    chroma_def = 1<<h->chroma_log2_weight_denom;

    for(list=0; list<2; list++){
        h->luma_weight_flag[list]   = 0;
        h->chroma_weight_flag[list] = 0;
        for(i=0; i<h->ref_count[list]; i++){
            int luma_weight_flag, chroma_weight_flag;

            luma_weight_flag= get_bits1(&s->gb);
            if(luma_weight_flag){
                h->luma_weight[i][list][0]= get_se_golomb(&s->gb);
                h->luma_weight[i][list][1]= get_se_golomb(&s->gb);
                if(   h->luma_weight[i][list][0] != luma_def
                   || h->luma_weight[i][list][1] != 0) {
                    h->use_weight= 1;
                    h->luma_weight_flag[list]= 1;
                }
            }else{
                h->luma_weight[i][list][0]= luma_def;
                h->luma_weight[i][list][1]= 0;
            }

            if(h->sps.chroma_format_idc){
                chroma_weight_flag= get_bits1(&s->gb);
                if(chroma_weight_flag){
                    int j;
                    for(j=0; j<2; j++){
                        h->chroma_weight[i][list][j][0]= get_se_golomb(&s->gb);
                        h->chroma_weight[i][list][j][1]= get_se_golomb(&s->gb);
                        if(   h->chroma_weight[i][list][j][0] != chroma_def
                           || h->chroma_weight[i][list][j][1] != 0) {
                            h->use_weight_chroma= 1;
                            h->chroma_weight_flag[list]= 1;
                        }
                    }
                }else{
                    int j;
                    for(j=0; j<2; j++){
                        h->chroma_weight[i][list][j][0]= chroma_def;
                        h->chroma_weight[i][list][j][1]= 0;
                    }
                }
            }
        }
        if(h->slice_type_nos != AV_PICTURE_TYPE_B) break;
    }
    h->use_weight= h->use_weight || h->use_weight_chroma;
    return 0;
}

/**
 * Initialize implicit_weight table.
 * @param field  0/1 initialize the weight for interlaced MBAFF
 *                -1 initializes the rest
 */
static void implicit_weight_table(H264Context *h, int field){
    MpegEncContext * const s = &h->s;
    int ref0, ref1, i, cur_poc, ref_start, ref_count0, ref_count1;

    for (i = 0; i < 2; i++) {
        h->luma_weight_flag[i]   = 0;
        h->chroma_weight_flag[i] = 0;
    }

    if(field < 0){
        if (s->picture_structure == PICT_FRAME) {
            cur_poc = s->current_picture_ptr->poc;
        } else {
            cur_poc = s->current_picture_ptr->field_poc[s->picture_structure - 1];
        }
    if(   h->ref_count[0] == 1 && h->ref_count[1] == 1 && !FRAME_MBAFF
       && h->ref_list[0][0].poc + h->ref_list[1][0].poc == 2*cur_poc){
        h->use_weight= 0;
        h->use_weight_chroma= 0;
        return;
    }
        ref_start= 0;
        ref_count0= h->ref_count[0];
        ref_count1= h->ref_count[1];
    }else{
        cur_poc = s->current_picture_ptr->field_poc[field];
        ref_start= 16;
        ref_count0= 16+2*h->ref_count[0];
        ref_count1= 16+2*h->ref_count[1];
    }

    h->use_weight= 2;
    h->use_weight_chroma= 2;
    h->luma_log2_weight_denom= 5;
    h->chroma_log2_weight_denom= 5;

    for(ref0=ref_start; ref0 < ref_count0; ref0++){
        int poc0 = h->ref_list[0][ref0].poc;
        for(ref1=ref_start; ref1 < ref_count1; ref1++){
            int w = 32;
            if (!h->ref_list[0][ref0].long_ref && !h->ref_list[1][ref1].long_ref) {
                int poc1 = h->ref_list[1][ref1].poc;
                int td = av_clip(poc1 - poc0, -128, 127);
                if(td){
                    int tb = av_clip(cur_poc - poc0, -128, 127);
                    int tx = (16384 + (FFABS(td) >> 1)) / td;
                    int dist_scale_factor = (tb*tx + 32) >> 8;
                    if(dist_scale_factor >= -64 && dist_scale_factor <= 128)
                        w = 64 - dist_scale_factor;
                }
            }
            if(field<0){
                h->implicit_weight[ref0][ref1][0]=
                h->implicit_weight[ref0][ref1][1]= w;
            }else{
                h->implicit_weight[ref0][ref1][field]=w;
            }
        }
    }
}

/**
 * instantaneous decoder refresh.
 */
static void idr(H264Context *h){
    int i;
    ff_h264_remove_all_refs(h);
    h->prev_frame_num= 0;
    h->prev_frame_num_offset= 0;
    h->prev_poc_msb= 1<<16;
    h->prev_poc_lsb= 0;
    for (i = 0; i < MAX_DELAYED_PIC_COUNT; i++)
        h->last_pocs[i] = INT_MIN;
}

/* forget old pics after a seek */
static void flush_dpb(AVCodecContext *avctx){
    H264Context *h= avctx->priv_data;
    int i;
    for(i=0; i<=MAX_DELAYED_PIC_COUNT; i++) {
        if(h->delayed_pic[i])
            h->delayed_pic[i]->f.reference = 0;
        h->delayed_pic[i]= NULL;
    }
    h->outputed_poc=h->next_outputed_poc= INT_MIN;
    h->prev_interlaced_frame = 1;
    idr(h);
    h->prev_frame_num= -1;
    if(h->s.current_picture_ptr)
        h->s.current_picture_ptr->f.reference = 0;
    h->s.first_field= 0;
    ff_h264_reset_sei(h);
    ff_mpeg_flush(avctx);
    h->recovery_frame= -1;
    h->sync= 0;
}

static int init_poc(H264Context *h){
    MpegEncContext * const s = &h->s;
    const int max_frame_num= 1<<h->sps.log2_max_frame_num;
    int field_poc[2];
    Picture *cur = s->current_picture_ptr;

    h->frame_num_offset= h->prev_frame_num_offset;
    if(h->frame_num < h->prev_frame_num)
        h->frame_num_offset += max_frame_num;

    if(h->sps.poc_type==0){
        const int max_poc_lsb= 1<<h->sps.log2_max_poc_lsb;

        if     (h->poc_lsb < h->prev_poc_lsb && h->prev_poc_lsb - h->poc_lsb >= max_poc_lsb/2)
            h->poc_msb = h->prev_poc_msb + max_poc_lsb;
        else if(h->poc_lsb > h->prev_poc_lsb && h->prev_poc_lsb - h->poc_lsb < -max_poc_lsb/2)
            h->poc_msb = h->prev_poc_msb - max_poc_lsb;
        else
            h->poc_msb = h->prev_poc_msb;
//printf("poc: %d %d\n", h->poc_msb, h->poc_lsb);
        field_poc[0] =
        field_poc[1] = h->poc_msb + h->poc_lsb;
        if(s->picture_structure == PICT_FRAME)
            field_poc[1] += h->delta_poc_bottom;
    }else if(h->sps.poc_type==1){
        int abs_frame_num, expected_delta_per_poc_cycle, expectedpoc;
        int i;

        if(h->sps.poc_cycle_length != 0)
            abs_frame_num = h->frame_num_offset + h->frame_num;
        else
            abs_frame_num = 0;

        if(h->nal_ref_idc==0 && abs_frame_num > 0)
            abs_frame_num--;

        expected_delta_per_poc_cycle = 0;
        for(i=0; i < h->sps.poc_cycle_length; i++)
            expected_delta_per_poc_cycle += h->sps.offset_for_ref_frame[ i ]; //FIXME integrate during sps parse

        if(abs_frame_num > 0){
            int poc_cycle_cnt          = (abs_frame_num - 1) / h->sps.poc_cycle_length;
            int frame_num_in_poc_cycle = (abs_frame_num - 1) % h->sps.poc_cycle_length;

            expectedpoc = poc_cycle_cnt * expected_delta_per_poc_cycle;
            for(i = 0; i <= frame_num_in_poc_cycle; i++)
                expectedpoc = expectedpoc + h->sps.offset_for_ref_frame[ i ];
        } else
            expectedpoc = 0;

        if(h->nal_ref_idc == 0)
            expectedpoc = expectedpoc + h->sps.offset_for_non_ref_pic;

        field_poc[0] = expectedpoc + h->delta_poc[0];
        field_poc[1] = field_poc[0] + h->sps.offset_for_top_to_bottom_field;

        if(s->picture_structure == PICT_FRAME)
            field_poc[1] += h->delta_poc[1];
    }else{
        int poc= 2*(h->frame_num_offset + h->frame_num);

        if(!h->nal_ref_idc)
            poc--;

        field_poc[0]= poc;
        field_poc[1]= poc;
    }

    if(s->picture_structure != PICT_BOTTOM_FIELD)
        s->current_picture_ptr->field_poc[0]= field_poc[0];
    if(s->picture_structure != PICT_TOP_FIELD)
        s->current_picture_ptr->field_poc[1]= field_poc[1];
    cur->poc= FFMIN(cur->field_poc[0], cur->field_poc[1]);

    return 0;
}


/**
 * initialize scan tables
 */
static void init_scan_tables(H264Context *h){
    int i;
    for(i=0; i<16; i++){
#define T(x) (x>>2) | ((x<<2) & 0xF)
        h->zigzag_scan[i] = T(zigzag_scan[i]);
        h-> field_scan[i] = T( field_scan[i]);
#undef T
    }
    for(i=0; i<64; i++){
#define T(x) (x>>3) | ((x&7)<<3)
        h->zigzag_scan8x8[i]       = T(ff_zigzag_direct[i]);
        h->zigzag_scan8x8_cavlc[i] = T(zigzag_scan8x8_cavlc[i]);
        h->field_scan8x8[i]        = T(field_scan8x8[i]);
        h->field_scan8x8_cavlc[i]  = T(field_scan8x8_cavlc[i]);
#undef T
    }
    if(h->sps.transform_bypass){ //FIXME same ugly
        h->zigzag_scan_q0          = zigzag_scan;
        h->zigzag_scan8x8_q0       = ff_zigzag_direct;
        h->zigzag_scan8x8_cavlc_q0 = zigzag_scan8x8_cavlc;
        h->field_scan_q0           = field_scan;
        h->field_scan8x8_q0        = field_scan8x8;
        h->field_scan8x8_cavlc_q0  = field_scan8x8_cavlc;
    }else{
        h->zigzag_scan_q0          = h->zigzag_scan;
        h->zigzag_scan8x8_q0       = h->zigzag_scan8x8;
        h->zigzag_scan8x8_cavlc_q0 = h->zigzag_scan8x8_cavlc;
        h->field_scan_q0           = h->field_scan;
        h->field_scan8x8_q0        = h->field_scan8x8;
        h->field_scan8x8_cavlc_q0  = h->field_scan8x8_cavlc;
    }
}

static int field_end(H264Context *h, int in_setup){
    MpegEncContext * const s = &h->s;
    AVCodecContext * const avctx= s->avctx;
    int err = 0;
    s->mb_y= 0;

    if (!in_setup && !s->dropable)
        ff_thread_report_progress((AVFrame*)s->current_picture_ptr, (16*s->mb_height >> FIELD_PICTURE) - 1,
                                 s->picture_structure==PICT_BOTTOM_FIELD);

    if (CONFIG_H264_VDPAU_DECODER && s->avctx->codec->capabilities&CODEC_CAP_HWACCEL_VDPAU)
        ff_vdpau_h264_set_reference_frames(s);

    if(in_setup || !(avctx->active_thread_type&FF_THREAD_FRAME)){
        if(!s->dropable) {
            err = ff_h264_execute_ref_pic_marking(h, h->mmco, h->mmco_index);
            h->prev_poc_msb= h->poc_msb;
            h->prev_poc_lsb= h->poc_lsb;
        }
        h->prev_frame_num_offset= h->frame_num_offset;
        h->prev_frame_num= h->frame_num;
        h->outputed_poc = h->next_outputed_poc;
    }

    if (avctx->hwaccel) {
        if (avctx->hwaccel->end_frame(avctx) < 0)
            av_log(avctx, AV_LOG_ERROR, "hardware accelerator failed to decode picture\n");
    }

    if (CONFIG_H264_VDPAU_DECODER && s->avctx->codec->capabilities&CODEC_CAP_HWACCEL_VDPAU)
        ff_vdpau_h264_picture_complete(s);

    /*
     * FIXME: Error handling code does not seem to support interlaced
     * when slices span multiple rows
     * The ff_er_add_slice calls don't work right for bottom
     * fields; they cause massive erroneous error concealing
     * Error marking covers both fields (top and bottom).
     * This causes a mismatched s->error_count
     * and a bad error table. Further, the error count goes to
     * INT_MAX when called for bottom field, because mb_y is
     * past end by one (callers fault) and resync_mb_y != 0
     * causes problems for the first MB line, too.
     */
    if (!FIELD_PICTURE)
        ff_er_frame_end(s);

    MPV_frame_end(s);

    h->current_slice=0;

    return err;
}

/**
 * Replicate H264 "master" context to thread contexts.
 */
static void clone_slice(H264Context *dst, H264Context *src)
{
    memcpy(dst->block_offset,     src->block_offset, sizeof(dst->block_offset));
    dst->s.current_picture_ptr  = src->s.current_picture_ptr;
    dst->s.current_picture      = src->s.current_picture;
    dst->s.linesize             = src->s.linesize;
    dst->s.uvlinesize           = src->s.uvlinesize;
    dst->s.first_field          = src->s.first_field;

    dst->prev_poc_msb           = src->prev_poc_msb;
    dst->prev_poc_lsb           = src->prev_poc_lsb;
    dst->prev_frame_num_offset  = src->prev_frame_num_offset;
    dst->prev_frame_num         = src->prev_frame_num;
    dst->short_ref_count        = src->short_ref_count;

    memcpy(dst->short_ref,        src->short_ref,        sizeof(dst->short_ref));
    memcpy(dst->long_ref,         src->long_ref,         sizeof(dst->long_ref));
    memcpy(dst->default_ref_list, src->default_ref_list, sizeof(dst->default_ref_list));
    memcpy(dst->ref_list,         src->ref_list,         sizeof(dst->ref_list));

    memcpy(dst->dequant4_coeff,   src->dequant4_coeff,   sizeof(src->dequant4_coeff));
    memcpy(dst->dequant8_coeff,   src->dequant8_coeff,   sizeof(src->dequant8_coeff));
}

/**
 * Compute profile from profile_idc and constraint_set?_flags.
 *
 * @param sps SPS
 *
 * @return profile as defined by FF_PROFILE_H264_*
 */
int ff_h264_get_profile(SPS *sps)
{
    int profile = sps->profile_idc;

    switch(sps->profile_idc) {
    case FF_PROFILE_H264_BASELINE:
        // constraint_set1_flag set to 1
        profile |= (sps->constraint_set_flags & 1<<1) ? FF_PROFILE_H264_CONSTRAINED : 0;
        break;
    case FF_PROFILE_H264_HIGH_10:
    case FF_PROFILE_H264_HIGH_422:
    case FF_PROFILE_H264_HIGH_444_PREDICTIVE:
        // constraint_set3_flag set to 1
        profile |= (sps->constraint_set_flags & 1<<3) ? FF_PROFILE_H264_INTRA : 0;
        break;
    }

    return profile;
}

/**
 * Decode a slice header.
 * This will also call MPV_common_init() and frame_start() as needed.
 *
 * @param h h264context
 * @param h0 h264 master context (differs from 'h' when doing sliced based parallel decoding)
 *
 * @return 0 if okay, <0 if an error occurred, 1 if decoding must not be multithreaded
 */
static int decode_slice_header(H264Context *h, H264Context *h0){
    MpegEncContext * const s = &h->s;
    MpegEncContext * const s0 = &h0->s;
    unsigned int first_mb_in_slice;
    unsigned int pps_id;
    int num_ref_idx_active_override_flag;
    unsigned int slice_type, tmp, i, j;
    int default_ref_list_done = 0;
    int last_pic_structure;

    s->dropable= h->nal_ref_idc == 0;

    /* FIXME: 2tap qpel isn't implemented for high bit depth. */
    if((s->avctx->flags2 & CODEC_FLAG2_FAST) && !h->nal_ref_idc && !h->pixel_shift){
        s->me.qpel_put= s->dsp.put_2tap_qpel_pixels_tab;
        s->me.qpel_avg= s->dsp.avg_2tap_qpel_pixels_tab;
    }else{
        s->me.qpel_put= s->dsp.put_h264_qpel_pixels_tab;
        s->me.qpel_avg= s->dsp.avg_h264_qpel_pixels_tab;
    }

    first_mb_in_slice= get_ue_golomb_long(&s->gb);

    if(first_mb_in_slice == 0){ //FIXME better field boundary detection
        if(h0->current_slice && FIELD_PICTURE){
            field_end(h, 1);
        }

        h0->current_slice = 0;
        if (!s0->first_field)
            s->current_picture_ptr= NULL;
    }

    slice_type= get_ue_golomb_31(&s->gb);
    if(slice_type > 9){
        av_log(h->s.avctx, AV_LOG_ERROR, "slice type too large (%d) at %d %d\n", h->slice_type, s->mb_x, s->mb_y);
        return -1;
    }
    if(slice_type > 4){
        slice_type -= 5;
        h->slice_type_fixed=1;
    }else
        h->slice_type_fixed=0;

    slice_type= golomb_to_pict_type[ slice_type ];
    if (slice_type == AV_PICTURE_TYPE_I
        || (h0->current_slice != 0 && slice_type == h0->last_slice_type) ) {
        default_ref_list_done = 1;
    }
    h->slice_type= slice_type;
    h->slice_type_nos= slice_type & 3;

    s->pict_type= h->slice_type; // to make a few old functions happy, it's wrong though

    pps_id= get_ue_golomb(&s->gb);
    if(pps_id>=MAX_PPS_COUNT){
        av_log(h->s.avctx, AV_LOG_ERROR, "pps_id out of range\n");
        return -1;
    }
    if(!h0->pps_buffers[pps_id]) {
        av_log(h->s.avctx, AV_LOG_ERROR, "non-existing PPS %u referenced\n", pps_id);
        return -1;
    }
    h->pps= *h0->pps_buffers[pps_id];

    if(!h0->sps_buffers[h->pps.sps_id]) {
        av_log(h->s.avctx, AV_LOG_ERROR, "non-existing SPS %u referenced\n", h->pps.sps_id);
        return -1;
    }
    h->sps = *h0->sps_buffers[h->pps.sps_id];

    s->avctx->profile = ff_h264_get_profile(&h->sps);
    s->avctx->level   = h->sps.level_idc;
    s->avctx->refs    = h->sps.ref_frame_count;

    s->mb_width= h->sps.mb_width;
    s->mb_height= h->sps.mb_height * (2 - h->sps.frame_mbs_only_flag);

    h->b_stride=  s->mb_width*4;

    s->chroma_y_shift = h->sps.chroma_format_idc <= 1; // 400 uses yuv420p

    s->width = 16*s->mb_width;
    s->height= 16*s->mb_height;

    if (s->context_initialized
        && (   s->width != s->avctx->coded_width || s->height != s->avctx->coded_height
            || s->avctx->bits_per_raw_sample != h->sps.bit_depth_luma
            || h->cur_chroma_format_idc != h->sps.chroma_format_idc
            || av_cmp_q(h->sps.sar, s->avctx->sample_aspect_ratio))) {
<<<<<<< HEAD
        if(h != h0 || (s->avctx->active_thread_type & FF_THREAD_FRAME)) {
            av_log_missing_feature(s->avctx, "Width/height/bit depth/chroma idc changing with threads is", 0);
            return -1;   // width / height changed during parallelized decoding
=======
        if(h != h0 || (HAVE_THREADS && h->s.avctx->active_thread_type & FF_THREAD_FRAME)) {
            av_log_missing_feature(s->avctx, "Width/height changing with threads is", 0);
            return AVERROR_PATCHWELCOME;   // width / height changed during parallelized decoding
>>>>>>> 43e5fda4
        }
        free_tables(h, 0);
        flush_dpb(s->avctx);
        MPV_common_end(s);
        h->list_count = 0;
    }
    if (!s->context_initialized) {
        if (h != h0) {
            av_log(h->s.avctx, AV_LOG_ERROR, "Cannot (re-)initialize context during parallel decoding.\n");
            return -1;
        }
        avcodec_set_dimensions(s->avctx, s->width, s->height);
        s->avctx->width  -= (2>>CHROMA444)*FFMIN(h->sps.crop_right, (8<<CHROMA444)-1);
        s->avctx->height -= (1<<s->chroma_y_shift)*FFMIN(h->sps.crop_bottom, (16>>s->chroma_y_shift)-1) * (2 - h->sps.frame_mbs_only_flag);
        s->avctx->sample_aspect_ratio= h->sps.sar;
        av_assert0(s->avctx->sample_aspect_ratio.den);

        if (s->avctx->bits_per_raw_sample != h->sps.bit_depth_luma ||
            h->cur_chroma_format_idc != h->sps.chroma_format_idc) {
            if (h->sps.bit_depth_luma >= 8 && h->sps.bit_depth_luma <= 10 &&
                (h->sps.bit_depth_luma != 9 || !CHROMA422)) {
                s->avctx->bits_per_raw_sample = h->sps.bit_depth_luma;
                h->cur_chroma_format_idc = h->sps.chroma_format_idc;
                h->pixel_shift = h->sps.bit_depth_luma > 8;

                ff_h264dsp_init(&h->h264dsp, h->sps.bit_depth_luma, h->sps.chroma_format_idc);
                ff_h264_pred_init(&h->hpc, s->codec_id, h->sps.bit_depth_luma, h->sps.chroma_format_idc);
                s->dsp.dct_bits = h->sps.bit_depth_luma > 8 ? 32 : 16;
                dsputil_init(&s->dsp, s->avctx);
            } else {
                av_log(s->avctx, AV_LOG_ERROR, "Unsupported bit depth: %d chroma_idc: %d\n",
                       h->sps.bit_depth_luma, h->sps.chroma_format_idc);
                return -1;
            }
        }

        if(h->sps.video_signal_type_present_flag){
            s->avctx->color_range = h->sps.full_range>0 ? AVCOL_RANGE_JPEG : AVCOL_RANGE_MPEG;
            if(h->sps.colour_description_present_flag){
                s->avctx->color_primaries = h->sps.color_primaries;
                s->avctx->color_trc       = h->sps.color_trc;
                s->avctx->colorspace      = h->sps.colorspace;
            }
        }

        if(h->sps.timing_info_present_flag){
            int64_t den= h->sps.time_scale;
            if(h->x264_build < 44U)
                den *= 2;
            av_reduce(&s->avctx->time_base.num, &s->avctx->time_base.den,
                      h->sps.num_units_in_tick, den, 1<<30);
        }

        switch (h->sps.bit_depth_luma) {
            case 9 :
                if (CHROMA444) {
                    if (s->avctx->colorspace == AVCOL_SPC_RGB) {
                        s->avctx->pix_fmt = PIX_FMT_GBRP9;
                    } else
                        s->avctx->pix_fmt = PIX_FMT_YUV444P9;
                } else if (CHROMA422)
                    s->avctx->pix_fmt = PIX_FMT_YUV422P9;
                else
                    s->avctx->pix_fmt = PIX_FMT_YUV420P9;
                break;
            case 10 :
                if (CHROMA444) {
                    if (s->avctx->colorspace == AVCOL_SPC_RGB) {
                        s->avctx->pix_fmt = PIX_FMT_GBRP10;
                    } else
                        s->avctx->pix_fmt = PIX_FMT_YUV444P10;
                } else if (CHROMA422)
                    s->avctx->pix_fmt = PIX_FMT_YUV422P10;
                else
                    s->avctx->pix_fmt = PIX_FMT_YUV420P10;
                break;
            case 8:
                if (CHROMA444){
                    s->avctx->pix_fmt = s->avctx->color_range == AVCOL_RANGE_JPEG ? PIX_FMT_YUVJ444P : PIX_FMT_YUV444P;
                    if (s->avctx->colorspace == AVCOL_SPC_RGB) {
                       s->avctx->pix_fmt = PIX_FMT_GBR24P;
                       av_log(h->s.avctx, AV_LOG_DEBUG, "Detected GBR colorspace.\n");
                    } else if (s->avctx->colorspace == AVCOL_SPC_YCGCO) {
                        av_log(h->s.avctx, AV_LOG_WARNING, "Detected unsupported YCgCo colorspace.\n");
                    }
                } else if (CHROMA422) {
                    s->avctx->pix_fmt = s->avctx->color_range == AVCOL_RANGE_JPEG ? PIX_FMT_YUVJ422P : PIX_FMT_YUV422P;
                }else{
                    s->avctx->pix_fmt = s->avctx->get_format(s->avctx,
                                                             s->avctx->codec->pix_fmts ?
                                                             s->avctx->codec->pix_fmts :
                                                             s->avctx->color_range == AVCOL_RANGE_JPEG ?
                                                             hwaccel_pixfmt_list_h264_jpeg_420 :
                                                             ff_hwaccel_pixfmt_list_420);
                }
                break;
            default:
                av_log(s->avctx, AV_LOG_ERROR,
                       "Unsupported bit depth: %d\n", h->sps.bit_depth_luma);
                return AVERROR_INVALIDDATA;
        }

        s->avctx->hwaccel = ff_find_hwaccel(s->avctx->codec->id, s->avctx->pix_fmt);

        if (MPV_common_init(s) < 0) {
            av_log(h->s.avctx, AV_LOG_ERROR, "MPV_common_init() failed.\n");
            return -1;
        }
        s->first_field = 0;
        h->prev_interlaced_frame = 1;

        init_scan_tables(h);
        if (ff_h264_alloc_tables(h) < 0) {
            av_log(h->s.avctx, AV_LOG_ERROR, "Could not allocate memory for h264\n");
            return AVERROR(ENOMEM);
        }

        if (!HAVE_THREADS || !(s->avctx->active_thread_type&FF_THREAD_SLICE)) {
            if (context_init(h) < 0) {
                av_log(h->s.avctx, AV_LOG_ERROR, "context_init() failed.\n");
                return -1;
            }
        } else {
            for(i = 1; i < s->slice_context_count; i++) {
                H264Context *c;
                c = h->thread_context[i] = av_malloc(sizeof(H264Context));
                memcpy(c, h->s.thread_context[i], sizeof(MpegEncContext));
                memset(&c->s + 1, 0, sizeof(H264Context) - sizeof(MpegEncContext));
                c->h264dsp = h->h264dsp;
                c->sps = h->sps;
                c->pps = h->pps;
                c->pixel_shift = h->pixel_shift;
                c->cur_chroma_format_idc = h->cur_chroma_format_idc;
                init_scan_tables(c);
                clone_tables(c, h, i);
            }

            for(i = 0; i < s->slice_context_count; i++)
                if (context_init(h->thread_context[i]) < 0) {
                    av_log(h->s.avctx, AV_LOG_ERROR, "context_init() failed.\n");
                    return -1;
                }
        }
    }

    if(h == h0 && h->dequant_coeff_pps != pps_id){
        h->dequant_coeff_pps = pps_id;
        init_dequant_tables(h);
    }

    h->frame_num= get_bits(&s->gb, h->sps.log2_max_frame_num);

    h->mb_mbaff = 0;
    h->mb_aff_frame = 0;
    last_pic_structure = s0->picture_structure;
    if(h->sps.frame_mbs_only_flag){
        s->picture_structure= PICT_FRAME;
    }else{
        if(!h->sps.direct_8x8_inference_flag && slice_type == AV_PICTURE_TYPE_B){
            av_log(h->s.avctx, AV_LOG_ERROR, "This stream was generated by a broken encoder, invalid 8x8 inference\n");
            return -1;
        }
        if(get_bits1(&s->gb)) { //field_pic_flag
            s->picture_structure= PICT_TOP_FIELD + get_bits1(&s->gb); //bottom_field_flag
        } else {
            s->picture_structure= PICT_FRAME;
            h->mb_aff_frame = h->sps.mb_aff;
        }
    }
    h->mb_field_decoding_flag= s->picture_structure != PICT_FRAME;

    if(h0->current_slice == 0){
        // Shorten frame num gaps so we don't have to allocate reference frames just to throw them away
        if(h->frame_num != h->prev_frame_num && h->prev_frame_num >= 0) {
            int unwrap_prev_frame_num = h->prev_frame_num, max_frame_num = 1<<h->sps.log2_max_frame_num;

            if (unwrap_prev_frame_num > h->frame_num) unwrap_prev_frame_num -= max_frame_num;

            if ((h->frame_num - unwrap_prev_frame_num) > h->sps.ref_frame_count) {
                unwrap_prev_frame_num = (h->frame_num - h->sps.ref_frame_count) - 1;
                if (unwrap_prev_frame_num < 0)
                    unwrap_prev_frame_num += max_frame_num;

                h->prev_frame_num = unwrap_prev_frame_num;
            }
        }

        while(h->frame_num !=  h->prev_frame_num && h->prev_frame_num >= 0 &&
              h->frame_num != (h->prev_frame_num+1)%(1<<h->sps.log2_max_frame_num)){
            Picture *prev = h->short_ref_count ? h->short_ref[0] : NULL;
            av_log(h->s.avctx, AV_LOG_DEBUG, "Frame num gap %d %d\n", h->frame_num, h->prev_frame_num);
            if (ff_h264_frame_start(h) < 0)
                return -1;
            h->prev_frame_num++;
            h->prev_frame_num %= 1<<h->sps.log2_max_frame_num;
            s->current_picture_ptr->frame_num= h->prev_frame_num;
            ff_thread_report_progress((AVFrame*)s->current_picture_ptr, INT_MAX, 0);
            ff_thread_report_progress((AVFrame*)s->current_picture_ptr, INT_MAX, 1);
            ff_generate_sliding_window_mmcos(h);
            if (ff_h264_execute_ref_pic_marking(h, h->mmco, h->mmco_index) < 0 &&
                (s->avctx->err_recognition & AV_EF_EXPLODE))
                return AVERROR_INVALIDDATA;
            /* Error concealment: if a ref is missing, copy the previous ref in its place.
             * FIXME: avoiding a memcpy would be nice, but ref handling makes many assumptions
             * about there being no actual duplicates.
             * FIXME: this doesn't copy padding for out-of-frame motion vectors.  Given we're
             * concealing a lost frame, this probably isn't noticeable by comparison, but it should
             * be fixed. */
            if (h->short_ref_count) {
                if (prev) {
                    av_image_copy(h->short_ref[0]->f.data, h->short_ref[0]->f.linesize,
                                  (const uint8_t**)prev->f.data, prev->f.linesize,
                                  s->avctx->pix_fmt, s->mb_width*16, s->mb_height*16);
                    h->short_ref[0]->poc = prev->poc+2;
                }
                h->short_ref[0]->frame_num = h->prev_frame_num;
            }
        }

        /* See if we have a decoded first field looking for a pair... */
        if (s0->first_field) {
            assert(s0->current_picture_ptr);
            assert(s0->current_picture_ptr->f.data[0]);
            assert(s0->current_picture_ptr->f.reference != DELAYED_PIC_REF);

            /* figure out if we have a complementary field pair */
            if (!FIELD_PICTURE || s->picture_structure == last_pic_structure) {
                /*
                 * Previous field is unmatched. Don't display it, but let it
                 * remain for reference if marked as such.
                 */
                s0->current_picture_ptr = NULL;
                s0->first_field = FIELD_PICTURE;

            } else {
                if (s0->current_picture_ptr->frame_num != h->frame_num) {
                    /*
                     * This and previous field had
                     * different frame_nums. Consider this field first in
                     * pair. Throw away previous field except for reference
                     * purposes.
                     */
                    s0->first_field = 1;
                    s0->current_picture_ptr = NULL;

                } else {
                    /* Second field in complementary pair */
                    s0->first_field = 0;
                }
            }

        } else {
            /* Frame or first field in a potentially complementary pair */
            assert(!s0->current_picture_ptr);
            s0->first_field = FIELD_PICTURE;
        }

        if(!FIELD_PICTURE || s0->first_field) {
            if (ff_h264_frame_start(h) < 0) {
                s0->first_field = 0;
                return -1;
            }
        } else {
            ff_release_unused_pictures(s, 0);
        }
    }
    if(h != h0)
        clone_slice(h, h0);

    s->current_picture_ptr->frame_num= h->frame_num; //FIXME frame_num cleanup

    assert(s->mb_num == s->mb_width * s->mb_height);
    if(first_mb_in_slice << FIELD_OR_MBAFF_PICTURE >= s->mb_num ||
       first_mb_in_slice                    >= s->mb_num){
        av_log(h->s.avctx, AV_LOG_ERROR, "first_mb_in_slice overflow\n");
        return -1;
    }
    s->resync_mb_x = s->mb_x = first_mb_in_slice % s->mb_width;
    s->resync_mb_y = s->mb_y = (first_mb_in_slice / s->mb_width) << FIELD_OR_MBAFF_PICTURE;
    if (s->picture_structure == PICT_BOTTOM_FIELD)
        s->resync_mb_y = s->mb_y = s->mb_y + 1;
    assert(s->mb_y < s->mb_height);

    if(s->picture_structure==PICT_FRAME){
        h->curr_pic_num=   h->frame_num;
        h->max_pic_num= 1<< h->sps.log2_max_frame_num;
    }else{
        h->curr_pic_num= 2*h->frame_num + 1;
        h->max_pic_num= 1<<(h->sps.log2_max_frame_num + 1);
    }

    if(h->nal_unit_type == NAL_IDR_SLICE){
        get_ue_golomb(&s->gb); /* idr_pic_id */
    }

    if(h->sps.poc_type==0){
        h->poc_lsb= get_bits(&s->gb, h->sps.log2_max_poc_lsb);

        if(h->pps.pic_order_present==1 && s->picture_structure==PICT_FRAME){
            h->delta_poc_bottom= get_se_golomb(&s->gb);
        }
    }

    if(h->sps.poc_type==1 && !h->sps.delta_pic_order_always_zero_flag){
        h->delta_poc[0]= get_se_golomb(&s->gb);

        if(h->pps.pic_order_present==1 && s->picture_structure==PICT_FRAME)
            h->delta_poc[1]= get_se_golomb(&s->gb);
    }

    init_poc(h);

    if(h->pps.redundant_pic_cnt_present){
        h->redundant_pic_count= get_ue_golomb(&s->gb);
    }

    //set defaults, might be overridden a few lines later
    h->ref_count[0]= h->pps.ref_count[0];
    h->ref_count[1]= h->pps.ref_count[1];

    if(h->slice_type_nos != AV_PICTURE_TYPE_I){
        unsigned max= s->picture_structure == PICT_FRAME ? 15 : 31;

        if(h->slice_type_nos == AV_PICTURE_TYPE_B){
            h->direct_spatial_mv_pred= get_bits1(&s->gb);
        }
        num_ref_idx_active_override_flag= get_bits1(&s->gb);

        if(num_ref_idx_active_override_flag){
            h->ref_count[0]= get_ue_golomb(&s->gb) + 1;
            if(h->slice_type_nos==AV_PICTURE_TYPE_B)
                h->ref_count[1]= get_ue_golomb(&s->gb) + 1;
        }

        if (h->ref_count[0]-1 > max || h->ref_count[1]-1 > max){
            av_log(h->s.avctx, AV_LOG_ERROR, "reference overflow\n");
            h->ref_count[0] = h->ref_count[1] = 1;
            return AVERROR_INVALIDDATA;
        }

        if(h->slice_type_nos == AV_PICTURE_TYPE_B)
            h->list_count= 2;
        else
            h->list_count= 1;
    }else
        h->ref_count[1]= h->ref_count[0]= h->list_count= 0;

    if(!default_ref_list_done){
        ff_h264_fill_default_ref_list(h);
    }

    if(h->slice_type_nos!=AV_PICTURE_TYPE_I && ff_h264_decode_ref_pic_list_reordering(h) < 0) {
        h->ref_count[1]= h->ref_count[0]= 0;
        return -1;
    }

    if(h->slice_type_nos!=AV_PICTURE_TYPE_I){
        s->last_picture_ptr= &h->ref_list[0][0];
        ff_copy_picture(&s->last_picture, s->last_picture_ptr);
    }
    if(h->slice_type_nos==AV_PICTURE_TYPE_B){
        s->next_picture_ptr= &h->ref_list[1][0];
        ff_copy_picture(&s->next_picture, s->next_picture_ptr);
    }

    if(   (h->pps.weighted_pred          && h->slice_type_nos == AV_PICTURE_TYPE_P )
       ||  (h->pps.weighted_bipred_idc==1 && h->slice_type_nos== AV_PICTURE_TYPE_B ) )
        pred_weight_table(h);
    else if(h->pps.weighted_bipred_idc==2 && h->slice_type_nos== AV_PICTURE_TYPE_B){
        implicit_weight_table(h, -1);
    }else {
        h->use_weight = 0;
        for (i = 0; i < 2; i++) {
            h->luma_weight_flag[i]   = 0;
            h->chroma_weight_flag[i] = 0;
        }
    }

    if(h->nal_ref_idc && ff_h264_decode_ref_pic_marking(h0, &s->gb) < 0 &&
       (s->avctx->err_recognition & AV_EF_EXPLODE))
        return AVERROR_INVALIDDATA;

    if(FRAME_MBAFF){
        ff_h264_fill_mbaff_ref_list(h);

        if(h->pps.weighted_bipred_idc==2 && h->slice_type_nos== AV_PICTURE_TYPE_B){
            implicit_weight_table(h, 0);
            implicit_weight_table(h, 1);
        }
    }

    if(h->slice_type_nos==AV_PICTURE_TYPE_B && !h->direct_spatial_mv_pred)
        ff_h264_direct_dist_scale_factor(h);
    ff_h264_direct_ref_list_init(h);

    if( h->slice_type_nos != AV_PICTURE_TYPE_I && h->pps.cabac ){
        tmp = get_ue_golomb_31(&s->gb);
        if(tmp > 2){
            av_log(s->avctx, AV_LOG_ERROR, "cabac_init_idc overflow\n");
            return -1;
        }
        h->cabac_init_idc= tmp;
    }

    h->last_qscale_diff = 0;
    tmp = h->pps.init_qp + get_se_golomb(&s->gb);
    if(tmp>51+6*(h->sps.bit_depth_luma-8)){
        av_log(s->avctx, AV_LOG_ERROR, "QP %u out of range\n", tmp);
        return -1;
    }
    s->qscale= tmp;
    h->chroma_qp[0] = get_chroma_qp(h, 0, s->qscale);
    h->chroma_qp[1] = get_chroma_qp(h, 1, s->qscale);
    //FIXME qscale / qp ... stuff
    if(h->slice_type == AV_PICTURE_TYPE_SP){
        get_bits1(&s->gb); /* sp_for_switch_flag */
    }
    if(h->slice_type==AV_PICTURE_TYPE_SP || h->slice_type == AV_PICTURE_TYPE_SI){
        get_se_golomb(&s->gb); /* slice_qs_delta */
    }

    h->deblocking_filter = 1;
    h->slice_alpha_c0_offset = 52;
    h->slice_beta_offset = 52;
    if( h->pps.deblocking_filter_parameters_present ) {
        tmp= get_ue_golomb_31(&s->gb);
        if(tmp > 2){
            av_log(s->avctx, AV_LOG_ERROR, "deblocking_filter_idc %u out of range\n", tmp);
            return -1;
        }
        h->deblocking_filter= tmp;
        if(h->deblocking_filter < 2)
            h->deblocking_filter^= 1; // 1<->0

        if( h->deblocking_filter ) {
            h->slice_alpha_c0_offset += get_se_golomb(&s->gb) << 1;
            h->slice_beta_offset     += get_se_golomb(&s->gb) << 1;
            if(   h->slice_alpha_c0_offset > 104U
               || h->slice_beta_offset     > 104U){
                av_log(s->avctx, AV_LOG_ERROR, "deblocking filter parameters %d %d out of range\n", h->slice_alpha_c0_offset, h->slice_beta_offset);
                return -1;
            }
        }
    }

    if(   s->avctx->skip_loop_filter >= AVDISCARD_ALL
       ||(s->avctx->skip_loop_filter >= AVDISCARD_NONKEY && h->slice_type_nos != AV_PICTURE_TYPE_I)
       ||(s->avctx->skip_loop_filter >= AVDISCARD_BIDIR  && h->slice_type_nos == AV_PICTURE_TYPE_B)
       ||(s->avctx->skip_loop_filter >= AVDISCARD_NONREF && h->nal_ref_idc == 0))
        h->deblocking_filter= 0;

    if(h->deblocking_filter == 1 && h0->max_contexts > 1) {
        if(s->avctx->flags2 & CODEC_FLAG2_FAST) {
            /* Cheat slightly for speed:
               Do not bother to deblock across slices. */
            h->deblocking_filter = 2;
        } else {
            h0->max_contexts = 1;
            if(!h0->single_decode_warning) {
                av_log(s->avctx, AV_LOG_INFO, "Cannot parallelize deblocking type 1, decoding such frames in sequential order\n");
                h0->single_decode_warning = 1;
            }
            if (h != h0) {
                av_log(h->s.avctx, AV_LOG_ERROR, "Deblocking switched inside frame.\n");
                return 1;
            }
        }
    }
    h->qp_thresh = 15 + 52 - FFMIN(h->slice_alpha_c0_offset, h->slice_beta_offset)
                 - FFMAX3(0, h->pps.chroma_qp_index_offset[0], h->pps.chroma_qp_index_offset[1])
                 + 6 * (h->sps.bit_depth_luma - 8);

#if 0 //FMO
    if( h->pps.num_slice_groups > 1  && h->pps.mb_slice_group_map_type >= 3 && h->pps.mb_slice_group_map_type <= 5)
        slice_group_change_cycle= get_bits(&s->gb, ?);
#endif

    h0->last_slice_type = slice_type;
    h->slice_num = ++h0->current_slice;

    if(h->slice_num)
        h0->slice_row[(h->slice_num-1)&(MAX_SLICES-1)]= s->resync_mb_y;
    if (   h0->slice_row[h->slice_num&(MAX_SLICES-1)] + 3 >= s->resync_mb_y
        && h0->slice_row[h->slice_num&(MAX_SLICES-1)] <= s->resync_mb_y
        && h->slice_num >= MAX_SLICES) {
        //in case of ASO this check needs to be updated depending on how we decide to assign slice numbers in this case
        av_log(s->avctx, AV_LOG_WARNING, "Possibly too many slices (%d >= %d), increase MAX_SLICES and recompile if there are artifacts\n", h->slice_num, MAX_SLICES);
    }

    for(j=0; j<2; j++){
        int id_list[16];
        int *ref2frm= h->ref2frm[h->slice_num&(MAX_SLICES-1)][j];
        for(i=0; i<16; i++){
            id_list[i]= 60;
            if (h->ref_list[j][i].f.data[0]) {
                int k;
                uint8_t *base = h->ref_list[j][i].f.base[0];
                for(k=0; k<h->short_ref_count; k++)
                    if (h->short_ref[k]->f.base[0] == base) {
                        id_list[i]= k;
                        break;
                    }
                for(k=0; k<h->long_ref_count; k++)
                    if (h->long_ref[k] && h->long_ref[k]->f.base[0] == base) {
                        id_list[i]= h->short_ref_count + k;
                        break;
                    }
            }
        }

        ref2frm[0]=
        ref2frm[1]= -1;
        for(i=0; i<16; i++)
            ref2frm[i+2]= 4*id_list[i]
                          + (h->ref_list[j][i].f.reference & 3);
        ref2frm[18+0]=
        ref2frm[18+1]= -1;
        for(i=16; i<48; i++)
            ref2frm[i+4]= 4*id_list[(i-16)>>1]
                          + (h->ref_list[j][i].f.reference & 3);
    }

    //FIXME: fix draw_edges+PAFF+frame threads
    h->emu_edge_width= (s->flags&CODEC_FLAG_EMU_EDGE || (!h->sps.frame_mbs_only_flag && s->avctx->active_thread_type)) ? 0 : 16;
    h->emu_edge_height= (FRAME_MBAFF || FIELD_PICTURE) ? 0 : h->emu_edge_width;

    if(s->avctx->debug&FF_DEBUG_PICT_INFO){
        av_log(h->s.avctx, AV_LOG_DEBUG, "slice:%d %s mb:%d %c%s%s pps:%u frame:%d poc:%d/%d ref:%d/%d qp:%d loop:%d:%d:%d weight:%d%s %s\n",
               h->slice_num,
               (s->picture_structure==PICT_FRAME ? "F" : s->picture_structure==PICT_TOP_FIELD ? "T" : "B"),
               first_mb_in_slice,
               av_get_picture_type_char(h->slice_type), h->slice_type_fixed ? " fix" : "", h->nal_unit_type == NAL_IDR_SLICE ? " IDR" : "",
               pps_id, h->frame_num,
               s->current_picture_ptr->field_poc[0], s->current_picture_ptr->field_poc[1],
               h->ref_count[0], h->ref_count[1],
               s->qscale,
               h->deblocking_filter, h->slice_alpha_c0_offset/2-26, h->slice_beta_offset/2-26,
               h->use_weight,
               h->use_weight==1 && h->use_weight_chroma ? "c" : "",
               h->slice_type == AV_PICTURE_TYPE_B ? (h->direct_spatial_mv_pred ? "SPAT" : "TEMP") : ""
               );
    }

    return 0;
}

int ff_h264_get_slice_type(const H264Context *h)
{
    switch (h->slice_type) {
    case AV_PICTURE_TYPE_P:  return 0;
    case AV_PICTURE_TYPE_B:  return 1;
    case AV_PICTURE_TYPE_I:  return 2;
    case AV_PICTURE_TYPE_SP: return 3;
    case AV_PICTURE_TYPE_SI: return 4;
    default:         return -1;
    }
}

static av_always_inline void fill_filter_caches_inter(H264Context *h, MpegEncContext * const s, int mb_type, int top_xy,
                                                      int left_xy[LEFT_MBS], int top_type, int left_type[LEFT_MBS], int mb_xy, int list)
{
    int b_stride = h->b_stride;
    int16_t (*mv_dst)[2] = &h->mv_cache[list][scan8[0]];
    int8_t *ref_cache = &h->ref_cache[list][scan8[0]];
    if(IS_INTER(mb_type) || IS_DIRECT(mb_type)){
        if(USES_LIST(top_type, list)){
            const int b_xy= h->mb2b_xy[top_xy] + 3*b_stride;
            const int b8_xy= 4*top_xy + 2;
            int (*ref2frm)[64] = h->ref2frm[ h->slice_table[top_xy]&(MAX_SLICES-1) ][0] + (MB_MBAFF ? 20 : 2);
            AV_COPY128(mv_dst - 1*8, s->current_picture.f.motion_val[list][b_xy + 0]);
            ref_cache[0 - 1*8]=
            ref_cache[1 - 1*8]= ref2frm[list][s->current_picture.f.ref_index[list][b8_xy + 0]];
            ref_cache[2 - 1*8]=
            ref_cache[3 - 1*8]= ref2frm[list][s->current_picture.f.ref_index[list][b8_xy + 1]];
        }else{
            AV_ZERO128(mv_dst - 1*8);
            AV_WN32A(&ref_cache[0 - 1*8], ((LIST_NOT_USED)&0xFF)*0x01010101u);
        }

        if(!IS_INTERLACED(mb_type^left_type[LTOP])){
            if(USES_LIST(left_type[LTOP], list)){
                const int b_xy= h->mb2b_xy[left_xy[LTOP]] + 3;
                const int b8_xy= 4*left_xy[LTOP] + 1;
                int (*ref2frm)[64] = h->ref2frm[ h->slice_table[left_xy[LTOP]]&(MAX_SLICES-1) ][0] + (MB_MBAFF ? 20 : 2);
                AV_COPY32(mv_dst - 1 +  0, s->current_picture.f.motion_val[list][b_xy + b_stride*0]);
                AV_COPY32(mv_dst - 1 +  8, s->current_picture.f.motion_val[list][b_xy + b_stride*1]);
                AV_COPY32(mv_dst - 1 + 16, s->current_picture.f.motion_val[list][b_xy + b_stride*2]);
                AV_COPY32(mv_dst - 1 + 24, s->current_picture.f.motion_val[list][b_xy + b_stride*3]);
                ref_cache[-1 +  0]=
                ref_cache[-1 +  8]= ref2frm[list][s->current_picture.f.ref_index[list][b8_xy + 2*0]];
                ref_cache[-1 + 16]=
                ref_cache[-1 + 24]= ref2frm[list][s->current_picture.f.ref_index[list][b8_xy + 2*1]];
            }else{
                AV_ZERO32(mv_dst - 1 + 0);
                AV_ZERO32(mv_dst - 1 + 8);
                AV_ZERO32(mv_dst - 1 +16);
                AV_ZERO32(mv_dst - 1 +24);
                ref_cache[-1 +  0]=
                ref_cache[-1 +  8]=
                ref_cache[-1 + 16]=
                ref_cache[-1 + 24]= LIST_NOT_USED;
            }
        }
    }

    if(!USES_LIST(mb_type, list)){
        fill_rectangle(mv_dst, 4, 4, 8, pack16to32(0,0), 4);
        AV_WN32A(&ref_cache[0*8], ((LIST_NOT_USED)&0xFF)*0x01010101u);
        AV_WN32A(&ref_cache[1*8], ((LIST_NOT_USED)&0xFF)*0x01010101u);
        AV_WN32A(&ref_cache[2*8], ((LIST_NOT_USED)&0xFF)*0x01010101u);
        AV_WN32A(&ref_cache[3*8], ((LIST_NOT_USED)&0xFF)*0x01010101u);
        return;
    }

    {
        int8_t *ref = &s->current_picture.f.ref_index[list][4*mb_xy];
        int (*ref2frm)[64] = h->ref2frm[ h->slice_num&(MAX_SLICES-1) ][0] + (MB_MBAFF ? 20 : 2);
        uint32_t ref01 = (pack16to32(ref2frm[list][ref[0]],ref2frm[list][ref[1]])&0x00FF00FF)*0x0101;
        uint32_t ref23 = (pack16to32(ref2frm[list][ref[2]],ref2frm[list][ref[3]])&0x00FF00FF)*0x0101;
        AV_WN32A(&ref_cache[0*8], ref01);
        AV_WN32A(&ref_cache[1*8], ref01);
        AV_WN32A(&ref_cache[2*8], ref23);
        AV_WN32A(&ref_cache[3*8], ref23);
    }

    {
        int16_t (*mv_src)[2] = &s->current_picture.f.motion_val[list][4*s->mb_x + 4*s->mb_y*b_stride];
        AV_COPY128(mv_dst + 8*0, mv_src + 0*b_stride);
        AV_COPY128(mv_dst + 8*1, mv_src + 1*b_stride);
        AV_COPY128(mv_dst + 8*2, mv_src + 2*b_stride);
        AV_COPY128(mv_dst + 8*3, mv_src + 3*b_stride);
    }
}

/**
 *
 * @return non zero if the loop filter can be skipped
 */
static int fill_filter_caches(H264Context *h, int mb_type){
    MpegEncContext * const s = &h->s;
    const int mb_xy= h->mb_xy;
    int top_xy, left_xy[LEFT_MBS];
    int top_type, left_type[LEFT_MBS];
    uint8_t *nnz;
    uint8_t *nnz_cache;

    top_xy     = mb_xy  - (s->mb_stride << MB_FIELD);

    /* Wow, what a mess, why didn't they simplify the interlacing & intra
     * stuff, I can't imagine that these complex rules are worth it. */

    left_xy[LBOT] = left_xy[LTOP] = mb_xy-1;
    if(FRAME_MBAFF){
        const int left_mb_field_flag     = IS_INTERLACED(s->current_picture.f.mb_type[mb_xy - 1]);
        const int curr_mb_field_flag     = IS_INTERLACED(mb_type);
        if(s->mb_y&1){
            if (left_mb_field_flag != curr_mb_field_flag) {
                left_xy[LTOP] -= s->mb_stride;
            }
        }else{
            if(curr_mb_field_flag){
                top_xy += s->mb_stride & (((s->current_picture.f.mb_type[top_xy] >> 7) & 1) - 1);
            }
            if (left_mb_field_flag != curr_mb_field_flag) {
                left_xy[LBOT] += s->mb_stride;
            }
        }
    }

    h->top_mb_xy = top_xy;
    h->left_mb_xy[LTOP] = left_xy[LTOP];
    h->left_mb_xy[LBOT] = left_xy[LBOT];
    {
        //for sufficiently low qp, filtering wouldn't do anything
        //this is a conservative estimate: could also check beta_offset and more accurate chroma_qp
        int qp_thresh = h->qp_thresh; //FIXME strictly we should store qp_thresh for each mb of a slice
        int qp = s->current_picture.f.qscale_table[mb_xy];
        if(qp <= qp_thresh
           && (left_xy[LTOP] < 0 || ((qp + s->current_picture.f.qscale_table[left_xy[LTOP]] + 1) >> 1) <= qp_thresh)
           && (top_xy        < 0 || ((qp + s->current_picture.f.qscale_table[top_xy       ] + 1) >> 1) <= qp_thresh)) {
            if(!FRAME_MBAFF)
                return 1;
            if ((left_xy[LTOP] < 0            || ((qp + s->current_picture.f.qscale_table[left_xy[LBOT]        ] + 1) >> 1) <= qp_thresh) &&
                (top_xy        < s->mb_stride || ((qp + s->current_picture.f.qscale_table[top_xy - s->mb_stride] + 1) >> 1) <= qp_thresh))
                return 1;
        }
    }

    top_type        = s->current_picture.f.mb_type[top_xy];
    left_type[LTOP] = s->current_picture.f.mb_type[left_xy[LTOP]];
    left_type[LBOT] = s->current_picture.f.mb_type[left_xy[LBOT]];
    if(h->deblocking_filter == 2){
        if(h->slice_table[top_xy       ] != h->slice_num) top_type= 0;
        if(h->slice_table[left_xy[LBOT]] != h->slice_num) left_type[LTOP]= left_type[LBOT]= 0;
    }else{
        if(h->slice_table[top_xy       ] == 0xFFFF) top_type= 0;
        if(h->slice_table[left_xy[LBOT]] == 0xFFFF) left_type[LTOP]= left_type[LBOT] =0;
    }
    h->top_type       = top_type;
    h->left_type[LTOP]= left_type[LTOP];
    h->left_type[LBOT]= left_type[LBOT];

    if(IS_INTRA(mb_type))
        return 0;

    fill_filter_caches_inter(h, s, mb_type, top_xy, left_xy, top_type, left_type, mb_xy, 0);
    if(h->list_count == 2)
        fill_filter_caches_inter(h, s, mb_type, top_xy, left_xy, top_type, left_type, mb_xy, 1);

    nnz = h->non_zero_count[mb_xy];
    nnz_cache = h->non_zero_count_cache;
    AV_COPY32(&nnz_cache[4+8*1], &nnz[ 0]);
    AV_COPY32(&nnz_cache[4+8*2], &nnz[ 4]);
    AV_COPY32(&nnz_cache[4+8*3], &nnz[ 8]);
    AV_COPY32(&nnz_cache[4+8*4], &nnz[12]);
    h->cbp= h->cbp_table[mb_xy];

    if(top_type){
        nnz = h->non_zero_count[top_xy];
        AV_COPY32(&nnz_cache[4+8*0], &nnz[3*4]);
    }

    if(left_type[LTOP]){
        nnz = h->non_zero_count[left_xy[LTOP]];
        nnz_cache[3+8*1]= nnz[3+0*4];
        nnz_cache[3+8*2]= nnz[3+1*4];
        nnz_cache[3+8*3]= nnz[3+2*4];
        nnz_cache[3+8*4]= nnz[3+3*4];
    }

    // CAVLC 8x8dct requires NNZ values for residual decoding that differ from what the loop filter needs
    if(!CABAC && h->pps.transform_8x8_mode){
        if(IS_8x8DCT(top_type)){
            nnz_cache[4+8*0]=
            nnz_cache[5+8*0]= (h->cbp_table[top_xy] & 0x4000) >> 12;
            nnz_cache[6+8*0]=
            nnz_cache[7+8*0]= (h->cbp_table[top_xy] & 0x8000) >> 12;
        }
        if(IS_8x8DCT(left_type[LTOP])){
            nnz_cache[3+8*1]=
            nnz_cache[3+8*2]= (h->cbp_table[left_xy[LTOP]]&0x2000) >> 12; //FIXME check MBAFF
        }
        if(IS_8x8DCT(left_type[LBOT])){
            nnz_cache[3+8*3]=
            nnz_cache[3+8*4]= (h->cbp_table[left_xy[LBOT]]&0x8000) >> 12; //FIXME check MBAFF
        }

        if(IS_8x8DCT(mb_type)){
            nnz_cache[scan8[0   ]]= nnz_cache[scan8[1   ]]=
            nnz_cache[scan8[2   ]]= nnz_cache[scan8[3   ]]= (h->cbp & 0x1000) >> 12;

            nnz_cache[scan8[0+ 4]]= nnz_cache[scan8[1+ 4]]=
            nnz_cache[scan8[2+ 4]]= nnz_cache[scan8[3+ 4]]= (h->cbp & 0x2000) >> 12;

            nnz_cache[scan8[0+ 8]]= nnz_cache[scan8[1+ 8]]=
            nnz_cache[scan8[2+ 8]]= nnz_cache[scan8[3+ 8]]= (h->cbp & 0x4000) >> 12;

            nnz_cache[scan8[0+12]]= nnz_cache[scan8[1+12]]=
            nnz_cache[scan8[2+12]]= nnz_cache[scan8[3+12]]= (h->cbp & 0x8000) >> 12;
        }
    }

    return 0;
}

static void loop_filter(H264Context *h, int start_x, int end_x){
    MpegEncContext * const s = &h->s;
    uint8_t  *dest_y, *dest_cb, *dest_cr;
    int linesize, uvlinesize, mb_x, mb_y;
    const int end_mb_y= s->mb_y + FRAME_MBAFF;
    const int old_slice_type= h->slice_type;
    const int pixel_shift = h->pixel_shift;
    const int block_h = 16 >> s->chroma_y_shift;

    if(h->deblocking_filter) {
        for(mb_x= start_x; mb_x<end_x; mb_x++){
            for(mb_y=end_mb_y - FRAME_MBAFF; mb_y<= end_mb_y; mb_y++){
                int mb_xy, mb_type;
                mb_xy = h->mb_xy = mb_x + mb_y*s->mb_stride;
                h->slice_num= h->slice_table[mb_xy];
                mb_type = s->current_picture.f.mb_type[mb_xy];
                h->list_count= h->list_counts[mb_xy];

                if(FRAME_MBAFF)
                    h->mb_mbaff = h->mb_field_decoding_flag = !!IS_INTERLACED(mb_type);

                s->mb_x= mb_x;
                s->mb_y= mb_y;
                dest_y  = s->current_picture.f.data[0] + ((mb_x << pixel_shift) + mb_y * s->linesize  ) * 16;
                dest_cb = s->current_picture.f.data[1] + (mb_x << pixel_shift) * (8 << CHROMA444) + mb_y * s->uvlinesize * block_h;
                dest_cr = s->current_picture.f.data[2] + (mb_x << pixel_shift) * (8 << CHROMA444) + mb_y * s->uvlinesize * block_h;
                    //FIXME simplify above

                if (MB_FIELD) {
                    linesize   = h->mb_linesize   = s->linesize * 2;
                    uvlinesize = h->mb_uvlinesize = s->uvlinesize * 2;
                    if(mb_y&1){ //FIXME move out of this function?
                        dest_y -= s->linesize*15;
                        dest_cb-= s->uvlinesize * (block_h - 1);
                        dest_cr-= s->uvlinesize * (block_h - 1);
                    }
                } else {
                    linesize   = h->mb_linesize   = s->linesize;
                    uvlinesize = h->mb_uvlinesize = s->uvlinesize;
                }
                backup_mb_border(h, dest_y, dest_cb, dest_cr, linesize, uvlinesize, 0);
                if(fill_filter_caches(h, mb_type))
                    continue;
                h->chroma_qp[0] = get_chroma_qp(h, 0, s->current_picture.f.qscale_table[mb_xy]);
                h->chroma_qp[1] = get_chroma_qp(h, 1, s->current_picture.f.qscale_table[mb_xy]);

                if (FRAME_MBAFF) {
                    ff_h264_filter_mb     (h, mb_x, mb_y, dest_y, dest_cb, dest_cr, linesize, uvlinesize);
                } else {
                    ff_h264_filter_mb_fast(h, mb_x, mb_y, dest_y, dest_cb, dest_cr, linesize, uvlinesize);
                }
            }
        }
    }
    h->slice_type= old_slice_type;
    s->mb_x= end_x;
    s->mb_y= end_mb_y - FRAME_MBAFF;
    h->chroma_qp[0] = get_chroma_qp(h, 0, s->qscale);
    h->chroma_qp[1] = get_chroma_qp(h, 1, s->qscale);
}

static void predict_field_decoding_flag(H264Context *h){
    MpegEncContext * const s = &h->s;
    const int mb_xy= s->mb_x + s->mb_y*s->mb_stride;
    int mb_type = (h->slice_table[mb_xy-1] == h->slice_num)
                ? s->current_picture.f.mb_type[mb_xy - 1]
                : (h->slice_table[mb_xy-s->mb_stride] == h->slice_num)
                ? s->current_picture.f.mb_type[mb_xy - s->mb_stride]
                : 0;
    h->mb_mbaff = h->mb_field_decoding_flag = IS_INTERLACED(mb_type) ? 1 : 0;
}

/**
 * Draw edges and report progress for the last MB row.
 */
static void decode_finish_row(H264Context *h){
    MpegEncContext * const s = &h->s;
    int top = 16*(s->mb_y >> FIELD_PICTURE);
    int height = 16 << FRAME_MBAFF;
    int deblock_border = (16 + 4) << FRAME_MBAFF;
    int pic_height = 16*s->mb_height >> FIELD_PICTURE;

    if (h->deblocking_filter) {
        if((top + height) >= pic_height)
            height += deblock_border;

        top -= deblock_border;
    }

    if (top >= pic_height || (top + height) < h->emu_edge_height)
        return;

    height = FFMIN(height, pic_height - top);
    if (top < h->emu_edge_height) {
        height = top+height;
        top = 0;
    }

    ff_draw_horiz_band(s, top, height);

    if (s->dropable) return;

    ff_thread_report_progress((AVFrame*)s->current_picture_ptr, top + height - 1,
                             s->picture_structure==PICT_BOTTOM_FIELD);
}

static int decode_slice(struct AVCodecContext *avctx, void *arg){
    H264Context *h = *(void**)arg;
    MpegEncContext * const s = &h->s;
    const int part_mask= s->partitioned_frame ? (ER_AC_END|ER_AC_ERROR) : 0x7F;
    int lf_x_start = s->mb_x;

    s->mb_skip_run= -1;

    h->is_complex = FRAME_MBAFF || s->picture_structure != PICT_FRAME || s->codec_id != CODEC_ID_H264 ||
                    (CONFIG_GRAY && (s->flags&CODEC_FLAG_GRAY));

    if( h->pps.cabac ) {
        /* realign */
        align_get_bits( &s->gb );

        /* init cabac */
        ff_init_cabac_states( &h->cabac);
        ff_init_cabac_decoder( &h->cabac,
                               s->gb.buffer + get_bits_count(&s->gb)/8,
                               (get_bits_left(&s->gb) + 7)/8);

        ff_h264_init_cabac_states(h);

        for(;;){
//START_TIMER
            int ret = ff_h264_decode_mb_cabac(h);
            int eos;
//STOP_TIMER("decode_mb_cabac")

            if(ret>=0) ff_h264_hl_decode_mb(h);

            if( ret >= 0 && FRAME_MBAFF ) { //FIXME optimal? or let mb_decode decode 16x32 ?
                s->mb_y++;

                ret = ff_h264_decode_mb_cabac(h);

                if(ret>=0) ff_h264_hl_decode_mb(h);
                s->mb_y--;
            }
            eos = get_cabac_terminate( &h->cabac );

            if((s->workaround_bugs & FF_BUG_TRUNCATED) && h->cabac.bytestream > h->cabac.bytestream_end + 2){
                ff_er_add_slice(s, s->resync_mb_x, s->resync_mb_y, s->mb_x-1, s->mb_y, ER_MB_END&part_mask);
                if (s->mb_x >= lf_x_start) loop_filter(h, lf_x_start, s->mb_x + 1);
                return 0;
            }
            if( ret < 0 || h->cabac.bytestream > h->cabac.bytestream_end + 2) {
                av_log(h->s.avctx, AV_LOG_ERROR, "error while decoding MB %d %d, bytestream (%td)\n", s->mb_x, s->mb_y, h->cabac.bytestream_end - h->cabac.bytestream);
                ff_er_add_slice(s, s->resync_mb_x, s->resync_mb_y, s->mb_x, s->mb_y, ER_MB_ERROR&part_mask);
                return -1;
            }

            if( ++s->mb_x >= s->mb_width ) {
                loop_filter(h, lf_x_start, s->mb_x);
                s->mb_x = lf_x_start = 0;
                decode_finish_row(h);
                ++s->mb_y;
                if(FIELD_OR_MBAFF_PICTURE) {
                    ++s->mb_y;
                    if(FRAME_MBAFF && s->mb_y < s->mb_height)
                        predict_field_decoding_flag(h);
                }
            }

            if( eos || s->mb_y >= s->mb_height ) {
                tprintf(s->avctx, "slice end %d %d\n", get_bits_count(&s->gb), s->gb.size_in_bits);
                ff_er_add_slice(s, s->resync_mb_x, s->resync_mb_y, s->mb_x-1, s->mb_y, ER_MB_END&part_mask);
                if (s->mb_x > lf_x_start) loop_filter(h, lf_x_start, s->mb_x);
                return 0;
            }
        }

    } else {
        for(;;){
            int ret = ff_h264_decode_mb_cavlc(h);

            if(ret>=0) ff_h264_hl_decode_mb(h);

            if(ret>=0 && FRAME_MBAFF){ //FIXME optimal? or let mb_decode decode 16x32 ?
                s->mb_y++;
                ret = ff_h264_decode_mb_cavlc(h);

                if(ret>=0) ff_h264_hl_decode_mb(h);
                s->mb_y--;
            }

            if(ret<0){
                av_log(h->s.avctx, AV_LOG_ERROR, "error while decoding MB %d %d\n", s->mb_x, s->mb_y);
                ff_er_add_slice(s, s->resync_mb_x, s->resync_mb_y, s->mb_x, s->mb_y, ER_MB_ERROR&part_mask);
                return -1;
            }

            if(++s->mb_x >= s->mb_width){
                loop_filter(h, lf_x_start, s->mb_x);
                s->mb_x = lf_x_start = 0;
                decode_finish_row(h);
                ++s->mb_y;
                if(FIELD_OR_MBAFF_PICTURE) {
                    ++s->mb_y;
                    if(FRAME_MBAFF && s->mb_y < s->mb_height)
                        predict_field_decoding_flag(h);
                }
                if(s->mb_y >= s->mb_height){
                    tprintf(s->avctx, "slice end %d %d\n", get_bits_count(&s->gb), s->gb.size_in_bits);

                    if (   get_bits_left(&s->gb) == 0
                        || get_bits_left(&s->gb) > 0 && !(s->avctx->err_recognition & AV_EF_AGGRESSIVE)) {
                        ff_er_add_slice(s, s->resync_mb_x, s->resync_mb_y, s->mb_x-1, s->mb_y, ER_MB_END&part_mask);

                        return 0;
                    }else{
                        ff_er_add_slice(s, s->resync_mb_x, s->resync_mb_y, s->mb_x, s->mb_y, ER_MB_END&part_mask);

                        return -1;
                    }
                }
            }

            if (get_bits_left(&s->gb) <= 0 && s->mb_skip_run <= 0){
                tprintf(s->avctx, "slice end %d %d\n", get_bits_count(&s->gb), s->gb.size_in_bits);
                if (get_bits_left(&s->gb) == 0) {
                    ff_er_add_slice(s, s->resync_mb_x, s->resync_mb_y, s->mb_x-1, s->mb_y, ER_MB_END&part_mask);
                    if (s->mb_x > lf_x_start) loop_filter(h, lf_x_start, s->mb_x);

                    return 0;
                }else{
                    ff_er_add_slice(s, s->resync_mb_x, s->resync_mb_y, s->mb_x, s->mb_y, ER_MB_ERROR&part_mask);

                    return -1;
                }
            }
        }
    }
}

/**
 * Call decode_slice() for each context.
 *
 * @param h h264 master context
 * @param context_count number of contexts to execute
 */
static int execute_decode_slices(H264Context *h, int context_count){
    MpegEncContext * const s = &h->s;
    AVCodecContext * const avctx= s->avctx;
    H264Context *hx;
    int i;

    if (s->avctx->hwaccel || s->avctx->codec->capabilities&CODEC_CAP_HWACCEL_VDPAU)
        return 0;
    if(context_count == 1) {
        return decode_slice(avctx, &h);
    } else {
        for(i = 1; i < context_count; i++) {
            hx = h->thread_context[i];
            hx->s.err_recognition = avctx->err_recognition;
            hx->s.error_count = 0;
            hx->x264_build= h->x264_build;
        }

        avctx->execute(avctx, decode_slice,
                       h->thread_context, NULL, context_count, sizeof(void*));

        /* pull back stuff from slices to master context */
        hx = h->thread_context[context_count - 1];
        s->mb_x = hx->s.mb_x;
        s->mb_y = hx->s.mb_y;
        s->dropable = hx->s.dropable;
        s->picture_structure = hx->s.picture_structure;
        for(i = 1; i < context_count; i++)
            h->s.error_count += h->thread_context[i]->s.error_count;
    }

    return 0;
}


static int decode_nal_units(H264Context *h, const uint8_t *buf, int buf_size){
    MpegEncContext * const s = &h->s;
    AVCodecContext * const avctx= s->avctx;
    H264Context *hx; ///< thread context
    int buf_index;
    int context_count;
    int next_avc;
    int pass = !(avctx->active_thread_type & FF_THREAD_FRAME);
    int nals_needed=0; ///< number of NALs that need decoding before the next frame thread starts
    int nal_index;

    h->nal_unit_type= 0;

    if(!s->slice_context_count)
         s->slice_context_count= 1;
    h->max_contexts = s->slice_context_count;

    if(!(s->flags2 & CODEC_FLAG2_CHUNKS)){
        h->current_slice = 0;
        if (!s->first_field)
            s->current_picture_ptr= NULL;
        ff_h264_reset_sei(h);
    }

    for(;pass <= 1;pass++){
        buf_index = 0;
        context_count = 0;
        next_avc = h->is_avc ? 0 : buf_size;
        nal_index = 0;
    for(;;){
        int consumed;
        int dst_length;
        int bit_length;
        const uint8_t *ptr;
        int i, nalsize = 0;
        int err;

        if(buf_index >= next_avc) {
            if (buf_index >= buf_size - h->nal_length_size) break;
            nalsize = 0;
            for(i = 0; i < h->nal_length_size; i++)
                nalsize = (nalsize << 8) | buf[buf_index++];
            if(nalsize <= 0 || nalsize > buf_size - buf_index){
                av_log(h->s.avctx, AV_LOG_ERROR, "AVC: nal size %d\n", nalsize);
                break;
            }
            next_avc= buf_index + nalsize;
        } else {
            // start code prefix search
            for(; buf_index + 3 < next_avc; buf_index++){
                // This should always succeed in the first iteration.
                if(buf[buf_index] == 0 && buf[buf_index+1] == 0 && buf[buf_index+2] == 1)
                    break;
            }

            if(buf_index+3 >= buf_size) break;

            buf_index+=3;
            if(buf_index >= next_avc) continue;
        }

        hx = h->thread_context[context_count];

        ptr= ff_h264_decode_nal(hx, buf + buf_index, &dst_length, &consumed, next_avc - buf_index);
        if (ptr==NULL || dst_length < 0){
            return -1;
        }
        i= buf_index + consumed;
        if((s->workaround_bugs & FF_BUG_AUTODETECT) && i+3<next_avc &&
           buf[i]==0x00 && buf[i+1]==0x00 && buf[i+2]==0x01 && buf[i+3]==0xE0)
            s->workaround_bugs |= FF_BUG_TRUNCATED;

        if(!(s->workaround_bugs & FF_BUG_TRUNCATED)){
        while(dst_length > 0 && ptr[dst_length - 1] == 0)
            dst_length--;
        }
        bit_length= !dst_length ? 0 : (8*dst_length - ff_h264_decode_rbsp_trailing(h, ptr + dst_length - 1));

        if(s->avctx->debug&FF_DEBUG_STARTCODE){
            av_log(h->s.avctx, AV_LOG_DEBUG, "NAL %d/%d at %d/%d length %d pass %d\n", hx->nal_unit_type, hx->nal_ref_idc, buf_index, buf_size, dst_length, pass);
        }

        if (h->is_avc && (nalsize != consumed) && nalsize){
            av_log(h->s.avctx, AV_LOG_DEBUG, "AVC: Consumed only %d bytes instead of %d\n", consumed, nalsize);
        }

        buf_index += consumed;
        nal_index++;

        if(pass == 0) {
            // packets can sometimes contain multiple PPS/SPS
            // e.g. two PAFF field pictures in one packet, or a demuxer which splits NALs strangely
            // if so, when frame threading we can't start the next thread until we've read all of them
            switch (hx->nal_unit_type) {
                case NAL_SPS:
                case NAL_PPS:
                    nals_needed = nal_index;
                    break;
                case NAL_IDR_SLICE:
                case NAL_SLICE:
                    init_get_bits(&hx->s.gb, ptr, bit_length);
                    if (!get_ue_golomb(&hx->s.gb))
                        nals_needed = nal_index;
            }
            continue;
        }

        //FIXME do not discard SEI id
        if(avctx->skip_frame >= AVDISCARD_NONREF && h->nal_ref_idc  == 0)
            continue;

      again:
        err = 0;
        switch(hx->nal_unit_type){
        case NAL_IDR_SLICE:
            if (h->nal_unit_type != NAL_IDR_SLICE) {
                av_log(h->s.avctx, AV_LOG_ERROR, "Invalid mix of idr and non-idr slices\n");
                return -1;
            }
            idr(h); // FIXME ensure we don't lose some frames if there is reordering
        case NAL_SLICE:
            init_get_bits(&hx->s.gb, ptr, bit_length);
            hx->intra_gb_ptr=
            hx->inter_gb_ptr= &hx->s.gb;
            hx->s.data_partitioning = 0;

            if((err = decode_slice_header(hx, h)))
               break;

            if (   h->sei_recovery_frame_cnt >= 0
                && (   h->recovery_frame<0
                    || ((h->recovery_frame - h->frame_num) & ((1 << h->sps.log2_max_frame_num)-1)) > h->sei_recovery_frame_cnt)) {
                h->recovery_frame = (h->frame_num + h->sei_recovery_frame_cnt) %
                                    (1 << h->sps.log2_max_frame_num);
            }

            s->current_picture_ptr->f.key_frame |=
                    (hx->nal_unit_type == NAL_IDR_SLICE);

            if (h->recovery_frame == h->frame_num) {
                s->current_picture_ptr->sync |= 1;
                h->recovery_frame = -1;
            }

            h->sync |= !!s->current_picture_ptr->f.key_frame;
            h->sync |= 3*!!(s->flags2 & CODEC_FLAG2_SHOW_ALL);
            s->current_picture_ptr->sync |= h->sync;

            if (h->current_slice == 1) {
                if(!(s->flags2 & CODEC_FLAG2_CHUNKS)) {
                    decode_postinit(h, nal_index >= nals_needed);
                }

                if (s->avctx->hwaccel && s->avctx->hwaccel->start_frame(s->avctx, NULL, 0) < 0)
                    return -1;
                if(CONFIG_H264_VDPAU_DECODER && s->avctx->codec->capabilities&CODEC_CAP_HWACCEL_VDPAU)
                    ff_vdpau_h264_picture_start(s);
            }

            if(hx->redundant_pic_count==0
               && (avctx->skip_frame < AVDISCARD_NONREF || hx->nal_ref_idc)
               && (avctx->skip_frame < AVDISCARD_BIDIR  || hx->slice_type_nos!=AV_PICTURE_TYPE_B)
               && (avctx->skip_frame < AVDISCARD_NONKEY || hx->slice_type_nos==AV_PICTURE_TYPE_I)
               && avctx->skip_frame < AVDISCARD_ALL){
                if(avctx->hwaccel) {
                    if (avctx->hwaccel->decode_slice(avctx, &buf[buf_index - consumed], consumed) < 0)
                        return -1;
                }else
                if(CONFIG_H264_VDPAU_DECODER && s->avctx->codec->capabilities&CODEC_CAP_HWACCEL_VDPAU){
                    static const uint8_t start_code[] = {0x00, 0x00, 0x01};
                    ff_vdpau_add_data_chunk(s, start_code, sizeof(start_code));
                    ff_vdpau_add_data_chunk(s, &buf[buf_index - consumed], consumed );
                }else
                    context_count++;
            }
            break;
        case NAL_DPA:
            init_get_bits(&hx->s.gb, ptr, bit_length);
            hx->intra_gb_ptr=
            hx->inter_gb_ptr= NULL;

            if ((err = decode_slice_header(hx, h)) < 0)
                break;

            hx->s.data_partitioning = 1;

            break;
        case NAL_DPB:
            init_get_bits(&hx->intra_gb, ptr, bit_length);
            hx->intra_gb_ptr= &hx->intra_gb;
            break;
        case NAL_DPC:
            init_get_bits(&hx->inter_gb, ptr, bit_length);
            hx->inter_gb_ptr= &hx->inter_gb;

            if(hx->redundant_pic_count==0 && hx->intra_gb_ptr && hx->s.data_partitioning
               && s->context_initialized
               && (avctx->skip_frame < AVDISCARD_NONREF || hx->nal_ref_idc)
               && (avctx->skip_frame < AVDISCARD_BIDIR  || hx->slice_type_nos!=AV_PICTURE_TYPE_B)
               && (avctx->skip_frame < AVDISCARD_NONKEY || hx->slice_type_nos==AV_PICTURE_TYPE_I)
               && avctx->skip_frame < AVDISCARD_ALL)
                context_count++;
            break;
        case NAL_SEI:
            init_get_bits(&s->gb, ptr, bit_length);
            ff_h264_decode_sei(h);
            break;
        case NAL_SPS:
            init_get_bits(&s->gb, ptr, bit_length);
            if (ff_h264_decode_seq_parameter_set(h) < 0 && (h->is_avc ? (nalsize != consumed) && nalsize : 1)){
                av_log(h->s.avctx, AV_LOG_DEBUG, "SPS decoding failure, trying alternative mode\n");
                if(h->is_avc) av_assert0(next_avc - buf_index + consumed == nalsize);
                init_get_bits(&s->gb, &buf[buf_index + 1 - consumed], 8*(next_avc - buf_index + consumed - 1));
                ff_h264_decode_seq_parameter_set(h);
            }

            if (s->flags& CODEC_FLAG_LOW_DELAY ||
                (h->sps.bitstream_restriction_flag && !h->sps.num_reorder_frames))
                s->low_delay=1;

            if(avctx->has_b_frames < 2)
                avctx->has_b_frames= !s->low_delay;
            break;
        case NAL_PPS:
            init_get_bits(&s->gb, ptr, bit_length);

            ff_h264_decode_picture_parameter_set(h, bit_length);

            break;
        case NAL_AUD:
        case NAL_END_SEQUENCE:
        case NAL_END_STREAM:
        case NAL_FILLER_DATA:
        case NAL_SPS_EXT:
        case NAL_AUXILIARY_SLICE:
            break;
        default:
            av_log(avctx, AV_LOG_DEBUG, "Unknown NAL code: %d (%d bits)\n", hx->nal_unit_type, bit_length);
        }

        if(context_count == h->max_contexts) {
            execute_decode_slices(h, context_count);
            context_count = 0;
        }

        if (err < 0)
            av_log(h->s.avctx, AV_LOG_ERROR, "decode_slice_header error\n");
        else if(err == 1) {
            /* Slice could not be decoded in parallel mode, copy down
             * NAL unit stuff to context 0 and restart. Note that
             * rbsp_buffer is not transferred, but since we no longer
             * run in parallel mode this should not be an issue. */
            h->nal_unit_type = hx->nal_unit_type;
            h->nal_ref_idc   = hx->nal_ref_idc;
            hx = h;
            goto again;
        }
    }
    }
    if(context_count)
        execute_decode_slices(h, context_count);
    return buf_index;
}

/**
 * Return the number of bytes consumed for building the current frame.
 */
static int get_consumed_bytes(MpegEncContext *s, int pos, int buf_size){
        if(pos==0) pos=1; //avoid infinite loops (i doubt that is needed but ...)
        if(pos+10>buf_size) pos=buf_size; // oops ;)

        return pos;
}

static int decode_frame(AVCodecContext *avctx,
                             void *data, int *data_size,
                             AVPacket *avpkt)
{
    const uint8_t *buf = avpkt->data;
    int buf_size = avpkt->size;
    H264Context *h = avctx->priv_data;
    MpegEncContext *s = &h->s;
    AVFrame *pict = data;
    int buf_index = 0;
    Picture *out;
    int i, out_idx;

    s->flags= avctx->flags;
    s->flags2= avctx->flags2;

   /* end of stream, output what is still in the buffers */
    if (buf_size == 0) {
 out:

        s->current_picture_ptr = NULL;

//FIXME factorize this with the output code below
        out = h->delayed_pic[0];
        out_idx = 0;
        for (i = 1; h->delayed_pic[i] && !h->delayed_pic[i]->f.key_frame && !h->delayed_pic[i]->mmco_reset; i++)
            if(h->delayed_pic[i]->poc < out->poc){
                out = h->delayed_pic[i];
                out_idx = i;
            }

        for(i=out_idx; h->delayed_pic[i]; i++)
            h->delayed_pic[i] = h->delayed_pic[i+1];

        if(out){
            *data_size = sizeof(AVFrame);
            *pict= *(AVFrame*)out;
        }

        return buf_index;
    }
    if(h->is_avc && buf_size >= 9 && buf[0]==1 && buf[2]==0 && (buf[4]&0xFC)==0xFC && (buf[5]&0x1F) && buf[8]==0x67){
        int cnt= buf[5]&0x1f;
        uint8_t *p= buf+6;
        while(cnt--){
            int nalsize= AV_RB16(p) + 2;
            if(nalsize > buf_size - (p-buf) || p[2]!=0x67)
                goto not_extra;
            p += nalsize;
        }
        cnt = *(p++);
        if(!cnt)
            goto not_extra;
        while(cnt--){
            int nalsize= AV_RB16(p) + 2;
            if(nalsize > buf_size - (p-buf) || p[2]!=0x68)
                goto not_extra;
            p += nalsize;
        }

        return ff_h264_decode_extradata(h, buf, buf_size);
    }
not_extra:

    buf_index=decode_nal_units(h, buf, buf_size);
    if(buf_index < 0)
        return -1;

    if (!s->current_picture_ptr && h->nal_unit_type == NAL_END_SEQUENCE) {
        av_assert0(buf_index <= buf_size);
        goto out;
    }

    if(!(s->flags2 & CODEC_FLAG2_CHUNKS) && !s->current_picture_ptr){
        if (avctx->skip_frame >= AVDISCARD_NONREF ||
            buf_size >= 4 && !memcmp("Q264", buf, 4))
            return buf_size;
        av_log(avctx, AV_LOG_ERROR, "no frame!\n");
        return -1;
    }

    if(!(s->flags2 & CODEC_FLAG2_CHUNKS) || (s->mb_y >= s->mb_height && s->mb_height)){

        if(s->flags2 & CODEC_FLAG2_CHUNKS) decode_postinit(h, 1);

        field_end(h, 0);

        *data_size = 0; /* Wait for second field. */
        if (h->next_output_pic && (h->next_output_pic->sync || h->sync>1)) {
                *data_size = sizeof(AVFrame);
                *pict = *(AVFrame*)h->next_output_pic;
        }
    }

    assert(pict->data[0] || !*data_size);
    ff_print_debug_info(s, pict);
//printf("out %d\n", (int)pict->data[0]);

    return get_consumed_bytes(s, buf_index, buf_size);
}
#if 0
static inline void fill_mb_avail(H264Context *h){
    MpegEncContext * const s = &h->s;
    const int mb_xy= s->mb_x + s->mb_y*s->mb_stride;

    if(s->mb_y){
        h->mb_avail[0]= s->mb_x                 && h->slice_table[mb_xy - s->mb_stride - 1] == h->slice_num;
        h->mb_avail[1]=                            h->slice_table[mb_xy - s->mb_stride    ] == h->slice_num;
        h->mb_avail[2]= s->mb_x+1 < s->mb_width && h->slice_table[mb_xy - s->mb_stride + 1] == h->slice_num;
    }else{
        h->mb_avail[0]=
        h->mb_avail[1]=
        h->mb_avail[2]= 0;
    }
    h->mb_avail[3]= s->mb_x && h->slice_table[mb_xy - 1] == h->slice_num;
    h->mb_avail[4]= 1; //FIXME move out
    h->mb_avail[5]= 0; //FIXME move out
}
#endif

#ifdef TEST
#undef printf
#undef random
#define COUNT 8000
#define SIZE (COUNT*40)
extern AVCodec ff_h264_decoder;
int main(void){
    int i;
    uint8_t temp[SIZE];
    PutBitContext pb;
    GetBitContext gb;
    DSPContext dsp;
    AVCodecContext avctx;

    avcodec_get_context_defaults3(&avctx, &ff_h264_decoder);

    dsputil_init(&dsp, &avctx);

    init_put_bits(&pb, temp, SIZE);
    printf("testing unsigned exp golomb\n");
    for(i=0; i<COUNT; i++){
        START_TIMER
        set_ue_golomb(&pb, i);
        STOP_TIMER("set_ue_golomb");
    }
    flush_put_bits(&pb);

    init_get_bits(&gb, temp, 8*SIZE);
    for(i=0; i<COUNT; i++){
        int j, s = show_bits(&gb, 24);

        {START_TIMER
        j= get_ue_golomb(&gb);
        if(j != i){
            printf("mismatch! at %d (%d should be %d) bits:%6X\n", i, j, i, s);
//            return -1;
        }
        STOP_TIMER("get_ue_golomb");}
    }


    init_put_bits(&pb, temp, SIZE);
    printf("testing signed exp golomb\n");
    for(i=0; i<COUNT; i++){
        START_TIMER
        set_se_golomb(&pb, i - COUNT/2);
        STOP_TIMER("set_se_golomb");
    }
    flush_put_bits(&pb);

    init_get_bits(&gb, temp, 8*SIZE);
    for(i=0; i<COUNT; i++){
        int j, s = show_bits(&gb, 24);

        {START_TIMER
        j= get_se_golomb(&gb);
        if(j != i - COUNT/2){
            printf("mismatch! at %d (%d should be %d) bits:%6X\n", i, j, i, s);
//            return -1;
        }
        STOP_TIMER("get_se_golomb");}
    }

    printf("Testing RBSP\n");


    return 0;
}
#endif /* TEST */


av_cold void ff_h264_free_context(H264Context *h)
{
    int i;

    free_tables(h, 1); //FIXME cleanup init stuff perhaps

    for(i = 0; i < MAX_SPS_COUNT; i++)
        av_freep(h->sps_buffers + i);

    for(i = 0; i < MAX_PPS_COUNT; i++)
        av_freep(h->pps_buffers + i);
}

av_cold int ff_h264_decode_end(AVCodecContext *avctx)
{
    H264Context *h = avctx->priv_data;
    MpegEncContext *s = &h->s;

    ff_h264_remove_all_refs(h);
    ff_h264_free_context(h);

    MPV_common_end(s);

//    memset(h, 0, sizeof(H264Context));

    return 0;
}

static const AVProfile profiles[] = {
    { FF_PROFILE_H264_BASELINE,             "Baseline"              },
    { FF_PROFILE_H264_CONSTRAINED_BASELINE, "Constrained Baseline"  },
    { FF_PROFILE_H264_MAIN,                 "Main"                  },
    { FF_PROFILE_H264_EXTENDED,             "Extended"              },
    { FF_PROFILE_H264_HIGH,                 "High"                  },
    { FF_PROFILE_H264_HIGH_10,              "High 10"               },
    { FF_PROFILE_H264_HIGH_10_INTRA,        "High 10 Intra"         },
    { FF_PROFILE_H264_HIGH_422,             "High 4:2:2"            },
    { FF_PROFILE_H264_HIGH_422_INTRA,       "High 4:2:2 Intra"      },
    { FF_PROFILE_H264_HIGH_444,             "High 4:4:4"            },
    { FF_PROFILE_H264_HIGH_444_PREDICTIVE,  "High 4:4:4 Predictive" },
    { FF_PROFILE_H264_HIGH_444_INTRA,       "High 4:4:4 Intra"      },
    { FF_PROFILE_H264_CAVLC_444,            "CAVLC 4:4:4"           },
    { FF_PROFILE_UNKNOWN },
};

static const AVOption h264_options[] = {
    {"is_avc", "is avc", offsetof(H264Context, is_avc), FF_OPT_TYPE_INT, {.dbl = 0}, 0, 1, 0},
    {"nal_length_size", "nal_length_size", offsetof(H264Context, nal_length_size), FF_OPT_TYPE_INT, {.dbl = 0}, 0, 4, 0},
    {NULL}
};

static const AVClass h264_class = {
    "H264 Decoder",
    av_default_item_name,
    h264_options,
    LIBAVUTIL_VERSION_INT,
};

static const AVClass h264_vdpau_class = {
    "H264 VDPAU Decoder",
    av_default_item_name,
    h264_options,
    LIBAVUTIL_VERSION_INT,
};

AVCodec ff_h264_decoder = {
    .name           = "h264",
    .type           = AVMEDIA_TYPE_VIDEO,
    .id             = CODEC_ID_H264,
    .priv_data_size = sizeof(H264Context),
    .init           = ff_h264_decode_init,
    .close          = ff_h264_decode_end,
    .decode         = decode_frame,
    .capabilities   = /*CODEC_CAP_DRAW_HORIZ_BAND |*/ CODEC_CAP_DR1 | CODEC_CAP_DELAY |
                      CODEC_CAP_SLICE_THREADS | CODEC_CAP_FRAME_THREADS,
    .flush= flush_dpb,
    .long_name = NULL_IF_CONFIG_SMALL("H.264 / AVC / MPEG-4 AVC / MPEG-4 part 10"),
    .init_thread_copy      = ONLY_IF_THREADS_ENABLED(decode_init_thread_copy),
    .update_thread_context = ONLY_IF_THREADS_ENABLED(decode_update_thread_context),
    .profiles = NULL_IF_CONFIG_SMALL(profiles),
    .priv_class     = &h264_class,
};

#if CONFIG_H264_VDPAU_DECODER
AVCodec ff_h264_vdpau_decoder = {
    .name           = "h264_vdpau",
    .type           = AVMEDIA_TYPE_VIDEO,
    .id             = CODEC_ID_H264,
    .priv_data_size = sizeof(H264Context),
    .init           = ff_h264_decode_init,
    .close          = ff_h264_decode_end,
    .decode         = decode_frame,
    .capabilities   = CODEC_CAP_DR1 | CODEC_CAP_DELAY | CODEC_CAP_HWACCEL_VDPAU,
    .flush= flush_dpb,
    .long_name = NULL_IF_CONFIG_SMALL("H.264 / AVC / MPEG-4 AVC / MPEG-4 part 10 (VDPAU acceleration)"),
    .pix_fmts = (const enum PixelFormat[]){PIX_FMT_VDPAU_H264, PIX_FMT_NONE},
    .profiles = NULL_IF_CONFIG_SMALL(profiles),
    .priv_class     = &h264_vdpau_class,
};
#endif<|MERGE_RESOLUTION|>--- conflicted
+++ resolved
@@ -2706,15 +2706,9 @@
             || s->avctx->bits_per_raw_sample != h->sps.bit_depth_luma
             || h->cur_chroma_format_idc != h->sps.chroma_format_idc
             || av_cmp_q(h->sps.sar, s->avctx->sample_aspect_ratio))) {
-<<<<<<< HEAD
-        if(h != h0 || (s->avctx->active_thread_type & FF_THREAD_FRAME)) {
+        if(h != h0 || (HAVE_THREADS && h->s.avctx->active_thread_type & FF_THREAD_FRAME)) {
             av_log_missing_feature(s->avctx, "Width/height/bit depth/chroma idc changing with threads is", 0);
-            return -1;   // width / height changed during parallelized decoding
-=======
-        if(h != h0 || (HAVE_THREADS && h->s.avctx->active_thread_type & FF_THREAD_FRAME)) {
-            av_log_missing_feature(s->avctx, "Width/height changing with threads is", 0);
             return AVERROR_PATCHWELCOME;   // width / height changed during parallelized decoding
->>>>>>> 43e5fda4
         }
         free_tables(h, 0);
         flush_dpb(s->avctx);
