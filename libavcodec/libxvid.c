/*
 * Interface to xvidcore for MPEG-4 encoding
 * Copyright (c) 2004 Adam Thayer <krevnik@comcast.net>
 *
 * This file is part of FFmpeg.
 *
 * FFmpeg is free software; you can redistribute it and/or
 * modify it under the terms of the GNU Lesser General Public
 * License as published by the Free Software Foundation; either
 * version 2.1 of the License, or (at your option) any later version.
 *
 * FFmpeg is distributed in the hope that it will be useful,
 * but WITHOUT ANY WARRANTY; without even the implied warranty of
 * MERCHANTABILITY or FITNESS FOR A PARTICULAR PURPOSE.  See the GNU
 * Lesser General Public License for more details.
 *
 * You should have received a copy of the GNU Lesser General Public
 * License along with FFmpeg; if not, write to the Free Software
 * Foundation, Inc., 51 Franklin Street, Fifth Floor, Boston, MA 02110-1301 USA
 */

/**
 * @file
 * Interface to xvidcore for MPEG-4 compliant encoding.
 * @author Adam Thayer (krevnik@comcast.net)
 */

#include <stdio.h>
#include <string.h>
#include <xvid.h>

#include "libavutil/avassert.h"
#include "libavutil/cpu.h"
#include "libavutil/file.h"
#include "libavutil/internal.h"
#include "libavutil/intreadwrite.h"
#include "libavutil/mathematics.h"
#include "libavutil/mem.h"
#include "libavutil/opt.h"

#include "avcodec.h"
#include "internal.h"
#include "libxvid.h"
#include "mpegutils.h"

#if HAVE_UNISTD_H
#include <unistd.h>
#endif

#if HAVE_IO_H
#include <io.h>
#endif

/**
 * Buffer management macros.
 */
#define BUFFER_SIZE         1024
#define BUFFER_REMAINING(x) (BUFFER_SIZE - strlen(x))
#define BUFFER_CAT(x)       (&((x)[strlen(x)]))

/**
 * Structure for the private Xvid context.
 * This stores all the private context for the codec.
 */
struct xvid_context {
    AVClass *class;
    void *encoder_handle;          /**< Handle for Xvid encoder */
    int xsize;                     /**< Frame x size */
    int ysize;                     /**< Frame y size */
    int vop_flags;                 /**< VOP flags for Xvid encoder */
    int vol_flags;                 /**< VOL flags for Xvid encoder */
    int me_flags;                  /**< Motion Estimation flags */
    int qscale;                    /**< Do we use constant scale? */
    int quicktime_format;          /**< Are we in a QT-based format? */
    char *twopassbuffer;           /**< Character buffer for two-pass */
    char *old_twopassbuffer;       /**< Old character buffer (two-pass) */
    char *twopassfile;             /**< second pass temp file name */
    int twopassfd;
    unsigned char *intra_matrix;   /**< P-Frame Quant Matrix */
    unsigned char *inter_matrix;   /**< I-Frame Quant Matrix */
    int lumi_aq;                   /**< Lumi masking as an aq method */
    int variance_aq;               /**< Variance adaptive quantization */
    int ssim;                      /**< SSIM information display mode */
    int ssim_acc;                  /**< SSIM accuracy. 0: accurate. 4: fast. */
    int gmc;
    int me_quality;                /**< Motion estimation quality. 0: fast 6: best. */
    int mpeg_quant;                /**< Quantization type. 0: H.263, 1: MPEG */
};

/**
 * Structure for the private first-pass plugin.
 */
struct xvid_ff_pass1 {
    int version;                    /**< Xvid version */
    struct xvid_context *context;   /**< Pointer to private context */
};

static int xvid_encode_close(AVCodecContext *avctx);
static int xvid_encode_frame(AVCodecContext *avctx, AVPacket *pkt,
                             const AVFrame *picture, int *got_packet);


/*
 * Xvid 2-Pass Kludge Section
 *
 * Xvid's default 2-pass doesn't allow us to create data as we need to, so
 * this section spends time replacing the first pass plugin so we can write
 * statistic information as libavcodec requests in. We have another kludge
 * that allows us to pass data to the second pass in Xvid without a custom
 * rate-control plugin.
 */

/**
 * Initialize the two-pass plugin and context.
 *
 * @param param Input construction parameter structure
 * @param handle Private context handle
 * @return Returns XVID_ERR_xxxx on failure, or 0 on success.
 */
static int xvid_ff_2pass_create(xvid_plg_create_t *param, void **handle)
{
    struct xvid_ff_pass1 *x = (struct xvid_ff_pass1 *) param->param;
    char *log = x->context->twopassbuffer;

    /* Do a quick bounds check */
    if (!log)
        return XVID_ERR_FAIL;

    /* We use snprintf() */
    /* This is because we can safely prevent a buffer overflow */
    log[0] = 0;
    snprintf(log, BUFFER_REMAINING(log),
             "# ffmpeg 2-pass log file, using xvid codec\n");
    snprintf(BUFFER_CAT(log), BUFFER_REMAINING(log),
             "# Do not modify. libxvidcore version: %d.%d.%d\n\n",
             XVID_VERSION_MAJOR(XVID_VERSION),
             XVID_VERSION_MINOR(XVID_VERSION),
             XVID_VERSION_PATCH(XVID_VERSION));

    *handle = x->context;
    return 0;
}

/**
 * Destroy the two-pass plugin context.
 *
 * @param ref Context pointer for the plugin
 * @param param Destroy context
 * @return Returns 0, success guaranteed
 */
static int xvid_ff_2pass_destroy(struct xvid_context *ref,
                                 xvid_plg_destroy_t *param)
{
    /* Currently cannot think of anything to do on destruction */
    /* Still, the framework should be here for reference/use */
    if (ref->twopassbuffer)
        ref->twopassbuffer[0] = 0;
    return 0;
}

/**
 * Enable fast encode mode during the first pass.
 *
 * @param ref Context pointer for the plugin
 * @param param Frame data
 * @return Returns 0, success guaranteed
 */
static int xvid_ff_2pass_before(struct xvid_context *ref,
                                xvid_plg_data_t *param)
{
    int motion_remove;
    int motion_replacements;
    int vop_remove;

    /* Nothing to do here, result is changed too much */
    if (param->zone && param->zone->mode == XVID_ZONE_QUANT)
        return 0;

    /* We can implement a 'turbo' first pass mode here */
    param->quant = 2;

    /* Init values */
    motion_remove       = ~XVID_ME_CHROMA_PVOP &
                          ~XVID_ME_CHROMA_BVOP &
                          ~XVID_ME_EXTSEARCH16 &
                          ~XVID_ME_ADVANCEDDIAMOND16;
    motion_replacements = XVID_ME_FAST_MODEINTERPOLATE |
                          XVID_ME_SKIP_DELTASEARCH     |
                          XVID_ME_FASTREFINE16         |
                          XVID_ME_BFRAME_EARLYSTOP;
    vop_remove          = ~XVID_VOP_MODEDECISION_RD      &
                          ~XVID_VOP_FAST_MODEDECISION_RD &
                          ~XVID_VOP_TRELLISQUANT         &
                          ~XVID_VOP_INTER4V              &
                          ~XVID_VOP_HQACPRED;

    param->vol_flags    &= ~XVID_VOL_GMC;
    param->vop_flags    &= vop_remove;
    param->motion_flags &= motion_remove;
    param->motion_flags |= motion_replacements;

    return 0;
}

/**
 * Capture statistic data and write it during first pass.
 *
 * @param ref Context pointer for the plugin
 * @param param Statistic data
 * @return Returns XVID_ERR_xxxx on failure, or 0 on success
 */
static int xvid_ff_2pass_after(struct xvid_context *ref,
                               xvid_plg_data_t *param)
{
    char *log = ref->twopassbuffer;
    const char *frame_types = " ipbs";
    char frame_type;

    /* Quick bounds check */
    if (!log)
        return XVID_ERR_FAIL;

    /* Convert the type given to us into a character */
    if (param->type < 5 && param->type > 0)
        frame_type = frame_types[param->type];
    else
        return XVID_ERR_FAIL;

    snprintf(BUFFER_CAT(log), BUFFER_REMAINING(log),
             "%c %d %d %d %d %d %d\n",
             frame_type, param->stats.quant, param->stats.kblks,
             param->stats.mblks, param->stats.ublks,
             param->stats.length, param->stats.hlength);

    return 0;
}

/**
 * Dispatch function for our custom plugin.
 * This handles the dispatch for the Xvid plugin. It passes data
 * on to other functions for actual processing.
 *
 * @param ref Context pointer for the plugin
 * @param cmd The task given for us to complete
 * @param p1 First parameter (varies)
 * @param p2 Second parameter (varies)
 * @return Returns XVID_ERR_xxxx on failure, or 0 on success
 */
static int xvid_ff_2pass(void *ref, int cmd, void *p1, void *p2)
{
    switch (cmd) {
    case XVID_PLG_INFO:
    case XVID_PLG_FRAME:
        return 0;
    case XVID_PLG_BEFORE:
        return xvid_ff_2pass_before(ref, p1);
    case XVID_PLG_CREATE:
        return xvid_ff_2pass_create(p1, p2);
    case XVID_PLG_AFTER:
        return xvid_ff_2pass_after(ref, p1);
    case XVID_PLG_DESTROY:
        return xvid_ff_2pass_destroy(ref, p1);
    default:
        return XVID_ERR_FAIL;
    }
}

/**
 * Routine to create a global VO/VOL header for MP4 container.
 * What we do here is extract the header from the Xvid bitstream
 * as it is encoded. We also strip the repeated headers from the
 * bitstream when a global header is requested for MPEG-4 ISO
 * compliance.
 *
 * @param avctx AVCodecContext pointer to context
 * @param frame Pointer to encoded frame data
 * @param header_len Length of header to search
 * @param frame_len Length of encoded frame data
 * @return Returns new length of frame data
 */
static int xvid_strip_vol_header(AVCodecContext *avctx, AVPacket *pkt,
                                 unsigned int header_len,
                                 unsigned int frame_len)
{
    int vo_len = 0, i;

    for (i = 0; i < header_len - 3; i++) {
        if (pkt->data[i]     == 0x00 &&
            pkt->data[i + 1] == 0x00 &&
            pkt->data[i + 2] == 0x01 &&
            pkt->data[i + 3] == 0xB6) {
            vo_len = i;
            break;
        }
    }

    if (vo_len > 0) {
        /* We need to store the header, so extract it */
        if (!avctx->extradata) {
            avctx->extradata = av_malloc(vo_len);
            if (!avctx->extradata)
                return AVERROR(ENOMEM);
            memcpy(avctx->extradata, pkt->data, vo_len);
            avctx->extradata_size = vo_len;
        }
        /* Less dangerous now, memmove properly copies the two
         * chunks of overlapping data */
        memmove(pkt->data, &pkt->data[vo_len], frame_len - vo_len);
        pkt->size = frame_len - vo_len;
    }
    return 0;
}

/**
 * Routine to correct a possibly erroneous framerate being fed to us.
 * Xvid currently chokes on framerates where the ticks per frame is
 * extremely large. This function works to correct problems in this area
 * by estimating a new framerate and taking the simpler fraction of
 * the two presented.
 *
 * @param avctx Context that contains the framerate to correct.
 */
static void xvid_correct_framerate(AVCodecContext *avctx)
{
    int frate, fbase;
    int est_frate, est_fbase;
    int gcd;
    float est_fps, fps;

    frate = avctx->time_base.den;
    fbase = avctx->time_base.num;

    gcd = av_gcd(frate, fbase);
    if (gcd > 1) {
        frate /= gcd;
        fbase /= gcd;
    }

    if (frate <= 65000 && fbase <= 65000) {
        avctx->time_base.den = frate;
        avctx->time_base.num = fbase;
        return;
    }

    fps     = (float) frate / (float) fbase;
    est_fps = roundf(fps * 1000.0) / 1000.0;

    est_frate = (int) est_fps;
    if (est_fps > (int) est_fps) {
        est_frate = (est_frate + 1) * 1000;
        est_fbase = (int) roundf((float) est_frate / est_fps);
    } else
        est_fbase = 1;

    gcd = av_gcd(est_frate, est_fbase);
    if (gcd > 1) {
        est_frate /= gcd;
        est_fbase /= gcd;
    }

    if (fbase > est_fbase) {
        avctx->time_base.den = est_frate;
        avctx->time_base.num = est_fbase;
        av_log(avctx, AV_LOG_DEBUG,
               "Xvid: framerate re-estimated: %.2f, %.3f%% correction\n",
               est_fps, (((est_fps - fps) / fps) * 100.0));
    } else {
        avctx->time_base.den = frate;
        avctx->time_base.num = fbase;
    }
}

static av_cold int xvid_encode_init(AVCodecContext *avctx)
{
    int xerr, i, ret = -1;
    int xvid_flags = avctx->flags;
    struct xvid_context *x = avctx->priv_data;
    uint16_t *intra, *inter;
    int fd;

    xvid_plugin_single_t      single          = { 0 };
    struct xvid_ff_pass1      rc2pass1        = { 0 };
    xvid_plugin_2pass2_t      rc2pass2        = { 0 };
    xvid_plugin_lumimasking_t masking_l       = { 0 }; /* For lumi masking */
    xvid_plugin_lumimasking_t masking_v       = { 0 }; /* For variance AQ */
    xvid_plugin_ssim_t        ssim            = { 0 };
    xvid_gbl_init_t           xvid_gbl_init   = { 0 };
    xvid_enc_create_t         xvid_enc_create = { 0 };
    xvid_enc_plugin_t         plugins[4];

    x->twopassfd = -1;

    /* Bring in VOP flags from ffmpeg command-line */
    x->vop_flags = XVID_VOP_HALFPEL;              /* Bare minimum quality */
    if (xvid_flags & AV_CODEC_FLAG_4MV)
        x->vop_flags    |= XVID_VOP_INTER4V;      /* Level 3 */
    if (avctx->trellis)
        x->vop_flags    |= XVID_VOP_TRELLISQUANT; /* Level 5 */
    if (xvid_flags & AV_CODEC_FLAG_AC_PRED)
        x->vop_flags    |= XVID_VOP_HQACPRED;     /* Level 6 */
    if (xvid_flags & AV_CODEC_FLAG_GRAY)
        x->vop_flags    |= XVID_VOP_GREYSCALE;

    /* Decide which ME quality setting to use */
    x->me_flags = 0;
    switch (x->me_quality) {
    case 6:
    case 5:
        x->me_flags |= XVID_ME_EXTSEARCH16 |
                       XVID_ME_EXTSEARCH8;
    case 4:
    case 3:
        x->me_flags |= XVID_ME_ADVANCEDDIAMOND8 |
                       XVID_ME_HALFPELREFINE8   |
                       XVID_ME_CHROMA_PVOP      |
                       XVID_ME_CHROMA_BVOP;
    case 2:
    case 1:
        x->me_flags |= XVID_ME_ADVANCEDDIAMOND16 |
                       XVID_ME_HALFPELREFINE16;
#if FF_API_MOTION_EST
FF_DISABLE_DEPRECATION_WARNINGS
        break;
    default:
        switch (avctx->me_method) {
        case ME_FULL:   /* Quality 6 */
             x->me_flags |= XVID_ME_EXTSEARCH16 |
                            XVID_ME_EXTSEARCH8;
        case ME_EPZS:   /* Quality 4 */
             x->me_flags |= XVID_ME_ADVANCEDDIAMOND8 |
                            XVID_ME_HALFPELREFINE8   |
                            XVID_ME_CHROMA_PVOP      |
                            XVID_ME_CHROMA_BVOP;
        case ME_LOG:    /* Quality 2 */
        case ME_PHODS:
        case ME_X1:
             x->me_flags |= XVID_ME_ADVANCEDDIAMOND16 |
                            XVID_ME_HALFPELREFINE16;
        case ME_ZERO:   /* Quality 0 */
        default:
            break;
        }
FF_ENABLE_DEPRECATION_WARNINGS
#endif
    }

    /* Decide how we should decide blocks */
    switch (avctx->mb_decision) {
    case 2:
        x->vop_flags |=  XVID_VOP_MODEDECISION_RD;
        x->me_flags  |=  XVID_ME_HALFPELREFINE8_RD    |
                         XVID_ME_QUARTERPELREFINE8_RD |
                         XVID_ME_EXTSEARCH_RD         |
                         XVID_ME_CHECKPREDICTION_RD;
    case 1:
        if (!(x->vop_flags & XVID_VOP_MODEDECISION_RD))
            x->vop_flags |= XVID_VOP_FAST_MODEDECISION_RD;
        x->me_flags |= XVID_ME_HALFPELREFINE16_RD |
                       XVID_ME_QUARTERPELREFINE16_RD;
    default:
        break;
    }

<<<<<<< HEAD
    /* Bring in VOL flags from ffmpeg command-line */
#if FF_API_GMC
    if (avctx->flags & CODEC_FLAG_GMC)
        x->gmc = 1;
#endif

=======
>>>>>>> bb45d112
    x->vol_flags = 0;
    if (x->gmc) {
        x->vol_flags |= XVID_VOL_GMC;
        x->me_flags  |= XVID_ME_GME_REFINE;
    }
    if (xvid_flags & AV_CODEC_FLAG_QPEL) {
        x->vol_flags |= XVID_VOL_QUARTERPEL;
        x->me_flags  |= XVID_ME_QUARTERPELREFINE16;
        if (x->vop_flags & XVID_VOP_INTER4V)
            x->me_flags |= XVID_ME_QUARTERPELREFINE8;
    }

    xvid_gbl_init.version   = XVID_VERSION;
    xvid_gbl_init.debug     = 0;
    xvid_gbl_init.cpu_flags = 0;

    /* Initialize */
    xvid_global(NULL, XVID_GBL_INIT, &xvid_gbl_init, NULL);

    /* Create the encoder reference */
    xvid_enc_create.version = XVID_VERSION;

    /* Store the desired frame size */
    xvid_enc_create.width  =
    x->xsize               = avctx->width;
    xvid_enc_create.height =
    x->ysize               = avctx->height;

    /* Xvid can determine the proper profile to use */
    /* xvid_enc_create.profile = XVID_PROFILE_S_L3; */

    /* We don't use zones */
    xvid_enc_create.zones     = NULL;
    xvid_enc_create.num_zones = 0;

    xvid_enc_create.num_threads = avctx->thread_count;
#if (XVID_VERSION <= 0x010303) && (XVID_VERSION >= 0x010300)
    /* workaround for a bug in libxvidcore */
    if (avctx->height <= 16) {
        if (avctx->thread_count < 2) {
            xvid_enc_create.num_threads = 0;
        } else {
            av_log(avctx, AV_LOG_ERROR,
                   "Too small height for threads > 1.");
            return AVERROR(EINVAL);
        }
    }
#endif

    xvid_enc_create.plugins     = plugins;
    xvid_enc_create.num_plugins = 0;

    /* Initialize Buffers */
    x->twopassbuffer     = NULL;
    x->old_twopassbuffer = NULL;
    x->twopassfile       = NULL;

    if (xvid_flags & AV_CODEC_FLAG_PASS1) {
        rc2pass1.version     = XVID_VERSION;
        rc2pass1.context     = x;
        x->twopassbuffer     = av_malloc(BUFFER_SIZE);
        x->old_twopassbuffer = av_malloc(BUFFER_SIZE);
        if (!x->twopassbuffer || !x->old_twopassbuffer) {
            av_log(avctx, AV_LOG_ERROR,
                   "Xvid: Cannot allocate 2-pass log buffers\n");
            return AVERROR(ENOMEM);
        }
        x->twopassbuffer[0]     =
        x->old_twopassbuffer[0] = 0;

        plugins[xvid_enc_create.num_plugins].func  = xvid_ff_2pass;
        plugins[xvid_enc_create.num_plugins].param = &rc2pass1;
        xvid_enc_create.num_plugins++;
    } else if (xvid_flags & AV_CODEC_FLAG_PASS2) {
        rc2pass2.version = XVID_VERSION;
        rc2pass2.bitrate = avctx->bit_rate;

        fd = avpriv_tempfile("xvidff.", &x->twopassfile, 0, avctx);
        if (fd < 0) {
            av_log(avctx, AV_LOG_ERROR, "Xvid: Cannot write 2-pass pipe\n");
            return fd;
        }
        x->twopassfd = fd;

        if (!avctx->stats_in) {
            av_log(avctx, AV_LOG_ERROR,
                   "Xvid: No 2-pass information loaded for second pass\n");
            return AVERROR(EINVAL);
        }

        ret = write(fd, avctx->stats_in, strlen(avctx->stats_in));
        if (ret == -1)
            ret = AVERROR(errno);
        else if (strlen(avctx->stats_in) > ret) {
            av_log(avctx, AV_LOG_ERROR, "Xvid: Cannot write to 2-pass pipe\n");
            ret = AVERROR(EIO);
        }
        if (ret < 0)
            return ret;

        rc2pass2.filename                          = x->twopassfile;
        plugins[xvid_enc_create.num_plugins].func  = xvid_plugin_2pass2;
        plugins[xvid_enc_create.num_plugins].param = &rc2pass2;
        xvid_enc_create.num_plugins++;
    } else if (!(xvid_flags & AV_CODEC_FLAG_QSCALE)) {
        /* Single Pass Bitrate Control! */
        single.version = XVID_VERSION;
        single.bitrate = avctx->bit_rate;

        plugins[xvid_enc_create.num_plugins].func  = xvid_plugin_single;
        plugins[xvid_enc_create.num_plugins].param = &single;
        xvid_enc_create.num_plugins++;
    }

    if (avctx->lumi_masking != 0.0)
        x->lumi_aq = 1;

    /* Luminance Masking */
    if (x->lumi_aq) {
        masking_l.method                          = 0;
        plugins[xvid_enc_create.num_plugins].func = xvid_plugin_lumimasking;

        /* The old behavior is that when avctx->lumi_masking is specified,
         * plugins[...].param = NULL. Trying to keep the old behavior here. */
        plugins[xvid_enc_create.num_plugins].param =
            avctx->lumi_masking ? NULL : &masking_l;
        xvid_enc_create.num_plugins++;
    }

    /* Variance AQ */
    if (x->variance_aq) {
        masking_v.method                           = 1;
        plugins[xvid_enc_create.num_plugins].func  = xvid_plugin_lumimasking;
        plugins[xvid_enc_create.num_plugins].param = &masking_v;
        xvid_enc_create.num_plugins++;
    }

    if (x->lumi_aq && x->variance_aq )
        av_log(avctx, AV_LOG_INFO,
               "Both lumi_aq and variance_aq are enabled. The resulting quality"
               "will be the worse one of the two effects made by the AQ.\n");

    /* SSIM */
    if (x->ssim) {
        plugins[xvid_enc_create.num_plugins].func  = xvid_plugin_ssim;
        ssim.b_printstat                           = x->ssim == 2;
        ssim.acc                                   = x->ssim_acc;
        ssim.cpu_flags                             = xvid_gbl_init.cpu_flags;
        ssim.b_visualize                           = 0;
        plugins[xvid_enc_create.num_plugins].param = &ssim;
        xvid_enc_create.num_plugins++;
    }

    /* Frame Rate and Key Frames */
    xvid_correct_framerate(avctx);
    xvid_enc_create.fincr = avctx->time_base.num;
    xvid_enc_create.fbase = avctx->time_base.den;
    if (avctx->gop_size > 0)
        xvid_enc_create.max_key_interval = avctx->gop_size;
    else
        xvid_enc_create.max_key_interval = 240; /* Xvid's best default */

    /* Quants */
    if (xvid_flags & AV_CODEC_FLAG_QSCALE)
        x->qscale = 1;
    else
        x->qscale = 0;

    xvid_enc_create.min_quant[0] = avctx->qmin;
    xvid_enc_create.min_quant[1] = avctx->qmin;
    xvid_enc_create.min_quant[2] = avctx->qmin;
    xvid_enc_create.max_quant[0] = avctx->qmax;
    xvid_enc_create.max_quant[1] = avctx->qmax;
    xvid_enc_create.max_quant[2] = avctx->qmax;

    /* Quant Matrices */
    x->intra_matrix =
    x->inter_matrix = NULL;

#if FF_API_PRIVATE_OPT
FF_DISABLE_DEPRECATION_WARNINGS
    if (avctx->mpeg_quant)
        x->mpeg_quant = avctx->mpeg_quant;
FF_ENABLE_DEPRECATION_WARNINGS
#endif

    if (x->mpeg_quant)
        x->vol_flags |= XVID_VOL_MPEGQUANT;
    if ((avctx->intra_matrix || avctx->inter_matrix)) {
        x->vol_flags |= XVID_VOL_MPEGQUANT;

        if (avctx->intra_matrix) {
            intra           = avctx->intra_matrix;
            x->intra_matrix = av_malloc(sizeof(unsigned char) * 64);
            if (!x->intra_matrix)
                return AVERROR(ENOMEM);
        } else
            intra = NULL;
        if (avctx->inter_matrix) {
            inter           = avctx->inter_matrix;
            x->inter_matrix = av_malloc(sizeof(unsigned char) * 64);
            if (!x->inter_matrix)
                return AVERROR(ENOMEM);
        } else
            inter = NULL;

        for (i = 0; i < 64; i++) {
            if (intra)
                x->intra_matrix[i] = (unsigned char) intra[i];
            if (inter)
                x->inter_matrix[i] = (unsigned char) inter[i];
        }
    }

    /* Misc Settings */
    xvid_enc_create.frame_drop_ratio = 0;
    xvid_enc_create.global           = 0;
    if (xvid_flags & AV_CODEC_FLAG_CLOSED_GOP)
        xvid_enc_create.global |= XVID_GLOBAL_CLOSED_GOP;

    /* Determines which codec mode we are operating in */
    avctx->extradata      = NULL;
    avctx->extradata_size = 0;
    if (xvid_flags & AV_CODEC_FLAG_GLOBAL_HEADER) {
        /* In this case, we are claiming to be MPEG-4 */
        x->quicktime_format = 1;
        avctx->codec_id     = AV_CODEC_ID_MPEG4;
    } else {
        /* We are claiming to be Xvid */
        x->quicktime_format = 0;
        if (!avctx->codec_tag)
            avctx->codec_tag = AV_RL32("xvid");
    }

    /* Bframes */
    xvid_enc_create.max_bframes   = avctx->max_b_frames;
    xvid_enc_create.bquant_offset = 100 * avctx->b_quant_offset;
    xvid_enc_create.bquant_ratio  = 100 * avctx->b_quant_factor;
    if (avctx->max_b_frames > 0 && !x->quicktime_format)
        xvid_enc_create.global |= XVID_GLOBAL_PACKED;

    av_assert0(xvid_enc_create.num_plugins + (!!x->ssim) + (!!x->variance_aq) + (!!x->lumi_aq) <= FF_ARRAY_ELEMS(plugins));

    /* Encode a dummy frame to get the extradata immediately */
    if (x->quicktime_format) {
        AVFrame *picture;
        AVPacket packet = {0};
        int size, got_packet, ret;

        av_init_packet(&packet);

        picture = av_frame_alloc();
        if (!picture)
            return AVERROR(ENOMEM);

        xerr = xvid_encore(NULL, XVID_ENC_CREATE, &xvid_enc_create, NULL);
        if( xerr ) {
            av_frame_free(&picture);
            av_log(avctx, AV_LOG_ERROR, "Xvid: Could not create encoder reference\n");
            return AVERROR_EXTERNAL;
        }
        x->encoder_handle = xvid_enc_create.handle;
        size = ((avctx->width + 1) & ~1) * ((avctx->height + 1) & ~1);
        picture->data[0] = av_malloc(size + size / 2);
        if (!picture->data[0]) {
            av_frame_free(&picture);
            return AVERROR(ENOMEM);
        }
        picture->data[1] = picture->data[0] + size;
        picture->data[2] = picture->data[1] + size / 4;
        memset(picture->data[0], 0, size);
        memset(picture->data[1], 128, size / 2);
        ret = xvid_encode_frame(avctx, &packet, picture, &got_packet);
        if (!ret && got_packet)
            av_packet_unref(&packet);
        av_free(picture->data[0]);
        av_frame_free(&picture);
        xvid_encore(x->encoder_handle, XVID_ENC_DESTROY, NULL, NULL);
    }

    /* Create encoder context */
    xerr = xvid_encore(NULL, XVID_ENC_CREATE, &xvid_enc_create, NULL);
    if (xerr) {
        av_log(avctx, AV_LOG_ERROR, "Xvid: Could not create encoder reference\n");
        return AVERROR_EXTERNAL;
    }

    x->encoder_handle  = xvid_enc_create.handle;

    return 0;
}

static int xvid_encode_frame(AVCodecContext *avctx, AVPacket *pkt,
                             const AVFrame *picture, int *got_packet)
{
    int xerr, i, ret, user_packet = !!pkt->data;
    struct xvid_context *x = avctx->priv_data;
    int mb_width  = (avctx->width  + 15) / 16;
    int mb_height = (avctx->height + 15) / 16;
    char *tmp;

    xvid_enc_frame_t xvid_enc_frame = { 0 };
    xvid_enc_stats_t xvid_enc_stats = { 0 };

    if ((ret = ff_alloc_packet2(avctx, pkt, mb_width*(int64_t)mb_height*MAX_MB_BYTES + AV_INPUT_BUFFER_MIN_SIZE, 0)) < 0)
        return ret;

    /* Start setting up the frame */
    xvid_enc_frame.version = XVID_VERSION;
    xvid_enc_stats.version = XVID_VERSION;

    /* Let Xvid know where to put the frame. */
    xvid_enc_frame.bitstream = pkt->data;
    xvid_enc_frame.length    = pkt->size;

    /* Initialize input image fields */
    if (avctx->pix_fmt != AV_PIX_FMT_YUV420P) {
        av_log(avctx, AV_LOG_ERROR,
               "Xvid: Color spaces other than 420P not supported\n");
        return AVERROR(EINVAL);
    }

    xvid_enc_frame.input.csp = XVID_CSP_PLANAR; /* YUV420P */

    for (i = 0; i < 4; i++) {
        xvid_enc_frame.input.plane[i]  = picture->data[i];
        xvid_enc_frame.input.stride[i] = picture->linesize[i];
    }

    /* Encoder Flags */
    xvid_enc_frame.vop_flags = x->vop_flags;
    xvid_enc_frame.vol_flags = x->vol_flags;
    xvid_enc_frame.motion    = x->me_flags;
    xvid_enc_frame.type      =
        picture->pict_type == AV_PICTURE_TYPE_I ? XVID_TYPE_IVOP :
        picture->pict_type == AV_PICTURE_TYPE_P ? XVID_TYPE_PVOP :
        picture->pict_type == AV_PICTURE_TYPE_B ? XVID_TYPE_BVOP :
                                                  XVID_TYPE_AUTO;

    /* Pixel aspect ratio setting */
    if (avctx->sample_aspect_ratio.num < 0 || avctx->sample_aspect_ratio.num > 255 ||
        avctx->sample_aspect_ratio.den < 0 || avctx->sample_aspect_ratio.den > 255) {
        av_log(avctx, AV_LOG_WARNING,
               "Invalid pixel aspect ratio %i/%i, limit is 255/255 reducing\n",
               avctx->sample_aspect_ratio.num, avctx->sample_aspect_ratio.den);
        av_reduce(&avctx->sample_aspect_ratio.num, &avctx->sample_aspect_ratio.den,
                   avctx->sample_aspect_ratio.num,  avctx->sample_aspect_ratio.den, 255);
    }
    xvid_enc_frame.par        = XVID_PAR_EXT;
    xvid_enc_frame.par_width  = avctx->sample_aspect_ratio.num;
    xvid_enc_frame.par_height = avctx->sample_aspect_ratio.den;

    /* Quant Setting */
    if (x->qscale)
        xvid_enc_frame.quant = picture->quality / FF_QP2LAMBDA;
    else
        xvid_enc_frame.quant = 0;

    /* Matrices */
    xvid_enc_frame.quant_intra_matrix = x->intra_matrix;
    xvid_enc_frame.quant_inter_matrix = x->inter_matrix;

    /* Encode */
    xerr = xvid_encore(x->encoder_handle, XVID_ENC_ENCODE,
                       &xvid_enc_frame, &xvid_enc_stats);

    /* Two-pass log buffer swapping */
    avctx->stats_out = NULL;
    if (x->twopassbuffer) {
        tmp                  = x->old_twopassbuffer;
        x->old_twopassbuffer = x->twopassbuffer;
        x->twopassbuffer     = tmp;
        x->twopassbuffer[0]  = 0;
        if (x->old_twopassbuffer[0] != 0) {
            avctx->stats_out = x->old_twopassbuffer;
        }
    }

    if (xerr > 0) {
        int pict_type;

        *got_packet = 1;

        if (xvid_enc_stats.type == XVID_TYPE_PVOP)
            pict_type = AV_PICTURE_TYPE_P;
        else if (xvid_enc_stats.type == XVID_TYPE_BVOP)
            pict_type = AV_PICTURE_TYPE_B;
        else if (xvid_enc_stats.type == XVID_TYPE_SVOP)
            pict_type = AV_PICTURE_TYPE_S;
        else
            pict_type = AV_PICTURE_TYPE_I;

#if FF_API_CODED_FRAME
FF_DISABLE_DEPRECATION_WARNINGS
        avctx->coded_frame->pict_type = pict_type;
        avctx->coded_frame->quality = xvid_enc_stats.quant * FF_QP2LAMBDA;
FF_ENABLE_DEPRECATION_WARNINGS
#endif

        ff_side_data_set_encoder_stats(pkt, xvid_enc_stats.quant * FF_QP2LAMBDA, NULL, 0, pict_type);

        if (xvid_enc_frame.out_flags & XVID_KEYFRAME) {
#if FF_API_CODED_FRAME
FF_DISABLE_DEPRECATION_WARNINGS
            avctx->coded_frame->key_frame = 1;
FF_ENABLE_DEPRECATION_WARNINGS
#endif
            pkt->flags  |= AV_PKT_FLAG_KEY;
            if (x->quicktime_format)
                return xvid_strip_vol_header(avctx, pkt,
                                             xvid_enc_stats.hlength, xerr);
        } else {
#if FF_API_CODED_FRAME
FF_DISABLE_DEPRECATION_WARNINGS
            avctx->coded_frame->key_frame = 0;
FF_ENABLE_DEPRECATION_WARNINGS
#endif
        }

        pkt->size = xerr;

        return 0;
    } else {
        if (!user_packet)
            av_packet_unref(pkt);
        if (!xerr)
            return 0;
        av_log(avctx, AV_LOG_ERROR,
               "Xvid: Encoding Error Occurred: %i\n", xerr);
        return AVERROR_EXTERNAL;
    }
}

static av_cold int xvid_encode_close(AVCodecContext *avctx)
{
    struct xvid_context *x = avctx->priv_data;

    if (x->encoder_handle) {
        xvid_encore(x->encoder_handle, XVID_ENC_DESTROY, NULL, NULL);
        x->encoder_handle = NULL;
    }

    av_freep(&avctx->extradata);
    if (x->twopassbuffer) {
        av_freep(&x->twopassbuffer);
        av_freep(&x->old_twopassbuffer);
        avctx->stats_out = NULL;
    }
    if (x->twopassfd>=0) {
        unlink(x->twopassfile);
        close(x->twopassfd);
        x->twopassfd = -1;
    }
    av_freep(&x->twopassfile);
    av_freep(&x->intra_matrix);
    av_freep(&x->inter_matrix);

    return 0;
}

#define OFFSET(x) offsetof(struct xvid_context, x)
#define VE AV_OPT_FLAG_VIDEO_PARAM | AV_OPT_FLAG_ENCODING_PARAM
static const AVOption options[] = {
    { "lumi_aq",     "Luminance masking AQ",            OFFSET(lumi_aq),     AV_OPT_TYPE_INT,   { .i64 = 0 },       0,       1, VE         },
    { "variance_aq", "Variance AQ",                     OFFSET(variance_aq), AV_OPT_TYPE_INT,   { .i64 = 0 },       0,       1, VE         },
    { "ssim",        "Show SSIM information to stdout", OFFSET(ssim),        AV_OPT_TYPE_INT,   { .i64 = 0 },       0,       2, VE, "ssim" },
    { "off",         NULL,                                                0, AV_OPT_TYPE_CONST, { .i64 = 0 }, INT_MIN, INT_MAX, VE, "ssim" },
    { "avg",         NULL,                                                0, AV_OPT_TYPE_CONST, { .i64 = 1 }, INT_MIN, INT_MAX, VE, "ssim" },
    { "frame",       NULL,                                                0, AV_OPT_TYPE_CONST, { .i64 = 2 }, INT_MIN, INT_MAX, VE, "ssim" },
    { "ssim_acc",    "SSIM accuracy",                   OFFSET(ssim_acc),    AV_OPT_TYPE_INT,   { .i64 = 2 },       0,       4, VE         },
    { "gmc",         "use GMC",                         OFFSET(gmc),         AV_OPT_TYPE_INT,   { .i64 = 0 },       0,       1, VE         },
    { "me_quality",  "Motion estimation quality",       OFFSET(me_quality),  AV_OPT_TYPE_INT,   { .i64 = 4 },       0,       6, VE         },
    { "mpeg_quant",  "Use MPEG quantizers instead of H.263", OFFSET(mpeg_quant), AV_OPT_TYPE_INT, { .i64 = 0 },     0,       1, VE         },
    { NULL },
};

static const AVClass xvid_class = {
    .class_name = "libxvid",
    .item_name  = av_default_item_name,
    .option     = options,
    .version    = LIBAVUTIL_VERSION_INT,
};

AVCodec ff_libxvid_encoder = {
    .name           = "libxvid",
    .long_name      = NULL_IF_CONFIG_SMALL("libxvidcore MPEG-4 part 2"),
    .type           = AVMEDIA_TYPE_VIDEO,
    .id             = AV_CODEC_ID_MPEG4,
    .priv_data_size = sizeof(struct xvid_context),
    .init           = xvid_encode_init,
    .encode2        = xvid_encode_frame,
    .close          = xvid_encode_close,
    .pix_fmts       = (const enum AVPixelFormat[]) { AV_PIX_FMT_YUV420P, AV_PIX_FMT_NONE },
    .priv_class     = &xvid_class,
    .caps_internal  = FF_CODEC_CAP_INIT_THREADSAFE |
                      FF_CODEC_CAP_INIT_CLEANUP,
};<|MERGE_RESOLUTION|>--- conflicted
+++ resolved
@@ -461,15 +461,7 @@
         break;
     }
 
-<<<<<<< HEAD
     /* Bring in VOL flags from ffmpeg command-line */
-#if FF_API_GMC
-    if (avctx->flags & CODEC_FLAG_GMC)
-        x->gmc = 1;
-#endif
-
-=======
->>>>>>> bb45d112
     x->vol_flags = 0;
     if (x->gmc) {
         x->vol_flags |= XVID_VOL_GMC;
