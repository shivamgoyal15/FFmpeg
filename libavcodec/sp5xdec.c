/*
 * Sunplus JPEG decoder (SP5X)
 * Copyright (c) 2003 Alex Beregszaszi
 *
 * This file is part of FFmpeg.
 *
 * FFmpeg is free software; you can redistribute it and/or
 * modify it under the terms of the GNU Lesser General Public
 * License as published by the Free Software Foundation; either
 * version 2.1 of the License, or (at your option) any later version.
 *
 * FFmpeg is distributed in the hope that it will be useful,
 * but WITHOUT ANY WARRANTY; without even the implied warranty of
 * MERCHANTABILITY or FITNESS FOR A PARTICULAR PURPOSE.  See the GNU
 * Lesser General Public License for more details.
 *
 * You should have received a copy of the GNU Lesser General Public
 * License along with FFmpeg; if not, write to the Free Software
 * Foundation, Inc., 51 Franklin Street, Fifth Floor, Boston, MA 02110-1301 USA
 */

/**
 * @file
 * Sunplus JPEG decoder (SP5X).
 */

#include "avcodec.h"
#include "internal.h"
#include "mjpeg.h"
#include "mjpegdec.h"
#include "sp5x.h"


static int sp5x_decode_frame(AVCodecContext *avctx,
                              void *data, int *got_frame,
                              AVPacket *avpkt)
{
    const uint8_t *buf = avpkt->data;
    int buf_size = avpkt->size;
    AVPacket avpkt_recoded;
    const int qscale = 5;
    uint8_t *recoded;
    int i = 0, j = 0;

    if (!avctx->width || !avctx->height)
        return -1;

    recoded = av_mallocz(buf_size + 1024);
    if (!recoded)
        return -1;

    /* SOI */
    recoded[j++] = 0xFF;
    recoded[j++] = 0xD8;

    memcpy(recoded+j, &sp5x_data_dqt[0], sizeof(sp5x_data_dqt));
    memcpy(recoded+j+5, &sp5x_quant_table[qscale * 2], 64);
    memcpy(recoded+j+70, &sp5x_quant_table[(qscale * 2) + 1], 64);
    j += sizeof(sp5x_data_dqt);

    memcpy(recoded+j, &sp5x_data_dht[0], sizeof(sp5x_data_dht));
    j += sizeof(sp5x_data_dht);

    memcpy(recoded+j, &sp5x_data_sof[0], sizeof(sp5x_data_sof));
    AV_WB16(recoded+j+5, avctx->coded_height);
    AV_WB16(recoded+j+7, avctx->coded_width);
    j += sizeof(sp5x_data_sof);

    memcpy(recoded+j, &sp5x_data_sos[0], sizeof(sp5x_data_sos));
    j += sizeof(sp5x_data_sos);

    if(avctx->codec_id==AV_CODEC_ID_AMV)
        for (i = 2; i < buf_size-2 && j < buf_size+1024-2; i++)
            recoded[j++] = buf[i];
    else
    for (i = 14; i < buf_size && j < buf_size+1024-3; i++)
    {
        recoded[j++] = buf[i];
        if (buf[i] == 0xff)
            recoded[j++] = 0;
    }

    /* EOI */
    recoded[j++] = 0xFF;
    recoded[j++] = 0xD9;

    av_init_packet(&avpkt_recoded);
    avpkt_recoded.data = recoded;
    avpkt_recoded.size = j;
    i = ff_mjpeg_decode_frame(avctx, data, got_frame, &avpkt_recoded);

    av_free(recoded);

    return i < 0 ? i : avpkt->size;
}

#if CONFIG_SP5X_DECODER
AVCodec ff_sp5x_decoder = {
    .name           = "sp5x",
    .long_name      = NULL_IF_CONFIG_SMALL("Sunplus JPEG (SP5X)"),
    .type           = AVMEDIA_TYPE_VIDEO,
    .id             = AV_CODEC_ID_SP5X,
    .priv_data_size = sizeof(MJpegDecodeContext),
    .init           = ff_mjpeg_decode_init,
    .close          = ff_mjpeg_decode_end,
    .decode         = sp5x_decode_frame,
    .capabilities   = CODEC_CAP_DR1,
    .max_lowres     = 3,
    .caps_internal  = FF_CODEC_CAP_INIT_THREADSAFE,
};
#endif
#if CONFIG_AMV_DECODER
AVCodec ff_amv_decoder = {
    .name           = "amv",
    .long_name      = NULL_IF_CONFIG_SMALL("AMV Video"),
    .type           = AVMEDIA_TYPE_VIDEO,
    .id             = AV_CODEC_ID_AMV,
    .priv_data_size = sizeof(MJpegDecodeContext),
    .init           = ff_mjpeg_decode_init,
    .close          = ff_mjpeg_decode_end,
    .decode         = sp5x_decode_frame,
<<<<<<< HEAD
    .max_lowres     = 3,
=======
    .capabilities   = CODEC_CAP_DR1,
>>>>>>> 007e27d3
    .caps_internal  = FF_CODEC_CAP_INIT_THREADSAFE,
};
#endif<|MERGE_RESOLUTION|>--- conflicted
+++ resolved
@@ -119,11 +119,8 @@
     .init           = ff_mjpeg_decode_init,
     .close          = ff_mjpeg_decode_end,
     .decode         = sp5x_decode_frame,
-<<<<<<< HEAD
     .max_lowres     = 3,
-=======
     .capabilities   = CODEC_CAP_DR1,
->>>>>>> 007e27d3
     .caps_internal  = FF_CODEC_CAP_INIT_THREADSAFE,
 };
 #endif