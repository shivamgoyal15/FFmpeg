--- conflicted
+++ resolved
@@ -173,16 +173,11 @@
 
     /* allocate codebook buffers as necessary */
     if (num_mvs > s->num_mvs) {
-<<<<<<< HEAD
-        if (av_reallocp_array(&s->mv_codebook, num_mvs, sizeof(*s->mv_codebook))) {
+        int err = av_reallocp_array(&s->mv_codebook, num_mvs, sizeof(*s->mv_codebook));
+        if (err < 0) {
             s->num_mvs = 0;
-            return AVERROR(ENOMEM);
-        }
-=======
-        int err = av_reallocp(&s->mv_codebook, num_mvs * 2 * sizeof(int));
-        if (err < 0)
             return err;
->>>>>>> 7fccc96d
+        }
         s->num_mvs = num_mvs;
     }
 
