--- conflicted
+++ resolved
@@ -1205,16 +1205,11 @@
 
     predictor = get_bits(&s->gb, 8);       /* JPEG Ss / lossless JPEG predictor /JPEG-LS NEAR */
     ilv = get_bits(&s->gb, 8);             /* JPEG Se / JPEG-LS ILV */
-<<<<<<< HEAD
     if(s->avctx->codec_tag != AV_RL32("CJPG")){
         prev_shift      = get_bits(&s->gb, 4); /* Ah */
         point_transform = get_bits(&s->gb, 4); /* Al */
     }else
         prev_shift = point_transform = 0;
-=======
-    prev_shift      = get_bits(&s->gb, 4); /* Ah */
-    point_transform = get_bits(&s->gb, 4); /* Al */
->>>>>>> 7b44061f
 
     if (nb_components > 1) {
         /* interleaved stream */
@@ -1240,9 +1235,6 @@
     /* mjpeg-b can have padding bytes between sos and image data, skip them */
     for (i = s->mjpb_skiptosod; i > 0; i--)
         skip_bits(&s->gb, 8);
-next_field:
-    for (i = 0; i < nb_components; i++)
-        s->last_dc[i] = 1024;
 
 next_field:
     for (i = 0; i < nb_components; i++)
@@ -1280,13 +1272,6 @@
                 return ret;
         }
     }
-<<<<<<< HEAD
-    if(s->interlaced && get_bits_left(&s->gb) > 32 && show_bits(&s->gb, 8) == 0xFF) {
-        GetBitContext bak= s->gb;
-        align_get_bits(&bak);
-        if(show_bits(&bak, 16) == 0xFFD1) {
-            av_log(s->avctx, AV_LOG_DEBUG, "AVRn ingterlaced picture\n");
-=======
 
     if (s->interlaced &&
         get_bits_left(&s->gb) > 32 &&
@@ -1294,8 +1279,7 @@
         GetBitContext bak = s->gb;
         align_get_bits(&bak);
         if (show_bits(&bak, 16) == 0xFFD1) {
-            av_dlog(s->avctx, "AVRn interlaced picture marker found\n");
->>>>>>> 7b44061f
+            av_log(s->avctx, AV_LOG_DEBUG, "AVRn interlaced picture marker found\n");
             s->gb = bak;
             skip_bits(&s->gb, 16);
             s->bottom_field ^= 1;
