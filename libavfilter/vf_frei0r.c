--- conflicted
+++ resolved
@@ -434,13 +434,8 @@
 static int source_request_frame(AVFilterLink *outlink)
 {
     Frei0rContext *frei0r = outlink->src->priv;
-<<<<<<< HEAD
-    AVFilterBufferRef *picref = avfilter_get_video_buffer(outlink, AV_PERM_WRITE, outlink->w, outlink->h);
+    AVFilterBufferRef *picref = ff_get_video_buffer(outlink, AV_PERM_WRITE, outlink->w, outlink->h);
     picref->video->sample_aspect_ratio = (AVRational) {1, 1};
-=======
-    AVFilterBufferRef *picref = ff_get_video_buffer(outlink, AV_PERM_WRITE, outlink->w, outlink->h);
-    picref->video->pixel_aspect = (AVRational) {1, 1};
->>>>>>> 8517e9c4
     picref->pts = frei0r->pts++;
     picref->pos = -1;
 
