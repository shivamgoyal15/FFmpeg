/*
 * various utility functions for use within FFmpeg
 * Copyright (c) 2000, 2001, 2002 Fabrice Bellard
 *
 * This file is part of FFmpeg.
 *
 * FFmpeg is free software; you can redistribute it and/or
 * modify it under the terms of the GNU Lesser General Public
 * License as published by the Free Software Foundation; either
 * version 2.1 of the License, or (at your option) any later version.
 *
 * FFmpeg is distributed in the hope that it will be useful,
 * but WITHOUT ANY WARRANTY; without even the implied warranty of
 * MERCHANTABILITY or FITNESS FOR A PARTICULAR PURPOSE.  See the GNU
 * Lesser General Public License for more details.
 *
 * You should have received a copy of the GNU Lesser General Public
 * License along with FFmpeg; if not, write to the Free Software
 * Foundation, Inc., 51 Franklin Street, Fifth Floor, Boston, MA 02110-1301 USA
 */

/* #define DEBUG */

#include "avformat.h"
#include "avio_internal.h"
#include "internal.h"
#include "libavcodec/internal.h"
#include "libavcodec/raw.h"
#include "libavutil/opt.h"
#include "libavutil/dict.h"
#include "libavutil/pixdesc.h"
#include "metadata.h"
#include "id3v2.h"
#include "libavutil/avstring.h"
#include "libavutil/mathematics.h"
#include "riff.h"
#include "audiointerleave.h"
#include "url.h"
#include <sys/time.h>
#include <time.h>
#include <strings.h>
#include <stdarg.h>
#if CONFIG_NETWORK
#include "network.h"
#endif

#undef NDEBUG
#include <assert.h>

/**
 * @file
 * various utility functions for use within FFmpeg
 */

unsigned avformat_version(void)
{
    return LIBAVFORMAT_VERSION_INT;
}

const char *avformat_configuration(void)
{
    return FFMPEG_CONFIGURATION;
}

const char *avformat_license(void)
{
#define LICENSE_PREFIX "libavformat license: "
    return LICENSE_PREFIX FFMPEG_LICENSE + sizeof(LICENSE_PREFIX) - 1;
}

/* fraction handling */

/**
 * f = val + (num / den) + 0.5.
 *
 * 'num' is normalized so that it is such as 0 <= num < den.
 *
 * @param f fractional number
 * @param val integer value
 * @param num must be >= 0
 * @param den must be >= 1
 */
static void frac_init(AVFrac *f, int64_t val, int64_t num, int64_t den)
{
    num += (den >> 1);
    if (num >= den) {
        val += num / den;
        num = num % den;
    }
    f->val = val;
    f->num = num;
    f->den = den;
}

/**
 * Fractional addition to f: f = f + (incr / f->den).
 *
 * @param f fractional number
 * @param incr increment, can be positive or negative
 */
static void frac_add(AVFrac *f, int64_t incr)
{
    int64_t num, den;

    num = f->num + incr;
    den = f->den;
    if (num < 0) {
        f->val += num / den;
        num = num % den;
        if (num < 0) {
            num += den;
            f->val--;
        }
    } else if (num >= den) {
        f->val += num / den;
        num = num % den;
    }
    f->num = num;
}

/** head of registered input format linked list */
#if !FF_API_FIRST_FORMAT
static
#endif
AVInputFormat *first_iformat = NULL;
/** head of registered output format linked list */
#if !FF_API_FIRST_FORMAT
static
#endif
AVOutputFormat *first_oformat = NULL;

AVInputFormat  *av_iformat_next(AVInputFormat  *f)
{
    if(f) return f->next;
    else  return first_iformat;
}

AVOutputFormat *av_oformat_next(AVOutputFormat *f)
{
    if(f) return f->next;
    else  return first_oformat;
}

void av_register_input_format(AVInputFormat *format)
{
    AVInputFormat **p;
    p = &first_iformat;
    while (*p != NULL) p = &(*p)->next;
    *p = format;
    format->next = NULL;
}

void av_register_output_format(AVOutputFormat *format)
{
    AVOutputFormat **p;
    p = &first_oformat;
    while (*p != NULL) p = &(*p)->next;
    *p = format;
    format->next = NULL;
}

int av_match_ext(const char *filename, const char *extensions)
{
    const char *ext, *p;
    char ext1[32], *q;

    if(!filename)
        return 0;

    ext = strrchr(filename, '.');
    if (ext) {
        ext++;
        p = extensions;
        for(;;) {
            q = ext1;
            while (*p != '\0' && *p != ',' && q-ext1<sizeof(ext1)-1)
                *q++ = *p++;
            *q = '\0';
            if (!strcasecmp(ext1, ext))
                return 1;
            if (*p == '\0')
                break;
            p++;
        }
    }
    return 0;
}

static int match_format(const char *name, const char *names)
{
    const char *p;
    int len, namelen;

    if (!name || !names)
        return 0;

    namelen = strlen(name);
    while ((p = strchr(names, ','))) {
        len = FFMAX(p - names, namelen);
        if (!strncasecmp(name, names, len))
            return 1;
        names = p+1;
    }
    return !strcasecmp(name, names);
}

#if FF_API_GUESS_FORMAT
AVOutputFormat *guess_format(const char *short_name, const char *filename,
                             const char *mime_type)
{
    return av_guess_format(short_name, filename, mime_type);
}
#endif

AVOutputFormat *av_guess_format(const char *short_name, const char *filename,
                                const char *mime_type)
{
    AVOutputFormat *fmt = NULL, *fmt_found;
    int score_max, score;

    /* specific test for image sequences */
#if CONFIG_IMAGE2_MUXER
    if (!short_name && filename &&
        av_filename_number_test(filename) &&
        ff_guess_image2_codec(filename) != CODEC_ID_NONE) {
        return av_guess_format("image2", NULL, NULL);
    }
#endif
    /* Find the proper file type. */
    fmt_found = NULL;
    score_max = 0;
    while ((fmt = av_oformat_next(fmt))) {
        score = 0;
        if (fmt->name && short_name && !strcmp(fmt->name, short_name))
            score += 100;
        if (fmt->mime_type && mime_type && !strcmp(fmt->mime_type, mime_type))
            score += 10;
        if (filename && fmt->extensions &&
            av_match_ext(filename, fmt->extensions)) {
            score += 5;
        }
        if (score > score_max) {
            score_max = score;
            fmt_found = fmt;
        }
    }
    return fmt_found;
}

#if FF_API_GUESS_FORMAT
AVOutputFormat *guess_stream_format(const char *short_name, const char *filename,
                             const char *mime_type)
{
    AVOutputFormat *fmt = av_guess_format(short_name, filename, mime_type);

    if (fmt) {
        AVOutputFormat *stream_fmt;
        char stream_format_name[64];

        snprintf(stream_format_name, sizeof(stream_format_name), "%s_stream", fmt->name);
        stream_fmt = av_guess_format(stream_format_name, NULL, NULL);

        if (stream_fmt)
            fmt = stream_fmt;
    }

    return fmt;
}
#endif

enum CodecID av_guess_codec(AVOutputFormat *fmt, const char *short_name,
                            const char *filename, const char *mime_type, enum AVMediaType type){
    if(type == AVMEDIA_TYPE_VIDEO){
        enum CodecID codec_id= CODEC_ID_NONE;

#if CONFIG_IMAGE2_MUXER
        if(!strcmp(fmt->name, "image2") || !strcmp(fmt->name, "image2pipe")){
            codec_id= ff_guess_image2_codec(filename);
        }
#endif
        if(codec_id == CODEC_ID_NONE)
            codec_id= fmt->video_codec;
        return codec_id;
    }else if(type == AVMEDIA_TYPE_AUDIO)
        return fmt->audio_codec;
    else if (type == AVMEDIA_TYPE_SUBTITLE)
        return fmt->subtitle_codec;
    else
        return CODEC_ID_NONE;
}

AVInputFormat *av_find_input_format(const char *short_name)
{
    AVInputFormat *fmt = NULL;
    while ((fmt = av_iformat_next(fmt))) {
        if (match_format(short_name, fmt->name))
            return fmt;
    }
    return NULL;
}

#if FF_API_SYMVER && CONFIG_SHARED && HAVE_SYMVER
FF_SYMVER(void, av_destruct_packet_nofree, (AVPacket *pkt), "LIBAVFORMAT_52")
{
    av_destruct_packet_nofree(pkt);
}

FF_SYMVER(void, av_destruct_packet, (AVPacket *pkt), "LIBAVFORMAT_52")
{
    av_destruct_packet(pkt);
}

FF_SYMVER(int, av_new_packet, (AVPacket *pkt, int size), "LIBAVFORMAT_52")
{
    return av_new_packet(pkt, size);
}

FF_SYMVER(int, av_dup_packet, (AVPacket *pkt), "LIBAVFORMAT_52")
{
    return av_dup_packet(pkt);
}

FF_SYMVER(void, av_free_packet, (AVPacket *pkt), "LIBAVFORMAT_52")
{
    av_free_packet(pkt);
}

FF_SYMVER(void, av_init_packet, (AVPacket *pkt), "LIBAVFORMAT_52")
{
    av_log(NULL, AV_LOG_WARNING, "Diverting av_*_packet function calls to libavcodec. Recompile to improve performance\n");
    av_init_packet(pkt);
}
#endif

int av_get_packet(AVIOContext *s, AVPacket *pkt, int size)
{
    int ret= av_new_packet(pkt, size);

    if(ret<0)
        return ret;

    pkt->pos= avio_tell(s);

    ret= avio_read(s, pkt->data, size);
    if(ret<=0)
        av_free_packet(pkt);
    else
        av_shrink_packet(pkt, ret);

    return ret;
}

int av_append_packet(AVIOContext *s, AVPacket *pkt, int size)
{
    int ret;
    int old_size;
    if (!pkt->size)
        return av_get_packet(s, pkt, size);
    old_size = pkt->size;
    ret = av_grow_packet(pkt, size);
    if (ret < 0)
        return ret;
    ret = avio_read(s, pkt->data + old_size, size);
    av_shrink_packet(pkt, old_size + FFMAX(ret, 0));
    return ret;
}


int av_filename_number_test(const char *filename)
{
    char buf[1024];
    return filename && (av_get_frame_filename(buf, sizeof(buf), filename, 1)>=0);
}

AVInputFormat *av_probe_input_format3(AVProbeData *pd, int is_opened, int *score_ret)
{
    AVProbeData lpd = *pd;
    AVInputFormat *fmt1 = NULL, *fmt;
    int score, score_max=0;

    if (lpd.buf_size > 10 && ff_id3v2_match(lpd.buf, ID3v2_DEFAULT_MAGIC)) {
        int id3len = ff_id3v2_tag_len(lpd.buf);
        if (lpd.buf_size > id3len + 16) {
            lpd.buf += id3len;
            lpd.buf_size -= id3len;
        }
    }

    fmt = NULL;
    while ((fmt1 = av_iformat_next(fmt1))) {
        if (!is_opened == !(fmt1->flags & AVFMT_NOFILE))
            continue;
        score = 0;
        if (fmt1->read_probe) {
            score = fmt1->read_probe(&lpd);
            if(!score && fmt1->extensions && av_match_ext(lpd.filename, fmt1->extensions))
                score = 1;
        } else if (fmt1->extensions) {
            if (av_match_ext(lpd.filename, fmt1->extensions)) {
                score = 50;
            }
        }
        if (score > score_max) {
            score_max = score;
            fmt = fmt1;
        }else if (score == score_max)
            fmt = NULL;
    }
    *score_ret= score_max;
    return fmt;
}

AVInputFormat *av_probe_input_format2(AVProbeData *pd, int is_opened, int *score_max)
{
    int score_ret;
    AVInputFormat *fmt= av_probe_input_format3(pd, is_opened, &score_ret);
    if(score_ret > *score_max){
        *score_max= score_ret;
        return fmt;
    }else
        return NULL;
}

AVInputFormat *av_probe_input_format(AVProbeData *pd, int is_opened){
    int score=0;
    return av_probe_input_format2(pd, is_opened, &score);
}

static int set_codec_from_probe_data(AVFormatContext *s, AVStream *st, AVProbeData *pd)
{
    static const struct {
        const char *name; enum CodecID id; enum AVMediaType type;
    } fmt_id_type[] = {
        { "aac"      , CODEC_ID_AAC       , AVMEDIA_TYPE_AUDIO },
        { "ac3"      , CODEC_ID_AC3       , AVMEDIA_TYPE_AUDIO },
        { "dts"      , CODEC_ID_DTS       , AVMEDIA_TYPE_AUDIO },
        { "eac3"     , CODEC_ID_EAC3      , AVMEDIA_TYPE_AUDIO },
        { "h264"     , CODEC_ID_H264      , AVMEDIA_TYPE_VIDEO },
        { "m4v"      , CODEC_ID_MPEG4     , AVMEDIA_TYPE_VIDEO },
        { "mp3"      , CODEC_ID_MP3       , AVMEDIA_TYPE_AUDIO },
        { "mpegvideo", CODEC_ID_MPEG2VIDEO, AVMEDIA_TYPE_VIDEO },
        { 0 }
    };
    int score;
    AVInputFormat *fmt = av_probe_input_format3(pd, 1, &score);

    if (fmt) {
        int i;
        av_log(s, AV_LOG_DEBUG, "Probe with size=%d, packets=%d detected %s with score=%d\n",
               pd->buf_size, MAX_PROBE_PACKETS - st->probe_packets, fmt->name, score);
        for (i = 0; fmt_id_type[i].name; i++) {
            if (!strcmp(fmt->name, fmt_id_type[i].name)) {
                st->codec->codec_id   = fmt_id_type[i].id;
                st->codec->codec_type = fmt_id_type[i].type;
                break;
            }
        }
    }
    return score;
}

/************************************************************/
/* input media file */

#if FF_API_FORMAT_PARAMETERS
static AVDictionary *convert_format_parameters(AVFormatParameters *ap)
{
    char buf[1024];
    AVDictionary *opts = NULL;

    if (!ap)
        return NULL;

    if (ap->time_base.num) {
        snprintf(buf, sizeof(buf), "%d/%d", ap->time_base.den, ap->time_base.num);
        av_dict_set(&opts, "framerate", buf, 0);
    }
    if (ap->sample_rate) {
        snprintf(buf, sizeof(buf), "%d", ap->sample_rate);
        av_dict_set(&opts, "sample_rate", buf, 0);
    }
    if (ap->channels) {
        snprintf(buf, sizeof(buf), "%d", ap->channels);
        av_dict_set(&opts, "channels", buf, 0);
    }
    if (ap->width || ap->height) {
        snprintf(buf, sizeof(buf), "%dx%d", ap->width, ap->height);
        av_dict_set(&opts, "video_size", buf, 0);
    }
    if (ap->pix_fmt != PIX_FMT_NONE) {
        av_dict_set(&opts, "pixel_format", av_get_pix_fmt_name(ap->pix_fmt), 0);
    }
    if (ap->channel) {
        snprintf(buf, sizeof(buf), "%d", ap->channel);
        av_dict_set(&opts, "channel", buf, 0);
    }
    if (ap->standard) {
        av_dict_set(&opts, "standard", ap->standard, 0);
    }
    if (ap->mpeg2ts_compute_pcr) {
        av_dict_set(&opts, "mpeg2ts_compute_pcr", "1", 0);
    }
    if (ap->initial_pause) {
        av_dict_set(&opts, "initial_pause", "1", 0);
    }
    return opts;
}

/**
 * Open a media file from an IO stream. 'fmt' must be specified.
 */
int av_open_input_stream(AVFormatContext **ic_ptr,
                         AVIOContext *pb, const char *filename,
                         AVInputFormat *fmt, AVFormatParameters *ap)
{
    int err;
    AVDictionary *opts;
    AVFormatContext *ic;
    AVFormatParameters default_ap;

    if(!ap){
        ap=&default_ap;
        memset(ap, 0, sizeof(default_ap));
    }
    opts = convert_format_parameters(ap);

    if(!ap->prealloced_context)
        *ic_ptr = ic = avformat_alloc_context();
    else
        ic = *ic_ptr;
    if (!ic) {
        err = AVERROR(ENOMEM);
        goto fail;
    }
    if (pb && fmt && fmt->flags & AVFMT_NOFILE)
        av_log(ic, AV_LOG_WARNING, "Custom AVIOContext makes no sense and "
                                   "will be ignored with AVFMT_NOFILE format.\n");
    else
        ic->pb = pb;

    if ((err = avformat_open_input(&ic, filename, fmt, &opts)) < 0)
        goto fail;
<<<<<<< HEAD
=======

    *ic_ptr = ic;
>>>>>>> 1450d6e6
    ic->pb = ic->pb ? ic->pb : pb; // don't leak custom pb if it wasn't set above

#if FF_API_OLD_METADATA
    ff_metadata_demux_compat(ic);
#endif
    *ic_ptr = ic;
fail:
    *ic_ptr = ic;
    av_dict_free(&opts);
    return err;
}
#endif

int av_demuxer_open(AVFormatContext *ic, AVFormatParameters *ap){
    int err;

    if (ic->iformat->read_header) {
        err = ic->iformat->read_header(ic, ap);
        if (err < 0)
            return err;
    }

    if (ic->pb && !ic->data_offset)
        ic->data_offset = avio_tell(ic->pb);

    return 0;
}


/** size of probe buffer, for guessing file type from file contents */
#define PROBE_BUF_MIN 2048
#define PROBE_BUF_MAX (1<<20)

int av_probe_input_buffer(AVIOContext *pb, AVInputFormat **fmt,
                          const char *filename, void *logctx,
                          unsigned int offset, unsigned int max_probe_size)
{
    AVProbeData pd = { filename ? filename : "", NULL, -offset };
    unsigned char *buf = NULL;
    int ret = 0, probe_size;

    if (!max_probe_size) {
        max_probe_size = PROBE_BUF_MAX;
    } else if (max_probe_size > PROBE_BUF_MAX) {
        max_probe_size = PROBE_BUF_MAX;
    } else if (max_probe_size < PROBE_BUF_MIN) {
        return AVERROR(EINVAL);
    }

    if (offset >= max_probe_size) {
        return AVERROR(EINVAL);
    }

    for(probe_size= PROBE_BUF_MIN; probe_size<=max_probe_size && !*fmt;
        probe_size = FFMIN(probe_size<<1, FFMAX(max_probe_size, probe_size+1))) {
        int score = probe_size < max_probe_size ? AVPROBE_SCORE_MAX/4 : 0;
        int buf_offset = (probe_size == PROBE_BUF_MIN) ? 0 : probe_size>>1;
        void *buftmp;

        if (probe_size < offset) {
            continue;
        }

        /* read probe data */
        buftmp = av_realloc(buf, probe_size + AVPROBE_PADDING_SIZE);
        if(!buftmp){
            av_free(buf);
            return AVERROR(ENOMEM);
        }
        buf=buftmp;
        if ((ret = avio_read(pb, buf + buf_offset, probe_size - buf_offset)) < 0) {
            /* fail if error was not end of file, otherwise, lower score */
            if (ret != AVERROR_EOF) {
                av_free(buf);
                return ret;
            }
            score = 0;
            ret = 0;            /* error was end of file, nothing read */
        }
        pd.buf_size += ret;
        pd.buf = &buf[offset];

        memset(pd.buf + pd.buf_size, 0, AVPROBE_PADDING_SIZE);

        /* guess file format */
        *fmt = av_probe_input_format2(&pd, 1, &score);
        if(*fmt){
            if(score <= AVPROBE_SCORE_MAX/4){ //this can only be true in the last iteration
                av_log(logctx, AV_LOG_WARNING, "Format %s detected only with low score of %d, misdetection possible!\n", (*fmt)->name, score);
            }else
                av_log(logctx, AV_LOG_DEBUG, "Format %s probed with size=%d and score=%d\n", (*fmt)->name, probe_size, score);
        }
    }

    if (!*fmt) {
        av_free(buf);
        return AVERROR_INVALIDDATA;
    }

    /* rewind. reuse probe buffer to avoid seeking */
    if ((ret = ffio_rewind_with_probe_data(pb, buf, pd.buf_size)) < 0)
        av_free(buf);

    return ret;
}

#if FF_API_FORMAT_PARAMETERS
int av_open_input_file(AVFormatContext **ic_ptr, const char *filename,
                       AVInputFormat *fmt,
                       int buf_size,
                       AVFormatParameters *ap)
{
    int err;
    AVDictionary *opts = convert_format_parameters(ap);

    if (!ap || !ap->prealloced_context)
        *ic_ptr = NULL;

    err = avformat_open_input(ic_ptr, filename, fmt, &opts);

    av_dict_free(&opts);
    return err;
}
#endif

/* open input file and probe the format if necessary */
static int init_input(AVFormatContext *s, const char *filename)
{
    int ret;
    AVProbeData pd = {filename, NULL, 0};

    if (s->pb) {
        s->flags |= AVFMT_FLAG_CUSTOM_IO;
        if (!s->iformat)
            return av_probe_input_buffer(s->pb, &s->iformat, filename, s, 0, 0);
        else if (s->iformat->flags & AVFMT_NOFILE)
            av_log(s, AV_LOG_WARNING, "Custom AVIOContext makes no sense and "
                                      "will be ignored with AVFMT_NOFILE format.\n");
        return 0;
    }

    if ( (s->iformat && s->iformat->flags & AVFMT_NOFILE) ||
        (!s->iformat && (s->iformat = av_probe_input_format(&pd, 0))))
        return 0;

    if ((ret = avio_open(&s->pb, filename, AVIO_RDONLY)) < 0)
       return ret;
    if (s->iformat)
        return 0;
    return av_probe_input_buffer(s->pb, &s->iformat, filename, s, 0, 0);
}

int avformat_open_input(AVFormatContext **ps, const char *filename, AVInputFormat *fmt, AVDictionary **options)
{
    AVFormatContext *s = *ps;
    int ret = 0;
    AVFormatParameters ap = { { 0 } };
    AVDictionary *tmp = NULL;

    if (!s && !(s = avformat_alloc_context()))
        return AVERROR(ENOMEM);
    if (fmt)
        s->iformat = fmt;

    if (options)
        av_dict_copy(&tmp, *options, 0);

    if ((ret = av_opt_set_dict(s, &tmp)) < 0)
        goto fail;

    if ((ret = init_input(s, filename)) < 0)
        goto fail;

    /* check filename in case an image number is expected */
    if (s->iformat->flags & AVFMT_NEEDNUMBER) {
        if (!av_filename_number_test(filename)) {
            ret = AVERROR(EINVAL);
            goto fail;
        }
    }

    s->duration = s->start_time = AV_NOPTS_VALUE;
    av_strlcpy(s->filename, filename, sizeof(s->filename));

    /* allocate private data */
    if (s->iformat->priv_data_size > 0) {
        if (!(s->priv_data = av_mallocz(s->iformat->priv_data_size))) {
            ret = AVERROR(ENOMEM);
            goto fail;
        }
        if (s->iformat->priv_class) {
            *(const AVClass**)s->priv_data = s->iformat->priv_class;
            av_opt_set_defaults(s->priv_data);
            if ((ret = av_opt_set_dict(s->priv_data, &tmp)) < 0)
                goto fail;
        }
    }

    /* e.g. AVFMT_NOFILE formats will not have a AVIOContext */
    if (s->pb)
        ff_id3v2_read(s, ID3v2_DEFAULT_MAGIC);

    if (!(s->flags&AVFMT_FLAG_PRIV_OPT) && s->iformat->read_header)
        if ((ret = s->iformat->read_header(s, &ap)) < 0)
            goto fail;

    if (!(s->flags&AVFMT_FLAG_PRIV_OPT) && s->pb && !s->data_offset)
        s->data_offset = avio_tell(s->pb);

    s->raw_packet_buffer_remaining_size = RAW_PACKET_BUFFER_SIZE;

    if (options) {
        av_dict_free(options);
        *options = tmp;
    }
    *ps = s;
    return 0;

fail:
    av_dict_free(&tmp);
    if (s->pb && !(s->flags & AVFMT_FLAG_CUSTOM_IO))
        avio_close(s->pb);
    avformat_free_context(s);
    *ps = NULL;
    return ret;
}

/*******************************************************/

static AVPacket *add_to_pktbuf(AVPacketList **packet_buffer, AVPacket *pkt,
                               AVPacketList **plast_pktl){
    AVPacketList *pktl = av_mallocz(sizeof(AVPacketList));
    if (!pktl)
        return NULL;

    if (*packet_buffer)
        (*plast_pktl)->next = pktl;
    else
        *packet_buffer = pktl;

    /* add the packet in the buffered packet list */
    *plast_pktl = pktl;
    pktl->pkt= *pkt;
    return &pktl->pkt;
}

int av_read_packet(AVFormatContext *s, AVPacket *pkt)
{
    int ret, i;
    AVStream *st;

    for(;;){
        AVPacketList *pktl = s->raw_packet_buffer;

        if (pktl) {
            *pkt = pktl->pkt;
            if(s->streams[pkt->stream_index]->request_probe <= 0){
                s->raw_packet_buffer = pktl->next;
                s->raw_packet_buffer_remaining_size += pkt->size;
                av_free(pktl);
                return 0;
            }
        }

        av_init_packet(pkt);
        ret= s->iformat->read_packet(s, pkt);
        if (ret < 0) {
            if (!pktl || ret == AVERROR(EAGAIN))
                return ret;
            for (i = 0; i < s->nb_streams; i++)
                if(s->streams[i]->request_probe > 0)
                    s->streams[i]->request_probe = -1;
            continue;
        }

        if ((s->flags & AVFMT_FLAG_DISCARD_CORRUPT) &&
            (pkt->flags & AV_PKT_FLAG_CORRUPT)) {
            av_log(s, AV_LOG_WARNING,
                   "Dropped corrupted packet (stream = %d)\n",
                   pkt->stream_index);
            continue;
        }

        st= s->streams[pkt->stream_index];

        switch(st->codec->codec_type){
        case AVMEDIA_TYPE_VIDEO:
            if(s->video_codec_id)   st->codec->codec_id= s->video_codec_id;
            break;
        case AVMEDIA_TYPE_AUDIO:
            if(s->audio_codec_id)   st->codec->codec_id= s->audio_codec_id;
            break;
        case AVMEDIA_TYPE_SUBTITLE:
            if(s->subtitle_codec_id)st->codec->codec_id= s->subtitle_codec_id;
            break;
        }

        if(!pktl && st->request_probe <= 0)
            return ret;

        add_to_pktbuf(&s->raw_packet_buffer, pkt, &s->raw_packet_buffer_end);
        s->raw_packet_buffer_remaining_size -= pkt->size;

        if(st->request_probe>0){
            AVProbeData *pd = &st->probe_data;
            int end;
            av_log(s, AV_LOG_DEBUG, "probing stream %d pp:%d\n", st->index, st->probe_packets);
            --st->probe_packets;

            pd->buf = av_realloc(pd->buf, pd->buf_size+pkt->size+AVPROBE_PADDING_SIZE);
            memcpy(pd->buf+pd->buf_size, pkt->data, pkt->size);
            pd->buf_size += pkt->size;
            memset(pd->buf+pd->buf_size, 0, AVPROBE_PADDING_SIZE);

            end=    s->raw_packet_buffer_remaining_size <= 0
                 || st->probe_packets<=0;

            if(end || av_log2(pd->buf_size) != av_log2(pd->buf_size - pkt->size)){
                int score= set_codec_from_probe_data(s, st, pd);
                if(    (st->codec->codec_id != CODEC_ID_NONE && score > AVPROBE_SCORE_MAX/4)
                    || end){
                    pd->buf_size=0;
                    av_freep(&pd->buf);
                    st->request_probe= -1;
                    if(st->codec->codec_id != CODEC_ID_NONE){
                    av_log(s, AV_LOG_DEBUG, "probed stream %d\n", st->index);
                    }else
                        av_log(s, AV_LOG_WARNING, "probed stream %d failed\n", st->index);
                }
            }
        }
    }
}

/**********************************************************/

/**
 * Get the number of samples of an audio frame. Return -1 on error.
 */
static int get_audio_frame_size(AVCodecContext *enc, int size)
{
    int frame_size;

    if(enc->codec_id == CODEC_ID_VORBIS)
        return -1;

    if (enc->frame_size <= 1) {
        int bits_per_sample = av_get_bits_per_sample(enc->codec_id);

        if (bits_per_sample) {
            if (enc->channels == 0)
                return -1;
            frame_size = (size << 3) / (bits_per_sample * enc->channels);
        } else {
            /* used for example by ADPCM codecs */
            if (enc->bit_rate == 0)
                return -1;
            frame_size = ((int64_t)size * 8 * enc->sample_rate) / enc->bit_rate;
        }
    } else {
        frame_size = enc->frame_size;
    }
    return frame_size;
}


/**
 * Return the frame duration in seconds. Return 0 if not available.
 */
static void compute_frame_duration(int *pnum, int *pden, AVStream *st,
                                   AVCodecParserContext *pc, AVPacket *pkt)
{
    int frame_size;

    *pnum = 0;
    *pden = 0;
    switch(st->codec->codec_type) {
    case AVMEDIA_TYPE_VIDEO:
        if(st->time_base.num*1000LL > st->time_base.den){
            *pnum = st->time_base.num;
            *pden = st->time_base.den;
        }else if(st->codec->time_base.num*1000LL > st->codec->time_base.den){
            *pnum = st->codec->time_base.num;
            *pden = st->codec->time_base.den;
            if (pc && pc->repeat_pict) {
                *pnum = (*pnum) * (1 + pc->repeat_pict);
            }
            //If this codec can be interlaced or progressive then we need a parser to compute duration of a packet
            //Thus if we have no parser in such case leave duration undefined.
            if(st->codec->ticks_per_frame>1 && !pc){
                *pnum = *pden = 0;
            }
        }
        break;
    case AVMEDIA_TYPE_AUDIO:
        frame_size = get_audio_frame_size(st->codec, pkt->size);
        if (frame_size <= 0 || st->codec->sample_rate <= 0)
            break;
        *pnum = frame_size;
        *pden = st->codec->sample_rate;
        break;
    default:
        break;
    }
}

static int is_intra_only(AVCodecContext *enc){
    if(enc->codec_type == AVMEDIA_TYPE_AUDIO){
        return 1;
    }else if(enc->codec_type == AVMEDIA_TYPE_VIDEO){
        switch(enc->codec_id){
        case CODEC_ID_MJPEG:
        case CODEC_ID_MJPEGB:
        case CODEC_ID_LJPEG:
        case CODEC_ID_RAWVIDEO:
        case CODEC_ID_DVVIDEO:
        case CODEC_ID_HUFFYUV:
        case CODEC_ID_FFVHUFF:
        case CODEC_ID_ASV1:
        case CODEC_ID_ASV2:
        case CODEC_ID_VCR1:
        case CODEC_ID_DNXHD:
        case CODEC_ID_JPEG2000:
            return 1;
        default: break;
        }
    }
    return 0;
}

static void update_initial_timestamps(AVFormatContext *s, int stream_index,
                                      int64_t dts, int64_t pts)
{
    AVStream *st= s->streams[stream_index];
    AVPacketList *pktl= s->packet_buffer;

    if(st->first_dts != AV_NOPTS_VALUE || dts == AV_NOPTS_VALUE || st->cur_dts == AV_NOPTS_VALUE)
        return;

    st->first_dts= dts - st->cur_dts;
    st->cur_dts= dts;

    for(; pktl; pktl= pktl->next){
        if(pktl->pkt.stream_index != stream_index)
            continue;
        //FIXME think more about this check
        if(pktl->pkt.pts != AV_NOPTS_VALUE && pktl->pkt.pts == pktl->pkt.dts)
            pktl->pkt.pts += st->first_dts;

        if(pktl->pkt.dts != AV_NOPTS_VALUE)
            pktl->pkt.dts += st->first_dts;

        if(st->start_time == AV_NOPTS_VALUE && pktl->pkt.pts != AV_NOPTS_VALUE)
            st->start_time= pktl->pkt.pts;
    }
    if (st->start_time == AV_NOPTS_VALUE)
        st->start_time = pts;
}

static void update_initial_durations(AVFormatContext *s, AVStream *st, AVPacket *pkt)
{
    AVPacketList *pktl= s->packet_buffer;
    int64_t cur_dts= 0;

    if(st->first_dts != AV_NOPTS_VALUE){
        cur_dts= st->first_dts;
        for(; pktl; pktl= pktl->next){
            if(pktl->pkt.stream_index == pkt->stream_index){
                if(pktl->pkt.pts != pktl->pkt.dts || pktl->pkt.dts != AV_NOPTS_VALUE || pktl->pkt.duration)
                    break;
                cur_dts -= pkt->duration;
            }
        }
        pktl= s->packet_buffer;
        st->first_dts = cur_dts;
    }else if(st->cur_dts)
        return;

    for(; pktl; pktl= pktl->next){
        if(pktl->pkt.stream_index != pkt->stream_index)
            continue;
        if(pktl->pkt.pts == pktl->pkt.dts && pktl->pkt.dts == AV_NOPTS_VALUE
           && !pktl->pkt.duration){
            pktl->pkt.dts= cur_dts;
            if(!st->codec->has_b_frames)
                pktl->pkt.pts= cur_dts;
            cur_dts += pkt->duration;
            pktl->pkt.duration= pkt->duration;
        }else
            break;
    }
    if(st->first_dts == AV_NOPTS_VALUE)
        st->cur_dts= cur_dts;
}

static void compute_pkt_fields(AVFormatContext *s, AVStream *st,
                               AVCodecParserContext *pc, AVPacket *pkt)
{
    int num, den, presentation_delayed, delay, i;
    int64_t offset;

    if (s->flags & AVFMT_FLAG_NOFILLIN)
        return;

    if((s->flags & AVFMT_FLAG_IGNDTS) && pkt->pts != AV_NOPTS_VALUE)
        pkt->dts= AV_NOPTS_VALUE;

    if (st->codec->codec_id != CODEC_ID_H264 && pc && pc->pict_type == AV_PICTURE_TYPE_B)
        //FIXME Set low_delay = 0 when has_b_frames = 1
        st->codec->has_b_frames = 1;

    /* do we have a video B-frame ? */
    delay= st->codec->has_b_frames;
    presentation_delayed = 0;

    // ignore delay caused by frame threading so that the mpeg2-without-dts
    // warning will not trigger
    if (delay && st->codec->active_thread_type&FF_THREAD_FRAME)
        delay -= st->codec->thread_count-1;

    /* XXX: need has_b_frame, but cannot get it if the codec is
        not initialized */
    if (delay &&
        pc && pc->pict_type != AV_PICTURE_TYPE_B)
        presentation_delayed = 1;

    if(pkt->pts != AV_NOPTS_VALUE && pkt->dts != AV_NOPTS_VALUE && pkt->dts > pkt->pts && st->pts_wrap_bits<63
       /*&& pkt->dts-(1LL<<st->pts_wrap_bits) < pkt->pts*/){
        pkt->dts -= 1LL<<st->pts_wrap_bits;
    }

    // some mpeg2 in mpeg-ps lack dts (issue171 / input_file.mpg)
    // we take the conservative approach and discard both
    // Note, if this is misbehaving for a H.264 file then possibly presentation_delayed is not set correctly.
    if(delay==1 && pkt->dts == pkt->pts && pkt->dts != AV_NOPTS_VALUE && presentation_delayed){
        av_log(s, AV_LOG_DEBUG, "invalid dts/pts combination %Ld\n", pkt->dts);
        pkt->dts= pkt->pts= AV_NOPTS_VALUE;
    }

    if (pkt->duration == 0) {
        compute_frame_duration(&num, &den, st, pc, pkt);
        if (den && num) {
            pkt->duration = av_rescale_rnd(1, num * (int64_t)st->time_base.den, den * (int64_t)st->time_base.num, AV_ROUND_DOWN);

            if(pkt->duration != 0 && s->packet_buffer)
                update_initial_durations(s, st, pkt);
        }
    }

    /* correct timestamps with byte offset if demuxers only have timestamps
       on packet boundaries */
    if(pc && st->need_parsing == AVSTREAM_PARSE_TIMESTAMPS && pkt->size){
        /* this will estimate bitrate based on this frame's duration and size */
        offset = av_rescale(pc->offset, pkt->duration, pkt->size);
        if(pkt->pts != AV_NOPTS_VALUE)
            pkt->pts += offset;
        if(pkt->dts != AV_NOPTS_VALUE)
            pkt->dts += offset;
    }

    if (pc && pc->dts_sync_point >= 0) {
        // we have synchronization info from the parser
        int64_t den = st->codec->time_base.den * (int64_t) st->time_base.num;
        if (den > 0) {
            int64_t num = st->codec->time_base.num * (int64_t) st->time_base.den;
            if (pkt->dts != AV_NOPTS_VALUE) {
                // got DTS from the stream, update reference timestamp
                st->reference_dts = pkt->dts - pc->dts_ref_dts_delta * num / den;
                pkt->pts = pkt->dts + pc->pts_dts_delta * num / den;
            } else if (st->reference_dts != AV_NOPTS_VALUE) {
                // compute DTS based on reference timestamp
                pkt->dts = st->reference_dts + pc->dts_ref_dts_delta * num / den;
                pkt->pts = pkt->dts + pc->pts_dts_delta * num / den;
            }
            if (pc->dts_sync_point > 0)
                st->reference_dts = pkt->dts; // new reference
        }
    }

    /* This may be redundant, but it should not hurt. */
    if(pkt->dts != AV_NOPTS_VALUE && pkt->pts != AV_NOPTS_VALUE && pkt->pts > pkt->dts)
        presentation_delayed = 1;

//    av_log(NULL, AV_LOG_DEBUG, "IN delayed:%d pts:%"PRId64", dts:%"PRId64" cur_dts:%"PRId64" st:%d pc:%p\n", presentation_delayed, pkt->pts, pkt->dts, st->cur_dts, pkt->stream_index, pc);
    /* interpolate PTS and DTS if they are not present */
    //We skip H264 currently because delay and has_b_frames are not reliably set
    if((delay==0 || (delay==1 && pc)) && st->codec->codec_id != CODEC_ID_H264){
        if (presentation_delayed) {
            /* DTS = decompression timestamp */
            /* PTS = presentation timestamp */
            if (pkt->dts == AV_NOPTS_VALUE)
                pkt->dts = st->last_IP_pts;
            update_initial_timestamps(s, pkt->stream_index, pkt->dts, pkt->pts);
            if (pkt->dts == AV_NOPTS_VALUE)
                pkt->dts = st->cur_dts;

            /* this is tricky: the dts must be incremented by the duration
            of the frame we are displaying, i.e. the last I- or P-frame */
            if (st->last_IP_duration == 0)
                st->last_IP_duration = pkt->duration;
            if(pkt->dts != AV_NOPTS_VALUE)
                st->cur_dts = pkt->dts + st->last_IP_duration;
            st->last_IP_duration  = pkt->duration;
            st->last_IP_pts= pkt->pts;
            /* cannot compute PTS if not present (we can compute it only
            by knowing the future */
        } else if(pkt->pts != AV_NOPTS_VALUE || pkt->dts != AV_NOPTS_VALUE || pkt->duration){
            if(pkt->pts != AV_NOPTS_VALUE && pkt->duration){
                int64_t old_diff= FFABS(st->cur_dts - pkt->duration - pkt->pts);
                int64_t new_diff= FFABS(st->cur_dts - pkt->pts);
                if(old_diff < new_diff && old_diff < (pkt->duration>>3)){
                    pkt->pts += pkt->duration;
    //                av_log(NULL, AV_LOG_DEBUG, "id:%d old:%"PRId64" new:%"PRId64" dur:%d cur:%"PRId64" size:%d\n", pkt->stream_index, old_diff, new_diff, pkt->duration, st->cur_dts, pkt->size);
                }
            }

            /* presentation is not delayed : PTS and DTS are the same */
            if(pkt->pts == AV_NOPTS_VALUE)
                pkt->pts = pkt->dts;
            update_initial_timestamps(s, pkt->stream_index, pkt->pts, pkt->pts);
            if(pkt->pts == AV_NOPTS_VALUE)
                pkt->pts = st->cur_dts;
            pkt->dts = pkt->pts;
            if(pkt->pts != AV_NOPTS_VALUE)
                st->cur_dts = pkt->pts + pkt->duration;
        }
    }

    if(pkt->pts != AV_NOPTS_VALUE && delay <= MAX_REORDER_DELAY){
        st->pts_buffer[0]= pkt->pts;
        for(i=0; i<delay && st->pts_buffer[i] > st->pts_buffer[i+1]; i++)
            FFSWAP(int64_t, st->pts_buffer[i], st->pts_buffer[i+1]);
        if(pkt->dts == AV_NOPTS_VALUE)
            pkt->dts= st->pts_buffer[0];
        if(st->codec->codec_id == CODEC_ID_H264){ //we skiped it above so we try here
            update_initial_timestamps(s, pkt->stream_index, pkt->dts, pkt->pts); // this should happen on the first packet
        }
        if(pkt->dts > st->cur_dts)
            st->cur_dts = pkt->dts;
    }

//    av_log(NULL, AV_LOG_ERROR, "OUTdelayed:%d/%d pts:%"PRId64", dts:%"PRId64" cur_dts:%"PRId64"\n", presentation_delayed, delay, pkt->pts, pkt->dts, st->cur_dts);

    /* update flags */
    if(is_intra_only(st->codec))
        pkt->flags |= AV_PKT_FLAG_KEY;
    else if (pc) {
        pkt->flags = 0;
        /* keyframe computation */
        if (pc->key_frame == 1)
            pkt->flags |= AV_PKT_FLAG_KEY;
        else if (pc->key_frame == -1 && pc->pict_type == AV_PICTURE_TYPE_I)
            pkt->flags |= AV_PKT_FLAG_KEY;
    }
    if (pc)
        pkt->convergence_duration = pc->convergence_duration;
}


static int read_frame_internal(AVFormatContext *s, AVPacket *pkt)
{
    AVStream *st;
    int len, ret, i;

    av_init_packet(pkt);

    for(;;) {
        /* select current input stream component */
        st = s->cur_st;
        if (st) {
            if (!st->need_parsing || !st->parser) {
                /* no parsing needed: we just output the packet as is */
                /* raw data support */
                *pkt = st->cur_pkt;
                st->cur_pkt.data= NULL;
                compute_pkt_fields(s, st, NULL, pkt);
                s->cur_st = NULL;
                if ((s->iformat->flags & AVFMT_GENERIC_INDEX) &&
                    (pkt->flags & AV_PKT_FLAG_KEY) && pkt->dts != AV_NOPTS_VALUE) {
                    ff_reduce_index(s, st->index);
                    av_add_index_entry(st, pkt->pos, pkt->dts, 0, 0, AVINDEX_KEYFRAME);
                }
                break;
            } else if (st->cur_len > 0 && st->discard < AVDISCARD_ALL) {
                len = av_parser_parse2(st->parser, st->codec, &pkt->data, &pkt->size,
                                       st->cur_ptr, st->cur_len,
                                       st->cur_pkt.pts, st->cur_pkt.dts,
                                       st->cur_pkt.pos);
                st->cur_pkt.pts = AV_NOPTS_VALUE;
                st->cur_pkt.dts = AV_NOPTS_VALUE;
                /* increment read pointer */
                st->cur_ptr += len;
                st->cur_len -= len;

                /* return packet if any */
                if (pkt->size) {
                got_packet:
                    pkt->duration = 0;
                    pkt->stream_index = st->index;
                    pkt->pts = st->parser->pts;
                    pkt->dts = st->parser->dts;
                    pkt->pos = st->parser->pos;
                    if(pkt->data == st->cur_pkt.data && pkt->size == st->cur_pkt.size){
                        s->cur_st = NULL;
                        pkt->destruct= st->cur_pkt.destruct;
                        st->cur_pkt.destruct= NULL;
                        st->cur_pkt.data    = NULL;
                        assert(st->cur_len == 0);
                    }else{
                    pkt->destruct = NULL;
                    }
                    compute_pkt_fields(s, st, st->parser, pkt);

                    if((s->iformat->flags & AVFMT_GENERIC_INDEX) && pkt->flags & AV_PKT_FLAG_KEY){
                        int64_t pos= (st->parser->flags & PARSER_FLAG_COMPLETE_FRAMES) ? pkt->pos : st->parser->frame_offset;
                        ff_reduce_index(s, st->index);
                        av_add_index_entry(st, pos, pkt->dts,
                                           0, 0, AVINDEX_KEYFRAME);
                    }

                    break;
                }
            } else {
                /* free packet */
                av_free_packet(&st->cur_pkt);
                s->cur_st = NULL;
            }
        } else {
            AVPacket cur_pkt;
            /* read next packet */
            ret = av_read_packet(s, &cur_pkt);
            if (ret < 0) {
                if (ret == AVERROR(EAGAIN))
                    return ret;
                /* return the last frames, if any */
                for(i = 0; i < s->nb_streams; i++) {
                    st = s->streams[i];
                    if (st->parser && st->need_parsing) {
                        av_parser_parse2(st->parser, st->codec,
                                        &pkt->data, &pkt->size,
                                        NULL, 0,
                                        AV_NOPTS_VALUE, AV_NOPTS_VALUE,
                                        AV_NOPTS_VALUE);
                        if (pkt->size)
                            goto got_packet;
                    }
                }
                /* no more packets: really terminate parsing */
                return ret;
            }
            st = s->streams[cur_pkt.stream_index];
            st->cur_pkt= cur_pkt;

            if(st->cur_pkt.pts != AV_NOPTS_VALUE &&
               st->cur_pkt.dts != AV_NOPTS_VALUE &&
               st->cur_pkt.pts < st->cur_pkt.dts){
                av_log(s, AV_LOG_WARNING, "Invalid timestamps stream=%d, pts=%"PRId64", dts=%"PRId64", size=%d\n",
                    st->cur_pkt.stream_index,
                    st->cur_pkt.pts,
                    st->cur_pkt.dts,
                    st->cur_pkt.size);
//                av_free_packet(&st->cur_pkt);
//                return -1;
            }

            if(s->debug & FF_FDEBUG_TS)
                av_log(s, AV_LOG_DEBUG, "av_read_packet stream=%d, pts=%"PRId64", dts=%"PRId64", size=%d, duration=%d, flags=%d\n",
                    st->cur_pkt.stream_index,
                    st->cur_pkt.pts,
                    st->cur_pkt.dts,
                    st->cur_pkt.size,
                    st->cur_pkt.duration,
                    st->cur_pkt.flags);

            s->cur_st = st;
            st->cur_ptr = st->cur_pkt.data;
            st->cur_len = st->cur_pkt.size;
            if (st->need_parsing && !st->parser && !(s->flags & AVFMT_FLAG_NOPARSE)) {
                st->parser = av_parser_init(st->codec->codec_id);
                if (!st->parser) {
                    /* no parser available: just output the raw packets */
                    st->need_parsing = AVSTREAM_PARSE_NONE;
                }else if(st->need_parsing == AVSTREAM_PARSE_HEADERS){
                    st->parser->flags |= PARSER_FLAG_COMPLETE_FRAMES;
                }else if(st->need_parsing == AVSTREAM_PARSE_FULL_ONCE){
                    st->parser->flags |= PARSER_FLAG_ONCE;
                }
            }
        }
    }
    if(s->debug & FF_FDEBUG_TS)
        av_log(s, AV_LOG_DEBUG, "read_frame_internal stream=%d, pts=%"PRId64", dts=%"PRId64", size=%d, duration=%d, flags=%d\n",
            pkt->stream_index,
            pkt->pts,
            pkt->dts,
            pkt->size,
            pkt->duration,
            pkt->flags);

    return 0;
}

int av_read_frame(AVFormatContext *s, AVPacket *pkt)
{
    AVPacketList *pktl;
    int eof=0;
    const int genpts= s->flags & AVFMT_FLAG_GENPTS;

    for(;;){
        pktl = s->packet_buffer;
        if (pktl) {
            AVPacket *next_pkt= &pktl->pkt;

            if(genpts && next_pkt->dts != AV_NOPTS_VALUE){
                int wrap_bits = s->streams[next_pkt->stream_index]->pts_wrap_bits;
                while(pktl && next_pkt->pts == AV_NOPTS_VALUE){
                    if(   pktl->pkt.stream_index == next_pkt->stream_index
                       && (0 > av_compare_mod(next_pkt->dts, pktl->pkt.dts, 2LL << (wrap_bits - 1)))
                       && av_compare_mod(pktl->pkt.pts, pktl->pkt.dts, 2LL << (wrap_bits - 1))) { //not b frame
                        next_pkt->pts= pktl->pkt.dts;
                    }
                    pktl= pktl->next;
                }
                pktl = s->packet_buffer;
            }

            if(   next_pkt->pts != AV_NOPTS_VALUE
               || next_pkt->dts == AV_NOPTS_VALUE
               || !genpts || eof){
                /* read packet from packet buffer, if there is data */
                *pkt = *next_pkt;
                s->packet_buffer = pktl->next;
                av_free(pktl);
                return 0;
            }
        }
        if(genpts){
            int ret= read_frame_internal(s, pkt);
            if(ret<0){
                if(pktl && ret != AVERROR(EAGAIN)){
                    eof=1;
                    continue;
                }else
                    return ret;
            }

            if(av_dup_packet(add_to_pktbuf(&s->packet_buffer, pkt,
                                           &s->packet_buffer_end)) < 0)
                return AVERROR(ENOMEM);
        }else{
            assert(!s->packet_buffer);
            return read_frame_internal(s, pkt);
        }
    }
}

/* XXX: suppress the packet queue */
static void flush_packet_queue(AVFormatContext *s)
{
    AVPacketList *pktl;

    for(;;) {
        pktl = s->packet_buffer;
        if (!pktl)
            break;
        s->packet_buffer = pktl->next;
        av_free_packet(&pktl->pkt);
        av_free(pktl);
    }
    while(s->raw_packet_buffer){
        pktl = s->raw_packet_buffer;
        s->raw_packet_buffer = pktl->next;
        av_free_packet(&pktl->pkt);
        av_free(pktl);
    }
    s->packet_buffer_end=
    s->raw_packet_buffer_end= NULL;
    s->raw_packet_buffer_remaining_size = RAW_PACKET_BUFFER_SIZE;
}

/*******************************************************/
/* seek support */

int av_find_default_stream_index(AVFormatContext *s)
{
    int first_audio_index = -1;
    int i;
    AVStream *st;

    if (s->nb_streams <= 0)
        return -1;
    for(i = 0; i < s->nb_streams; i++) {
        st = s->streams[i];
        if (st->codec->codec_type == AVMEDIA_TYPE_VIDEO) {
            return i;
        }
        if (first_audio_index < 0 && st->codec->codec_type == AVMEDIA_TYPE_AUDIO)
            first_audio_index = i;
    }
    return first_audio_index >= 0 ? first_audio_index : 0;
}

/**
 * Flush the frame reader.
 */
void ff_read_frame_flush(AVFormatContext *s)
{
    AVStream *st;
    int i, j;

    flush_packet_queue(s);

    s->cur_st = NULL;

    /* for each stream, reset read state */
    for(i = 0; i < s->nb_streams; i++) {
        st = s->streams[i];

        if (st->parser) {
            av_parser_close(st->parser);
            st->parser = NULL;
            av_free_packet(&st->cur_pkt);
        }
        st->last_IP_pts = AV_NOPTS_VALUE;
        st->cur_dts = AV_NOPTS_VALUE; /* we set the current DTS to an unspecified origin */
        st->reference_dts = AV_NOPTS_VALUE;
        /* fail safe */
        st->cur_ptr = NULL;
        st->cur_len = 0;

        st->probe_packets = MAX_PROBE_PACKETS;

        for(j=0; j<MAX_REORDER_DELAY+1; j++)
            st->pts_buffer[j]= AV_NOPTS_VALUE;
    }
}

void av_update_cur_dts(AVFormatContext *s, AVStream *ref_st, int64_t timestamp){
    int i;

    for(i = 0; i < s->nb_streams; i++) {
        AVStream *st = s->streams[i];

        st->cur_dts = av_rescale(timestamp,
                                 st->time_base.den * (int64_t)ref_st->time_base.num,
                                 st->time_base.num * (int64_t)ref_st->time_base.den);
    }
}

void ff_reduce_index(AVFormatContext *s, int stream_index)
{
    AVStream *st= s->streams[stream_index];
    unsigned int max_entries= s->max_index_size / sizeof(AVIndexEntry);

    if((unsigned)st->nb_index_entries >= max_entries){
        int i;
        for(i=0; 2*i<st->nb_index_entries; i++)
            st->index_entries[i]= st->index_entries[2*i];
        st->nb_index_entries= i;
    }
}

int ff_add_index_entry(AVIndexEntry **index_entries,
                       int *nb_index_entries,
                       unsigned int *index_entries_allocated_size,
                       int64_t pos, int64_t timestamp, int size, int distance, int flags)
{
    AVIndexEntry *entries, *ie;
    int index;

    if((unsigned)*nb_index_entries + 1 >= UINT_MAX / sizeof(AVIndexEntry))
        return -1;

    entries = av_fast_realloc(*index_entries,
                              index_entries_allocated_size,
                              (*nb_index_entries + 1) *
                              sizeof(AVIndexEntry));
    if(!entries)
        return -1;

    *index_entries= entries;

    index= ff_index_search_timestamp(*index_entries, *nb_index_entries, timestamp, AVSEEK_FLAG_ANY);

    if(index<0){
        index= (*nb_index_entries)++;
        ie= &entries[index];
        assert(index==0 || ie[-1].timestamp < timestamp);
    }else{
        ie= &entries[index];
        if(ie->timestamp != timestamp){
            if(ie->timestamp <= timestamp)
                return -1;
            memmove(entries + index + 1, entries + index, sizeof(AVIndexEntry)*(*nb_index_entries - index));
            (*nb_index_entries)++;
        }else if(ie->pos == pos && distance < ie->min_distance) //do not reduce the distance
            distance= ie->min_distance;
    }

    ie->pos = pos;
    ie->timestamp = timestamp;
    ie->min_distance= distance;
    ie->size= size;
    ie->flags = flags;

    return index;
}

int av_add_index_entry(AVStream *st,
                       int64_t pos, int64_t timestamp, int size, int distance, int flags)
{
    return ff_add_index_entry(&st->index_entries, &st->nb_index_entries,
                              &st->index_entries_allocated_size, pos,
                              timestamp, size, distance, flags);
}

int ff_index_search_timestamp(const AVIndexEntry *entries, int nb_entries,
                              int64_t wanted_timestamp, int flags)
{
    int a, b, m;
    int64_t timestamp;

    a = - 1;
    b = nb_entries;

    //optimize appending index entries at the end
    if(b && entries[b-1].timestamp < wanted_timestamp)
        a= b-1;

    while (b - a > 1) {
        m = (a + b) >> 1;
        timestamp = entries[m].timestamp;
        if(timestamp >= wanted_timestamp)
            b = m;
        if(timestamp <= wanted_timestamp)
            a = m;
    }
    m= (flags & AVSEEK_FLAG_BACKWARD) ? a : b;

    if(!(flags & AVSEEK_FLAG_ANY)){
        while(m>=0 && m<nb_entries && !(entries[m].flags & AVINDEX_KEYFRAME)){
            m += (flags & AVSEEK_FLAG_BACKWARD) ? -1 : 1;
        }
    }

    if(m == nb_entries)
        return -1;
    return  m;
}

int av_index_search_timestamp(AVStream *st, int64_t wanted_timestamp,
                              int flags)
{
    return ff_index_search_timestamp(st->index_entries, st->nb_index_entries,
                                     wanted_timestamp, flags);
}

int av_seek_frame_binary(AVFormatContext *s, int stream_index, int64_t target_ts, int flags){
    AVInputFormat *avif= s->iformat;
    int64_t av_uninit(pos_min), av_uninit(pos_max), pos, pos_limit;
    int64_t ts_min, ts_max, ts;
    int index;
    int64_t ret;
    AVStream *st;

    if (stream_index < 0)
        return -1;

    av_dlog(s, "read_seek: %d %"PRId64"\n", stream_index, target_ts);

    ts_max=
    ts_min= AV_NOPTS_VALUE;
    pos_limit= -1; //gcc falsely says it may be uninitialized

    st= s->streams[stream_index];
    if(st->index_entries){
        AVIndexEntry *e;

        index= av_index_search_timestamp(st, target_ts, flags | AVSEEK_FLAG_BACKWARD); //FIXME whole func must be checked for non-keyframe entries in index case, especially read_timestamp()
        index= FFMAX(index, 0);
        e= &st->index_entries[index];

        if(e->timestamp <= target_ts || e->pos == e->min_distance){
            pos_min= e->pos;
            ts_min= e->timestamp;
            av_dlog(s, "using cached pos_min=0x%"PRIx64" dts_min=%"PRId64"\n",
                    pos_min,ts_min);
        }else{
            assert(index==0);
        }

        index= av_index_search_timestamp(st, target_ts, flags & ~AVSEEK_FLAG_BACKWARD);
        assert(index < st->nb_index_entries);
        if(index >= 0){
            e= &st->index_entries[index];
            assert(e->timestamp >= target_ts);
            pos_max= e->pos;
            ts_max= e->timestamp;
            pos_limit= pos_max - e->min_distance;
            av_dlog(s, "using cached pos_max=0x%"PRIx64" pos_limit=0x%"PRIx64" dts_max=%"PRId64"\n",
                    pos_max,pos_limit, ts_max);
        }
    }

    pos= av_gen_search(s, stream_index, target_ts, pos_min, pos_max, pos_limit, ts_min, ts_max, flags, &ts, avif->read_timestamp);
    if(pos<0)
        return -1;

    /* do the seek */
    if ((ret = avio_seek(s->pb, pos, SEEK_SET)) < 0)
        return ret;

    av_update_cur_dts(s, st, ts);

    return 0;
}

int64_t av_gen_search(AVFormatContext *s, int stream_index, int64_t target_ts, int64_t pos_min, int64_t pos_max, int64_t pos_limit, int64_t ts_min, int64_t ts_max, int flags, int64_t *ts_ret, int64_t (*read_timestamp)(struct AVFormatContext *, int , int64_t *, int64_t )){
    int64_t pos, ts;
    int64_t start_pos, filesize;
    int no_change;

    av_dlog(s, "gen_seek: %d %"PRId64"\n", stream_index, target_ts);

    if(ts_min == AV_NOPTS_VALUE){
        pos_min = s->data_offset;
        ts_min = read_timestamp(s, stream_index, &pos_min, INT64_MAX);
        if (ts_min == AV_NOPTS_VALUE)
            return -1;
    }

    if(ts_max == AV_NOPTS_VALUE){
        int step= 1024;
        filesize = avio_size(s->pb);
        pos_max = filesize - 1;
        do{
            pos_max -= step;
            ts_max = read_timestamp(s, stream_index, &pos_max, pos_max + step);
            step += step;
        }while(ts_max == AV_NOPTS_VALUE && pos_max >= step);
        if (ts_max == AV_NOPTS_VALUE)
            return -1;

        for(;;){
            int64_t tmp_pos= pos_max + 1;
            int64_t tmp_ts= read_timestamp(s, stream_index, &tmp_pos, INT64_MAX);
            if(tmp_ts == AV_NOPTS_VALUE)
                break;
            ts_max= tmp_ts;
            pos_max= tmp_pos;
            if(tmp_pos >= filesize)
                break;
        }
        pos_limit= pos_max;
    }

    if(ts_min > ts_max){
        return -1;
    }else if(ts_min == ts_max){
        pos_limit= pos_min;
    }

    no_change=0;
    while (pos_min < pos_limit) {
        av_dlog(s, "pos_min=0x%"PRIx64" pos_max=0x%"PRIx64" dts_min=%"PRId64" dts_max=%"PRId64"\n",
                pos_min, pos_max, ts_min, ts_max);
        assert(pos_limit <= pos_max);

        if(no_change==0){
            int64_t approximate_keyframe_distance= pos_max - pos_limit;
            // interpolate position (better than dichotomy)
            pos = av_rescale(target_ts - ts_min, pos_max - pos_min, ts_max - ts_min)
                + pos_min - approximate_keyframe_distance;
        }else if(no_change==1){
            // bisection, if interpolation failed to change min or max pos last time
            pos = (pos_min + pos_limit)>>1;
        }else{
            /* linear search if bisection failed, can only happen if there
               are very few or no keyframes between min/max */
            pos=pos_min;
        }
        if(pos <= pos_min)
            pos= pos_min + 1;
        else if(pos > pos_limit)
            pos= pos_limit;
        start_pos= pos;

        ts = read_timestamp(s, stream_index, &pos, INT64_MAX); //may pass pos_limit instead of -1
        if(pos == pos_max)
            no_change++;
        else
            no_change=0;
        av_dlog(s, "%"PRId64" %"PRId64" %"PRId64" / %"PRId64" %"PRId64" %"PRId64" target:%"PRId64" limit:%"PRId64" start:%"PRId64" noc:%d\n",
                pos_min, pos, pos_max, ts_min, ts, ts_max, target_ts,
                pos_limit, start_pos, no_change);
        if(ts == AV_NOPTS_VALUE){
            av_log(s, AV_LOG_ERROR, "read_timestamp() failed in the middle\n");
            return -1;
        }
        assert(ts != AV_NOPTS_VALUE);
        if (target_ts <= ts) {
            pos_limit = start_pos - 1;
            pos_max = pos;
            ts_max = ts;
        }
        if (target_ts >= ts) {
            pos_min = pos;
            ts_min = ts;
        }
    }

    pos = (flags & AVSEEK_FLAG_BACKWARD) ? pos_min : pos_max;
    ts  = (flags & AVSEEK_FLAG_BACKWARD) ?  ts_min :  ts_max;
    pos_min = pos;
    ts_min = read_timestamp(s, stream_index, &pos_min, INT64_MAX);
    pos_min++;
    ts_max = read_timestamp(s, stream_index, &pos_min, INT64_MAX);
    av_dlog(s, "pos=0x%"PRIx64" %"PRId64"<=%"PRId64"<=%"PRId64"\n",
            pos, ts_min, target_ts, ts_max);
    *ts_ret= ts;
    return pos;
}

static int seek_frame_byte(AVFormatContext *s, int stream_index, int64_t pos, int flags){
    int64_t pos_min, pos_max;
#if 0
    AVStream *st;

    if (stream_index < 0)
        return -1;

    st= s->streams[stream_index];
#endif

    pos_min = s->data_offset;
    pos_max = avio_size(s->pb) - 1;

    if     (pos < pos_min) pos= pos_min;
    else if(pos > pos_max) pos= pos_max;

    avio_seek(s->pb, pos, SEEK_SET);

#if 0
    av_update_cur_dts(s, st, ts);
#endif
    return 0;
}

static int seek_frame_generic(AVFormatContext *s,
                                 int stream_index, int64_t timestamp, int flags)
{
    int index;
    int64_t ret;
    AVStream *st;
    AVIndexEntry *ie;

    st = s->streams[stream_index];

    index = av_index_search_timestamp(st, timestamp, flags);

    if(index < 0 && st->nb_index_entries && timestamp < st->index_entries[0].timestamp)
        return -1;

    if(index < 0 || index==st->nb_index_entries-1){
        int i;
        AVPacket pkt;

        if(st->nb_index_entries){
            assert(st->index_entries);
            ie= &st->index_entries[st->nb_index_entries-1];
            if ((ret = avio_seek(s->pb, ie->pos, SEEK_SET)) < 0)
                return ret;
            av_update_cur_dts(s, st, ie->timestamp);
        }else{
            if ((ret = avio_seek(s->pb, s->data_offset, SEEK_SET)) < 0)
                return ret;
        }
        for(i=0;; i++) {
            int ret;
            do{
                ret = av_read_frame(s, &pkt);
            }while(ret == AVERROR(EAGAIN));
            if(ret<0)
                break;
            av_free_packet(&pkt);
            if(stream_index == pkt.stream_index){
                if((pkt.flags & AV_PKT_FLAG_KEY) && pkt.dts > timestamp)
                    break;
            }
        }
        index = av_index_search_timestamp(st, timestamp, flags);
    }
    if (index < 0)
        return -1;

    ff_read_frame_flush(s);
    if (s->iformat->read_seek){
        if(s->iformat->read_seek(s, stream_index, timestamp, flags) >= 0)
            return 0;
    }
    ie = &st->index_entries[index];
    if ((ret = avio_seek(s->pb, ie->pos, SEEK_SET)) < 0)
        return ret;
    av_update_cur_dts(s, st, ie->timestamp);

    return 0;
}

int av_seek_frame(AVFormatContext *s, int stream_index, int64_t timestamp, int flags)
{
    int ret;
    AVStream *st;

    ff_read_frame_flush(s);

    if(flags & AVSEEK_FLAG_BYTE)
        return seek_frame_byte(s, stream_index, timestamp, flags);

    if(stream_index < 0){
        stream_index= av_find_default_stream_index(s);
        if(stream_index < 0)
            return -1;

        st= s->streams[stream_index];
       /* timestamp for default must be expressed in AV_TIME_BASE units */
        timestamp = av_rescale(timestamp, st->time_base.den, AV_TIME_BASE * (int64_t)st->time_base.num);
    }

    /* first, we try the format specific seek */
    if (s->iformat->read_seek)
        ret = s->iformat->read_seek(s, stream_index, timestamp, flags);
    else
        ret = -1;
    if (ret >= 0) {
        return 0;
    }

    if(s->iformat->read_timestamp && !(s->iformat->flags & AVFMT_NOBINSEARCH))
        return av_seek_frame_binary(s, stream_index, timestamp, flags);
    else if (!(s->iformat->flags & AVFMT_NOGENSEARCH))
        return seek_frame_generic(s, stream_index, timestamp, flags);
    else
        return -1;
}

int avformat_seek_file(AVFormatContext *s, int stream_index, int64_t min_ts, int64_t ts, int64_t max_ts, int flags)
{
    if(min_ts > ts || max_ts < ts)
        return -1;

    ff_read_frame_flush(s);

    if (s->iformat->read_seek2)
        return s->iformat->read_seek2(s, stream_index, min_ts, ts, max_ts, flags);

    if(s->iformat->read_timestamp){
        //try to seek via read_timestamp()
    }

    //Fallback to old API if new is not implemented but old is
    //Note the old has somewat different sematics
    if(s->iformat->read_seek || 1)
        return av_seek_frame(s, stream_index, ts, flags | (ts - min_ts > (uint64_t)(max_ts - ts) ? AVSEEK_FLAG_BACKWARD : 0));

    // try some generic seek like seek_frame_generic() but with new ts semantics
}

/*******************************************************/

/**
 * Return TRUE if the stream has accurate duration in any stream.
 *
 * @return TRUE if the stream has accurate duration for at least one component.
 */
static int has_duration(AVFormatContext *ic)
{
    int i;
    AVStream *st;

    for(i = 0;i < ic->nb_streams; i++) {
        st = ic->streams[i];
        if (st->duration != AV_NOPTS_VALUE)
            return 1;
    }
    return 0;
}

/**
 * Estimate the stream timings from the one of each components.
 *
 * Also computes the global bitrate if possible.
 */
static void update_stream_timings(AVFormatContext *ic)
{
    int64_t start_time, start_time1, start_time_text, end_time, end_time1;
    int64_t duration, duration1;
    int i;
    AVStream *st;

    start_time = INT64_MAX;
    start_time_text = INT64_MAX;
    end_time = INT64_MIN;
    duration = INT64_MIN;
    for(i = 0;i < ic->nb_streams; i++) {
        st = ic->streams[i];
        if (st->start_time != AV_NOPTS_VALUE && st->time_base.den) {
            start_time1= av_rescale_q(st->start_time, st->time_base, AV_TIME_BASE_Q);
            if (st->codec->codec_id == CODEC_ID_DVB_TELETEXT) {
                if (start_time1 < start_time_text)
                    start_time_text = start_time1;
            } else
            if (start_time1 < start_time)
                start_time = start_time1;
            if (st->duration != AV_NOPTS_VALUE) {
                end_time1 = start_time1
                          + av_rescale_q(st->duration, st->time_base, AV_TIME_BASE_Q);
                if (end_time1 > end_time)
                    end_time = end_time1;
            }
        }
        if (st->duration != AV_NOPTS_VALUE) {
            duration1 = av_rescale_q(st->duration, st->time_base, AV_TIME_BASE_Q);
            if (duration1 > duration)
                duration = duration1;
        }
    }
    if (start_time == INT64_MAX || (start_time > start_time_text && start_time - start_time_text < AV_TIME_BASE))
        start_time = start_time_text;
    if (start_time != INT64_MAX) {
        ic->start_time = start_time;
        if (end_time != INT64_MIN) {
            if (end_time - start_time > duration)
                duration = end_time - start_time;
        }
    }
    if (duration != INT64_MIN) {
        ic->duration = duration;
        if (ic->file_size > 0) {
            /* compute the bitrate */
            ic->bit_rate = (double)ic->file_size * 8.0 * AV_TIME_BASE /
                (double)ic->duration;
        }
    }
}

static void fill_all_stream_timings(AVFormatContext *ic)
{
    int i;
    AVStream *st;

    update_stream_timings(ic);
    for(i = 0;i < ic->nb_streams; i++) {
        st = ic->streams[i];
        if (st->start_time == AV_NOPTS_VALUE) {
            if(ic->start_time != AV_NOPTS_VALUE)
                st->start_time = av_rescale_q(ic->start_time, AV_TIME_BASE_Q, st->time_base);
            if(ic->duration != AV_NOPTS_VALUE)
                st->duration = av_rescale_q(ic->duration, AV_TIME_BASE_Q, st->time_base);
        }
    }
}

static void estimate_timings_from_bit_rate(AVFormatContext *ic)
{
    int64_t filesize, duration;
    int bit_rate, i;
    AVStream *st;

    /* if bit_rate is already set, we believe it */
    if (ic->bit_rate <= 0) {
        bit_rate = 0;
        for(i=0;i<ic->nb_streams;i++) {
            st = ic->streams[i];
            if (st->codec->bit_rate > 0)
            bit_rate += st->codec->bit_rate;
        }
        ic->bit_rate = bit_rate;
    }

    /* if duration is already set, we believe it */
    if (ic->duration == AV_NOPTS_VALUE &&
        ic->bit_rate != 0 &&
        ic->file_size != 0)  {
        filesize = ic->file_size;
        if (filesize > 0) {
            for(i = 0; i < ic->nb_streams; i++) {
                st = ic->streams[i];
                duration= av_rescale(8*filesize, st->time_base.den, ic->bit_rate*(int64_t)st->time_base.num);
                if (st->duration == AV_NOPTS_VALUE)
                    st->duration = duration;
            }
        }
    }
}

#define DURATION_MAX_READ_SIZE 250000
#define DURATION_MAX_RETRY 3

/* only usable for MPEG-PS streams */
static void estimate_timings_from_pts(AVFormatContext *ic, int64_t old_offset)
{
    AVPacket pkt1, *pkt = &pkt1;
    AVStream *st;
    int read_size, i, ret;
    int64_t end_time;
    int64_t filesize, offset, duration;
    int retry=0;

    ic->cur_st = NULL;

    /* flush packet queue */
    flush_packet_queue(ic);

    for (i=0; i<ic->nb_streams; i++) {
        st = ic->streams[i];
        if (st->start_time == AV_NOPTS_VALUE && st->first_dts == AV_NOPTS_VALUE)
            av_log(st->codec, AV_LOG_WARNING, "start time is not set in estimate_timings_from_pts\n");

        if (st->parser) {
            av_parser_close(st->parser);
            st->parser= NULL;
            av_free_packet(&st->cur_pkt);
        }
    }

    /* estimate the end time (duration) */
    /* XXX: may need to support wrapping */
    filesize = ic->file_size;
    end_time = AV_NOPTS_VALUE;
    do{
    offset = filesize - (DURATION_MAX_READ_SIZE<<retry);
    if (offset < 0)
        offset = 0;

    avio_seek(ic->pb, offset, SEEK_SET);
    read_size = 0;
    for(;;) {
        if (read_size >= DURATION_MAX_READ_SIZE<<(FFMAX(retry-1,0)))
            break;

        do{
            ret = av_read_packet(ic, pkt);
        }while(ret == AVERROR(EAGAIN));
        if (ret != 0)
            break;
        read_size += pkt->size;
        st = ic->streams[pkt->stream_index];
        if (pkt->pts != AV_NOPTS_VALUE &&
            (st->start_time != AV_NOPTS_VALUE ||
             st->first_dts  != AV_NOPTS_VALUE)) {
            duration = end_time = pkt->pts;
            if (st->start_time != AV_NOPTS_VALUE)  duration -= st->start_time;
            else                                   duration -= st->first_dts;
            if (duration < 0)
                duration += 1LL<<st->pts_wrap_bits;
            if (duration > 0) {
                if (st->duration == AV_NOPTS_VALUE ||
                    st->duration < duration)
                    st->duration = duration;
            }
        }
        av_free_packet(pkt);
    }
    }while(   end_time==AV_NOPTS_VALUE
           && filesize > (DURATION_MAX_READ_SIZE<<retry)
           && ++retry <= DURATION_MAX_RETRY);

    fill_all_stream_timings(ic);

    avio_seek(ic->pb, old_offset, SEEK_SET);
    for (i=0; i<ic->nb_streams; i++) {
        st= ic->streams[i];
        st->cur_dts= st->first_dts;
        st->last_IP_pts = AV_NOPTS_VALUE;
        st->reference_dts = AV_NOPTS_VALUE;
    }
}

static void estimate_timings(AVFormatContext *ic, int64_t old_offset)
{
    int64_t file_size;

    /* get the file size, if possible */
    if (ic->iformat->flags & AVFMT_NOFILE) {
        file_size = 0;
    } else {
        file_size = avio_size(ic->pb);
        if (file_size < 0)
            file_size = 0;
    }
    ic->file_size = file_size;

    if ((!strcmp(ic->iformat->name, "mpeg") ||
         !strcmp(ic->iformat->name, "mpegts")) &&
        file_size && ic->pb->seekable) {
        /* get accurate estimate from the PTSes */
        estimate_timings_from_pts(ic, old_offset);
    } else if (has_duration(ic)) {
        /* at least one component has timings - we use them for all
           the components */
        fill_all_stream_timings(ic);
    } else {
        av_log(ic, AV_LOG_WARNING, "Estimating duration from bitrate, this may be inaccurate\n");
        /* less precise: use bitrate info */
        estimate_timings_from_bit_rate(ic);
    }
    update_stream_timings(ic);

#if 0
    {
        int i;
        AVStream av_unused *st;
        for(i = 0;i < ic->nb_streams; i++) {
            st = ic->streams[i];
        printf("%d: start_time: %0.3f duration: %0.3f\n",
               i, (double)st->start_time / AV_TIME_BASE,
               (double)st->duration / AV_TIME_BASE);
        }
        printf("stream: start_time: %0.3f duration: %0.3f bitrate=%d kb/s\n",
               (double)ic->start_time / AV_TIME_BASE,
               (double)ic->duration / AV_TIME_BASE,
               ic->bit_rate / 1000);
    }
#endif
}

static int has_codec_parameters(AVCodecContext *avctx)
{
    int val;
    switch (avctx->codec_type) {
    case AVMEDIA_TYPE_AUDIO:
        val = avctx->sample_rate && avctx->channels && avctx->sample_fmt != AV_SAMPLE_FMT_NONE;
        if(!avctx->frame_size &&
           (avctx->codec_id == CODEC_ID_VORBIS ||
            avctx->codec_id == CODEC_ID_AAC ||
            avctx->codec_id == CODEC_ID_MP1 ||
            avctx->codec_id == CODEC_ID_MP2 ||
            avctx->codec_id == CODEC_ID_MP3 ||
            avctx->codec_id == CODEC_ID_SPEEX ||
            avctx->codec_id == CODEC_ID_CELT))
            return 0;
        break;
    case AVMEDIA_TYPE_VIDEO:
        val = avctx->width && avctx->pix_fmt != PIX_FMT_NONE;
        break;
    default:
        val = 1;
        break;
    }
    return avctx->codec_id != CODEC_ID_NONE && val != 0;
}

static int has_decode_delay_been_guessed(AVStream *st)
{
    return st->codec->codec_id != CODEC_ID_H264 ||
        st->codec_info_nb_frames >= 6 + st->codec->has_b_frames;
}

static int try_decode_frame(AVStream *st, AVPacket *avpkt, AVDictionary **options)
{
    int16_t *samples;
    AVCodec *codec;
    int got_picture, data_size, ret=0;
    AVFrame picture;

    if(!st->codec->codec){
        codec = avcodec_find_decoder(st->codec->codec_id);
        if (!codec)
            return -1;
        ret = avcodec_open2(st->codec, codec, options);
        if (ret < 0)
            return ret;
    }

    if(!has_codec_parameters(st->codec) || !has_decode_delay_been_guessed(st) ||
       (!st->codec_info_nb_frames && st->codec->codec->capabilities & CODEC_CAP_CHANNEL_CONF)) {
        switch(st->codec->codec_type) {
        case AVMEDIA_TYPE_VIDEO:
            avcodec_get_frame_defaults(&picture);
            ret = avcodec_decode_video2(st->codec, &picture,
                                        &got_picture, avpkt);
            break;
        case AVMEDIA_TYPE_AUDIO:
            data_size = FFMAX(avpkt->size, AVCODEC_MAX_AUDIO_FRAME_SIZE);
            samples = av_malloc(data_size);
            if (!samples)
                goto fail;
            ret = avcodec_decode_audio3(st->codec, samples,
                                        &data_size, avpkt);
            av_free(samples);
            break;
        default:
            break;
        }
    }
 fail:
    return ret;
}

unsigned int ff_codec_get_tag(const AVCodecTag *tags, enum CodecID id)
{
    while (tags->id != CODEC_ID_NONE) {
        if (tags->id == id)
            return tags->tag;
        tags++;
    }
    return 0;
}

enum CodecID ff_codec_get_id(const AVCodecTag *tags, unsigned int tag)
{
    int i;
    for(i=0; tags[i].id != CODEC_ID_NONE;i++) {
        if(tag == tags[i].tag)
            return tags[i].id;
    }
    for(i=0; tags[i].id != CODEC_ID_NONE; i++) {
        if (ff_toupper4(tag) == ff_toupper4(tags[i].tag))
            return tags[i].id;
    }
    return CODEC_ID_NONE;
}

unsigned int av_codec_get_tag(const AVCodecTag * const *tags, enum CodecID id)
{
    int i;
    for(i=0; tags && tags[i]; i++){
        int tag= ff_codec_get_tag(tags[i], id);
        if(tag) return tag;
    }
    return 0;
}

enum CodecID av_codec_get_id(const AVCodecTag * const *tags, unsigned int tag)
{
    int i;
    for(i=0; tags && tags[i]; i++){
        enum CodecID id= ff_codec_get_id(tags[i], tag);
        if(id!=CODEC_ID_NONE) return id;
    }
    return CODEC_ID_NONE;
}

static void compute_chapters_end(AVFormatContext *s)
{
    unsigned int i, j;
    int64_t max_time = s->duration + ((s->start_time == AV_NOPTS_VALUE) ? 0 : s->start_time);

    for (i = 0; i < s->nb_chapters; i++)
        if (s->chapters[i]->end == AV_NOPTS_VALUE) {
            AVChapter *ch = s->chapters[i];
            int64_t   end = max_time ? av_rescale_q(max_time, AV_TIME_BASE_Q, ch->time_base)
                                     : INT64_MAX;

            for (j = 0; j < s->nb_chapters; j++) {
                AVChapter *ch1 = s->chapters[j];
                int64_t next_start = av_rescale_q(ch1->start, ch1->time_base, ch->time_base);
                if (j != i && next_start > ch->start && next_start < end)
                    end = next_start;
            }
            ch->end = (end == INT64_MAX) ? ch->start : end;
        }
}

static int get_std_framerate(int i){
    if(i<60*12) return i*1001;
    else        return ((const int[]){24,30,60,12,15})[i-60*12]*1000*12;
}

/*
 * Is the time base unreliable.
 * This is a heuristic to balance between quick acceptance of the values in
 * the headers vs. some extra checks.
 * Old DivX and Xvid often have nonsense timebases like 1fps or 2fps.
 * MPEG-2 commonly misuses field repeat flags to store different framerates.
 * And there are "variable" fps files this needs to detect as well.
 */
static int tb_unreliable(AVCodecContext *c){
    if(   c->time_base.den >= 101L*c->time_base.num
       || c->time_base.den <    5L*c->time_base.num
/*       || c->codec_tag == AV_RL32("DIVX")
       || c->codec_tag == AV_RL32("XVID")*/
       || c->codec_id == CODEC_ID_MPEG2VIDEO
       || c->codec_id == CODEC_ID_H264
       )
        return 1;
    return 0;
}

#if FF_API_FORMAT_PARAMETERS
int av_find_stream_info(AVFormatContext *ic)
{
    return avformat_find_stream_info(ic, NULL);
}
#endif

int avformat_find_stream_info(AVFormatContext *ic, AVDictionary **options)
{
    int i, count, ret, read_size, j;
    AVStream *st;
    AVPacket pkt1, *pkt;
    int64_t old_offset = avio_tell(ic->pb);
    int orig_nb_streams = ic->nb_streams;        // new streams might appear, no options for those

    for(i=0;i<ic->nb_streams;i++) {
        AVCodec *codec;
        st = ic->streams[i];
        if (st->codec->codec_id == CODEC_ID_AAC && st->codec->extradata_size) {
            // We need to discard these since they can be plain wrong for
            // backwards compatible HE-AAC signaling.
            // But when we have no extradata we need to keep them or we can't
            // play anything at all.
            st->codec->sample_rate = 0;
            st->codec->frame_size = 0;
            st->codec->channels = 0;
        }

        if (st->codec->codec_type == AVMEDIA_TYPE_VIDEO ||
            st->codec->codec_type == AVMEDIA_TYPE_SUBTITLE) {
/*            if(!st->time_base.num)
                st->time_base= */
            if(!st->codec->time_base.num)
                st->codec->time_base= st->time_base;
        }
        //only for the split stuff
        if (!st->parser && !(ic->flags & AVFMT_FLAG_NOPARSE)) {
            st->parser = av_parser_init(st->codec->codec_id);
            if(st->need_parsing == AVSTREAM_PARSE_HEADERS && st->parser){
                st->parser->flags |= PARSER_FLAG_COMPLETE_FRAMES;
            }
        }
        assert(!st->codec->codec);
        codec = avcodec_find_decoder(st->codec->codec_id);

        /* Ensure that subtitle_header is properly set. */
        if (st->codec->codec_type == AVMEDIA_TYPE_SUBTITLE
            && codec && !st->codec->codec)
            avcodec_open2(st->codec, codec, options ? &options[i] : NULL);

        //try to just open decoders, in case this is enough to get parameters
        if(!has_codec_parameters(st->codec)){
            if (codec && !st->codec->codec)
                avcodec_open2(st->codec, codec, options ? &options[i] : NULL);
        }
    }

    for (i=0; i<ic->nb_streams; i++) {
        ic->streams[i]->info->last_dts = AV_NOPTS_VALUE;
    }

    count = 0;
    read_size = 0;
    for(;;) {
        if(url_interrupt_cb()){
            ret= AVERROR_EXIT;
            av_log(ic, AV_LOG_DEBUG, "interrupted\n");
            break;
        }

        /* check if one codec still needs to be handled */
        for(i=0;i<ic->nb_streams;i++) {
            int fps_analyze_framecount = 20;

            st = ic->streams[i];
            if (!has_codec_parameters(st->codec))
                break;
            /* if the timebase is coarse (like the usual millisecond precision
               of mkv), we need to analyze more frames to reliably arrive at
               the correct fps */
            if (av_q2d(st->time_base) > 0.0005)
                fps_analyze_framecount *= 2;
            if (ic->fps_probe_size >= 0)
                fps_analyze_framecount = ic->fps_probe_size;
            /* variable fps and no guess at the real fps */
            if(   tb_unreliable(st->codec) && !(st->r_frame_rate.num && st->avg_frame_rate.num)
               && st->info->duration_count < fps_analyze_framecount
               && st->codec->codec_type == AVMEDIA_TYPE_VIDEO)
                break;
            if(st->parser && st->parser->parser->split && !st->codec->extradata)
                break;
            if(st->first_dts == AV_NOPTS_VALUE)
                break;
        }
        if (i == ic->nb_streams) {
            /* NOTE: if the format has no header, then we need to read
               some packets to get most of the streams, so we cannot
               stop here */
            if (!(ic->ctx_flags & AVFMTCTX_NOHEADER)) {
                /* if we found the info for all the codecs, we can stop */
                ret = count;
                av_log(ic, AV_LOG_DEBUG, "All info found\n");
                break;
            }
        }
        /* we did not get all the codec info, but we read too much data */
        if (read_size >= ic->probesize) {
            ret = count;
            av_log(ic, AV_LOG_DEBUG, "Probe buffer size limit %d reached\n", ic->probesize);
            break;
        }

        /* NOTE: a new stream can be added there if no header in file
           (AVFMTCTX_NOHEADER) */
        ret = read_frame_internal(ic, &pkt1);
        if (ret == AVERROR(EAGAIN))
            continue;

        if (ret < 0) {
            /* EOF or error */
            ret = -1; /* we could not have all the codec parameters before EOF */
            for(i=0;i<ic->nb_streams;i++) {
                st = ic->streams[i];
                if (!has_codec_parameters(st->codec)){
                    char buf[256];
                    avcodec_string(buf, sizeof(buf), st->codec, 0);
                    av_log(ic, AV_LOG_WARNING, "Could not find codec parameters (%s)\n", buf);
                } else {
                    ret = 0;
                }
            }
            break;
        }

        pkt= add_to_pktbuf(&ic->packet_buffer, &pkt1, &ic->packet_buffer_end);
        if ((ret = av_dup_packet(pkt)) < 0)
            goto find_stream_info_err;

        read_size += pkt->size;

        st = ic->streams[pkt->stream_index];
        if (st->codec_info_nb_frames>1) {
            int64_t t;
            if (st->time_base.den > 0 && (t=av_rescale_q(st->info->codec_info_duration, st->time_base, AV_TIME_BASE_Q)) >= ic->max_analyze_duration) {
                av_log(ic, AV_LOG_WARNING, "max_analyze_duration %d reached at %"PRId64"\n", ic->max_analyze_duration, t);
                break;
            }
            st->info->codec_info_duration += pkt->duration;
        }
        {
            int64_t last = st->info->last_dts;
            int64_t duration= pkt->dts - last;

            if(pkt->dts != AV_NOPTS_VALUE && last != AV_NOPTS_VALUE && duration>0){
                double dur= duration * av_q2d(st->time_base);

//                if(st->codec->codec_type == AVMEDIA_TYPE_VIDEO)
//                    av_log(NULL, AV_LOG_ERROR, "%f\n", dur);
                if (st->info->duration_count < 2)
                    memset(st->info->duration_error, 0, sizeof(st->info->duration_error));
                for (i=1; i<FF_ARRAY_ELEMS(st->info->duration_error); i++) {
                    int framerate= get_std_framerate(i);
                    int ticks= lrintf(dur*framerate/(1001*12));
                    double error= dur - ticks*1001*12/(double)framerate;
                    st->info->duration_error[i] += error*error;
                }
                st->info->duration_count++;
                // ignore the first 4 values, they might have some random jitter
                if (st->info->duration_count > 3)
                    st->info->duration_gcd = av_gcd(st->info->duration_gcd, duration);
            }
            if (last == AV_NOPTS_VALUE || st->info->duration_count <= 1)
                st->info->last_dts = pkt->dts;
        }
        if(st->parser && st->parser->parser->split && !st->codec->extradata){
            int i= st->parser->parser->split(st->codec, pkt->data, pkt->size);
            if(i){
                st->codec->extradata_size= i;
                st->codec->extradata= av_malloc(st->codec->extradata_size + FF_INPUT_BUFFER_PADDING_SIZE);
                memcpy(st->codec->extradata, pkt->data, st->codec->extradata_size);
                memset(st->codec->extradata + i, 0, FF_INPUT_BUFFER_PADDING_SIZE);
            }
        }

        /* if still no information, we try to open the codec and to
           decompress the frame. We try to avoid that in most cases as
           it takes longer and uses more memory. For MPEG-4, we need to
           decompress for QuickTime.

           If CODEC_CAP_CHANNEL_CONF is set this will force decoding of at
           least one frame of codec data, this makes sure the codec initializes
           the channel configuration and does not only trust the values from the container.
        */
        try_decode_frame(st, pkt, (options && i < orig_nb_streams )? &options[i] : NULL);

        st->codec_info_nb_frames++;
        count++;
    }

    // close codecs which were opened in try_decode_frame()
    for(i=0;i<ic->nb_streams;i++) {
        st = ic->streams[i];
        if(st->codec->codec)
            avcodec_close(st->codec);
    }
    for(i=0;i<ic->nb_streams;i++) {
        st = ic->streams[i];
        if (st->codec_info_nb_frames>2 && !st->avg_frame_rate.num && st->info->codec_info_duration)
            av_reduce(&st->avg_frame_rate.num, &st->avg_frame_rate.den,
                     (st->codec_info_nb_frames-2)*(int64_t)st->time_base.den,
                      st->info->codec_info_duration*(int64_t)st->time_base.num, 60000);
        if (st->codec->codec_type == AVMEDIA_TYPE_VIDEO) {
            if(st->codec->codec_id == CODEC_ID_RAWVIDEO && !st->codec->codec_tag && !st->codec->bits_per_coded_sample){
                uint32_t tag= avcodec_pix_fmt_to_codec_tag(st->codec->pix_fmt);
                if(ff_find_pix_fmt(ff_raw_pix_fmt_tags, tag) == st->codec->pix_fmt)
                    st->codec->codec_tag= tag;
            }

            // the check for tb_unreliable() is not completely correct, since this is not about handling
            // a unreliable/inexact time base, but a time base that is finer than necessary, as e.g.
            // ipmovie.c produces.
            if (tb_unreliable(st->codec) && st->info->duration_count > 15 && st->info->duration_gcd > FFMAX(1, st->time_base.den/(500LL*st->time_base.num)) && !st->r_frame_rate.num)
                av_reduce(&st->r_frame_rate.num, &st->r_frame_rate.den, st->time_base.den, st->time_base.num * st->info->duration_gcd, INT_MAX);
            if (st->info->duration_count && !st->r_frame_rate.num
               && tb_unreliable(st->codec) /*&&
               //FIXME we should not special-case MPEG-2, but this needs testing with non-MPEG-2 ...
               st->time_base.num*duration_sum[i]/st->info->duration_count*101LL > st->time_base.den*/){
                int num = 0;
                double best_error= 2*av_q2d(st->time_base);
                best_error = best_error*best_error*st->info->duration_count*1000*12*30;

                for (j=1; j<FF_ARRAY_ELEMS(st->info->duration_error); j++) {
                    double error = st->info->duration_error[j] * get_std_framerate(j);
//                    if(st->codec->codec_type == AVMEDIA_TYPE_VIDEO)
//                        av_log(NULL, AV_LOG_ERROR, "%f %f\n", get_std_framerate(j) / 12.0/1001, error);
                    if(error < best_error){
                        best_error= error;
                        num = get_std_framerate(j);
                    }
                }
                // do not increase frame rate by more than 1 % in order to match a standard rate.
                if (num && (!st->r_frame_rate.num || (double)num/(12*1001) < 1.01 * av_q2d(st->r_frame_rate)))
                    av_reduce(&st->r_frame_rate.num, &st->r_frame_rate.den, num, 12*1001, INT_MAX);
            }

            if (!st->r_frame_rate.num){
                if(    st->codec->time_base.den * (int64_t)st->time_base.num
                    <= st->codec->time_base.num * st->codec->ticks_per_frame * (int64_t)st->time_base.den){
                    st->r_frame_rate.num = st->codec->time_base.den;
                    st->r_frame_rate.den = st->codec->time_base.num * st->codec->ticks_per_frame;
                }else{
                    st->r_frame_rate.num = st->time_base.den;
                    st->r_frame_rate.den = st->time_base.num;
                }
            }
        }else if(st->codec->codec_type == AVMEDIA_TYPE_AUDIO) {
            if(!st->codec->bits_per_coded_sample)
                st->codec->bits_per_coded_sample= av_get_bits_per_sample(st->codec->codec_id);
            // set stream disposition based on audio service type
            switch (st->codec->audio_service_type) {
            case AV_AUDIO_SERVICE_TYPE_EFFECTS:
                st->disposition = AV_DISPOSITION_CLEAN_EFFECTS;    break;
            case AV_AUDIO_SERVICE_TYPE_VISUALLY_IMPAIRED:
                st->disposition = AV_DISPOSITION_VISUAL_IMPAIRED;  break;
            case AV_AUDIO_SERVICE_TYPE_HEARING_IMPAIRED:
                st->disposition = AV_DISPOSITION_HEARING_IMPAIRED; break;
            case AV_AUDIO_SERVICE_TYPE_COMMENTARY:
                st->disposition = AV_DISPOSITION_COMMENT;          break;
            case AV_AUDIO_SERVICE_TYPE_KARAOKE:
                st->disposition = AV_DISPOSITION_KARAOKE;          break;
            }
        }
    }

    estimate_timings(ic, old_offset);

    compute_chapters_end(ic);

#if 0
    /* correct DTS for B-frame streams with no timestamps */
    for(i=0;i<ic->nb_streams;i++) {
        st = ic->streams[i];
        if (st->codec->codec_type == AVMEDIA_TYPE_VIDEO) {
            if(b-frames){
                ppktl = &ic->packet_buffer;
                while(ppkt1){
                    if(ppkt1->stream_index != i)
                        continue;
                    if(ppkt1->pkt->dts < 0)
                        break;
                    if(ppkt1->pkt->pts != AV_NOPTS_VALUE)
                        break;
                    ppkt1->pkt->dts -= delta;
                    ppkt1= ppkt1->next;
                }
                if(ppkt1)
                    continue;
                st->cur_dts -= delta;
            }
        }
    }
#endif

 find_stream_info_err:
    for (i=0; i < ic->nb_streams; i++)
        av_freep(&ic->streams[i]->info);
    return ret;
}

static AVProgram *find_program_from_stream(AVFormatContext *ic, int s)
{
    int i, j;

    for (i = 0; i < ic->nb_programs; i++)
        for (j = 0; j < ic->programs[i]->nb_stream_indexes; j++)
            if (ic->programs[i]->stream_index[j] == s)
                return ic->programs[i];
    return NULL;
}

int av_find_best_stream(AVFormatContext *ic,
                        enum AVMediaType type,
                        int wanted_stream_nb,
                        int related_stream,
                        AVCodec **decoder_ret,
                        int flags)
{
    int i, nb_streams = ic->nb_streams;
    int ret = AVERROR_STREAM_NOT_FOUND, best_count = -1;
    unsigned *program = NULL;
    AVCodec *decoder = NULL, *best_decoder = NULL;

    if (related_stream >= 0 && wanted_stream_nb < 0) {
        AVProgram *p = find_program_from_stream(ic, related_stream);
        if (p) {
            program = p->stream_index;
            nb_streams = p->nb_stream_indexes;
        }
    }
    for (i = 0; i < nb_streams; i++) {
        int real_stream_index = program ? program[i] : i;
        AVStream *st = ic->streams[real_stream_index];
        AVCodecContext *avctx = st->codec;
        if (avctx->codec_type != type)
            continue;
        if (wanted_stream_nb >= 0 && real_stream_index != wanted_stream_nb)
            continue;
        if (st->disposition & (AV_DISPOSITION_HEARING_IMPAIRED|AV_DISPOSITION_VISUAL_IMPAIRED))
            continue;
        if (decoder_ret) {
            decoder = avcodec_find_decoder(st->codec->codec_id);
            if (!decoder) {
                if (ret < 0)
                    ret = AVERROR_DECODER_NOT_FOUND;
                continue;
            }
        }
        if (best_count >= st->codec_info_nb_frames)
            continue;
        best_count = st->codec_info_nb_frames;
        ret = real_stream_index;
        best_decoder = decoder;
        if (program && i == nb_streams - 1 && ret < 0) {
            program = NULL;
            nb_streams = ic->nb_streams;
            i = 0; /* no related stream found, try again with everything */
        }
    }
    if (decoder_ret)
        *decoder_ret = best_decoder;
    return ret;
}

/*******************************************************/

int av_read_play(AVFormatContext *s)
{
    if (s->iformat->read_play)
        return s->iformat->read_play(s);
    if (s->pb)
        return avio_pause(s->pb, 0);
    return AVERROR(ENOSYS);
}

int av_read_pause(AVFormatContext *s)
{
    if (s->iformat->read_pause)
        return s->iformat->read_pause(s);
    if (s->pb)
        return avio_pause(s->pb, 1);
    return AVERROR(ENOSYS);
}

void av_close_input_stream(AVFormatContext *s)
{
    flush_packet_queue(s);
    if (s->iformat->read_close)
        s->iformat->read_close(s);
    avformat_free_context(s);
}

void avformat_free_context(AVFormatContext *s)
{
    int i;
    AVStream *st;

    av_opt_free(s);
    if (s->iformat && s->iformat->priv_class && s->priv_data)
        av_opt_free(s->priv_data);

    for(i=0;i<s->nb_streams;i++) {
        /* free all data in a stream component */
        st = s->streams[i];
        if (st->parser) {
            av_parser_close(st->parser);
            av_free_packet(&st->cur_pkt);
        }
        av_dict_free(&st->metadata);
        av_free(st->index_entries);
        av_free(st->codec->extradata);
        av_free(st->codec->subtitle_header);
        av_free(st->codec);
#if FF_API_OLD_METADATA
        av_free(st->filename);
#endif
        av_free(st->priv_data);
        av_free(st->info);
        av_free(st);
    }
    for(i=s->nb_programs-1; i>=0; i--) {
#if FF_API_OLD_METADATA
        av_freep(&s->programs[i]->provider_name);
        av_freep(&s->programs[i]->name);
#endif
        av_metadata_free(&s->programs[i]->metadata);
        av_freep(&s->programs[i]->stream_index);
        av_freep(&s->programs[i]);
    }
    av_freep(&s->programs);
    av_freep(&s->priv_data);
    while(s->nb_chapters--) {
#if FF_API_OLD_METADATA
        av_free(s->chapters[s->nb_chapters]->title);
#endif
        av_dict_free(&s->chapters[s->nb_chapters]->metadata);
        av_free(s->chapters[s->nb_chapters]);
    }
    av_freep(&s->chapters);
    av_metadata_free(&s->metadata);
//    av_freep(&s->key);
    av_free(s);
}

void av_close_input_file(AVFormatContext *s)
{
    AVIOContext *pb = (s->iformat->flags & AVFMT_NOFILE) || (s->flags & AVFMT_FLAG_CUSTOM_IO) ?
                       NULL : s->pb;
    av_close_input_stream(s);
    if (pb)
        avio_close(pb);
}

AVStream *av_new_stream(AVFormatContext *s, int id)
{
    AVStream *st;
    int i;

#if FF_API_MAX_STREAMS
    if (s->nb_streams >= MAX_STREAMS){
        av_log(s, AV_LOG_ERROR, "Too many streams\n");
        return NULL;
    }
#else
    AVStream **streams;

    if (s->nb_streams >= INT_MAX/sizeof(*streams))
        return NULL;
    streams = av_realloc(s->streams, (s->nb_streams + 1) * sizeof(*streams));
    if (!streams)
        return NULL;
    s->streams = streams;
#endif

    st = av_mallocz(sizeof(AVStream));
    if (!st)
        return NULL;
    if (!(st->info = av_mallocz(sizeof(*st->info)))) {
        av_free(st);
        return NULL;
    }

    st->codec = avcodec_alloc_context3(NULL);
    if (s->iformat) {
        /* no default bitrate if decoding */
        st->codec->bit_rate = 0;
    }
    st->index = s->nb_streams;
    st->id = id;
    st->start_time = AV_NOPTS_VALUE;
    st->duration = AV_NOPTS_VALUE;
        /* we set the current DTS to 0 so that formats without any timestamps
           but durations get some timestamps, formats with some unknown
           timestamps have their first few packets buffered and the
           timestamps corrected before they are returned to the user */
    st->cur_dts = 0;
    st->first_dts = AV_NOPTS_VALUE;
    st->probe_packets = MAX_PROBE_PACKETS;

    /* default pts setting is MPEG-like */
    av_set_pts_info(st, 33, 1, 90000);
    st->last_IP_pts = AV_NOPTS_VALUE;
    for(i=0; i<MAX_REORDER_DELAY+1; i++)
        st->pts_buffer[i]= AV_NOPTS_VALUE;
    st->reference_dts = AV_NOPTS_VALUE;

    st->sample_aspect_ratio = (AVRational){0,1};

    s->streams[s->nb_streams++] = st;
    return st;
}

AVProgram *av_new_program(AVFormatContext *ac, int id)
{
    AVProgram *program=NULL;
    int i;

    av_dlog(ac, "new_program: id=0x%04x\n", id);

    for(i=0; i<ac->nb_programs; i++)
        if(ac->programs[i]->id == id)
            program = ac->programs[i];

    if(!program){
        program = av_mallocz(sizeof(AVProgram));
        if (!program)
            return NULL;
        dynarray_add(&ac->programs, &ac->nb_programs, program);
        program->discard = AVDISCARD_NONE;
    }
    program->id = id;

    return program;
}

AVChapter *ff_new_chapter(AVFormatContext *s, int id, AVRational time_base, int64_t start, int64_t end, const char *title)
{
    AVChapter *chapter = NULL;
    int i;

    for(i=0; i<s->nb_chapters; i++)
        if(s->chapters[i]->id == id)
            chapter = s->chapters[i];

    if(!chapter){
        chapter= av_mallocz(sizeof(AVChapter));
        if(!chapter)
            return NULL;
        dynarray_add(&s->chapters, &s->nb_chapters, chapter);
    }
#if FF_API_OLD_METADATA
    av_free(chapter->title);
#endif
    av_dict_set(&chapter->metadata, "title", title, 0);
    chapter->id    = id;
    chapter->time_base= time_base;
    chapter->start = start;
    chapter->end   = end;

    return chapter;
}

/************************************************************/
/* output media file */

#if FF_API_FORMAT_PARAMETERS
int av_set_parameters(AVFormatContext *s, AVFormatParameters *ap)
{
    if (s->oformat->priv_data_size > 0) {
        s->priv_data = av_mallocz(s->oformat->priv_data_size);
        if (!s->priv_data)
            return AVERROR(ENOMEM);
        if (s->oformat->priv_class) {
            *(const AVClass**)s->priv_data= s->oformat->priv_class;
            av_opt_set_defaults(s->priv_data);
        }
    } else
        s->priv_data = NULL;

    return 0;
}
#endif

int avformat_alloc_output_context2(AVFormatContext **avctx, AVOutputFormat *oformat,
                                   const char *format, const char *filename)
{
    AVFormatContext *s = avformat_alloc_context();
    int ret = 0;

    *avctx = NULL;
    if (!s)
        goto nomem;

    if (!oformat) {
        if (format) {
            oformat = av_guess_format(format, NULL, NULL);
            if (!oformat) {
                av_log(s, AV_LOG_ERROR, "Requested output format '%s' is not a suitable output format\n", format);
                ret = AVERROR(EINVAL);
                goto error;
            }
        } else {
            oformat = av_guess_format(NULL, filename, NULL);
            if (!oformat) {
                ret = AVERROR(EINVAL);
                av_log(s, AV_LOG_ERROR, "Unable to find a suitable output format for '%s'\n",
                       filename);
                goto error;
            }
        }
    }

    s->oformat = oformat;
    if (s->oformat->priv_data_size > 0) {
        s->priv_data = av_mallocz(s->oformat->priv_data_size);
        if (!s->priv_data)
            goto nomem;
        if (s->oformat->priv_class) {
            *(const AVClass**)s->priv_data= s->oformat->priv_class;
            av_opt_set_defaults(s->priv_data);
        }
    } else
        s->priv_data = NULL;

    if (filename)
        av_strlcpy(s->filename, filename, sizeof(s->filename));
    *avctx = s;
    return 0;
nomem:
    av_log(s, AV_LOG_ERROR, "Out of memory\n");
    ret = AVERROR(ENOMEM);
error:
    avformat_free_context(s);
    return ret;
}

#if FF_API_ALLOC_OUTPUT_CONTEXT
AVFormatContext *avformat_alloc_output_context(const char *format,
                                               AVOutputFormat *oformat, const char *filename)
{
    AVFormatContext *avctx;
    int ret = avformat_alloc_output_context2(&avctx, oformat, format, filename);
    return ret < 0 ? NULL : avctx;
}
#endif

static int validate_codec_tag(AVFormatContext *s, AVStream *st)
{
    const AVCodecTag *avctag;
    int n;
    enum CodecID id = CODEC_ID_NONE;
    unsigned int tag = 0;

    /**
     * Check that tag + id is in the table
     * If neither is in the table -> OK
     * If tag is in the table with another id -> FAIL
     * If id is in the table with another tag -> FAIL unless strict < normal
     */
    for (n = 0; s->oformat->codec_tag[n]; n++) {
        avctag = s->oformat->codec_tag[n];
        while (avctag->id != CODEC_ID_NONE) {
            if (ff_toupper4(avctag->tag) == ff_toupper4(st->codec->codec_tag)) {
                id = avctag->id;
                if (id == st->codec->codec_id)
                    return 1;
            }
            if (avctag->id == st->codec->codec_id)
                tag = avctag->tag;
            avctag++;
        }
    }
    if (id != CODEC_ID_NONE)
        return 0;
    if (tag && (st->codec->strict_std_compliance >= FF_COMPLIANCE_NORMAL))
        return 0;
    return 1;
}

#if FF_API_FORMAT_PARAMETERS
int av_write_header(AVFormatContext *s)
{
    return avformat_write_header(s, NULL);
}
#endif

int avformat_write_header(AVFormatContext *s, AVDictionary **options)
{
    int ret = 0, i;
    AVStream *st;
    AVDictionary *tmp = NULL;

    if (options)
        av_dict_copy(&tmp, *options, 0);
    if ((ret = av_opt_set_dict(s, &tmp)) < 0)
        goto fail;
    if (s->priv_data && s->oformat->priv_class && *(const AVClass**)s->priv_data==s->oformat->priv_class &&
        (ret = av_opt_set_dict(s->priv_data, &tmp)) < 0)
        goto fail;

    // some sanity checks
    if (s->nb_streams == 0 && !(s->oformat->flags & AVFMT_NOSTREAMS)) {
        av_log(s, AV_LOG_ERROR, "no streams\n");
        ret = AVERROR(EINVAL);
        goto fail;
    }

    for(i=0;i<s->nb_streams;i++) {
        st = s->streams[i];

        switch (st->codec->codec_type) {
        case AVMEDIA_TYPE_AUDIO:
            if(st->codec->sample_rate<=0){
                av_log(s, AV_LOG_ERROR, "sample rate not set\n");
                ret = AVERROR(EINVAL);
                goto fail;
            }
            if(!st->codec->block_align)
                st->codec->block_align = st->codec->channels *
                    av_get_bits_per_sample(st->codec->codec_id) >> 3;
            break;
        case AVMEDIA_TYPE_VIDEO:
            if(st->codec->time_base.num<=0 || st->codec->time_base.den<=0){ //FIXME audio too?
                av_log(s, AV_LOG_ERROR, "time base not set\n");
                ret = AVERROR(EINVAL);
                goto fail;
            }
            if((st->codec->width<=0 || st->codec->height<=0) && !(s->oformat->flags & AVFMT_NODIMENSIONS)){
                av_log(s, AV_LOG_ERROR, "dimensions not set\n");
                ret = AVERROR(EINVAL);
                goto fail;
            }
            if(av_cmp_q(st->sample_aspect_ratio, st->codec->sample_aspect_ratio)){
                av_log(s, AV_LOG_ERROR, "Aspect ratio mismatch between encoder and muxer layer\n");
                ret = AVERROR(EINVAL);
                goto fail;
            }
            break;
        }

        if(s->oformat->codec_tag){
            if(st->codec->codec_tag && st->codec->codec_id == CODEC_ID_RAWVIDEO && av_codec_get_tag(s->oformat->codec_tag, st->codec->codec_id) == 0 && !validate_codec_tag(s, st)){
                //the current rawvideo encoding system ends up setting the wrong codec_tag for avi, we override it here
                st->codec->codec_tag= 0;
            }
            if(st->codec->codec_tag){
                if (!validate_codec_tag(s, st)) {
                    char tagbuf[32];
                    av_get_codec_tag_string(tagbuf, sizeof(tagbuf), st->codec->codec_tag);
                    av_log(s, AV_LOG_ERROR,
                           "Tag %s/0x%08x incompatible with output codec id '%d'\n",
                           tagbuf, st->codec->codec_tag, st->codec->codec_id);
                    ret = AVERROR_INVALIDDATA;
                    goto fail;
                }
            }else
                st->codec->codec_tag= av_codec_get_tag(s->oformat->codec_tag, st->codec->codec_id);
        }

        if(s->oformat->flags & AVFMT_GLOBALHEADER &&
            !(st->codec->flags & CODEC_FLAG_GLOBAL_HEADER))
          av_log(s, AV_LOG_WARNING, "Codec for stream %d does not use global headers but container format requires global headers\n", i);
    }

    if (!s->priv_data && s->oformat->priv_data_size > 0) {
        s->priv_data = av_mallocz(s->oformat->priv_data_size);
        if (!s->priv_data) {
            ret = AVERROR(ENOMEM);
            goto fail;
        }
        if (s->oformat->priv_class) {
            *(const AVClass**)s->priv_data= s->oformat->priv_class;
            av_opt_set_defaults(s->priv_data);
            if ((ret = av_opt_set_dict(s->priv_data, &tmp)) < 0)
                goto fail;
        }
    }

#if FF_API_OLD_METADATA
    ff_metadata_mux_compat(s);
#endif

    /* set muxer identification string */
    if (s->nb_streams && !(s->streams[0]->codec->flags & CODEC_FLAG_BITEXACT)) {
        av_dict_set(&s->metadata, "encoder", LIBAVFORMAT_IDENT, 0);
    }

    if(s->oformat->write_header){
        ret = s->oformat->write_header(s);
        if (ret < 0)
            goto fail;
    }

    /* init PTS generation */
    for(i=0;i<s->nb_streams;i++) {
        int64_t den = AV_NOPTS_VALUE;
        st = s->streams[i];

        switch (st->codec->codec_type) {
        case AVMEDIA_TYPE_AUDIO:
            den = (int64_t)st->time_base.num * st->codec->sample_rate;
            break;
        case AVMEDIA_TYPE_VIDEO:
            den = (int64_t)st->time_base.num * st->codec->time_base.den;
            break;
        default:
            break;
        }
        if (den != AV_NOPTS_VALUE) {
            if (den <= 0) {
                ret = AVERROR_INVALIDDATA;
                goto fail;
            }
            frac_init(&st->pts, 0, 0, den);
        }
    }

    if (options) {
        av_dict_free(options);
        *options = tmp;
    }
    return 0;
fail:
    av_dict_free(&tmp);
    return ret;
}

//FIXME merge with compute_pkt_fields
static int compute_pkt_fields2(AVFormatContext *s, AVStream *st, AVPacket *pkt){
    int delay = FFMAX(st->codec->has_b_frames, !!st->codec->max_b_frames);
    int num, den, frame_size, i;

    av_dlog(s, "compute_pkt_fields2: pts:%"PRId64" dts:%"PRId64" cur_dts:%"PRId64" b:%d size:%d st:%d\n",
            pkt->pts, pkt->dts, st->cur_dts, delay, pkt->size, pkt->stream_index);

/*    if(pkt->pts == AV_NOPTS_VALUE && pkt->dts == AV_NOPTS_VALUE)
        return AVERROR(EINVAL);*/

    /* duration field */
    if (pkt->duration == 0) {
        compute_frame_duration(&num, &den, st, NULL, pkt);
        if (den && num) {
            pkt->duration = av_rescale(1, num * (int64_t)st->time_base.den * st->codec->ticks_per_frame, den * (int64_t)st->time_base.num);
        }
    }

    if(pkt->pts == AV_NOPTS_VALUE && pkt->dts != AV_NOPTS_VALUE && delay==0)
        pkt->pts= pkt->dts;

    //XXX/FIXME this is a temporary hack until all encoders output pts
    if((pkt->pts == 0 || pkt->pts == AV_NOPTS_VALUE) && pkt->dts == AV_NOPTS_VALUE && !delay){
        pkt->dts=
//        pkt->pts= st->cur_dts;
        pkt->pts= st->pts.val;
    }

    //calculate dts from pts
    if(pkt->pts != AV_NOPTS_VALUE && pkt->dts == AV_NOPTS_VALUE && delay <= MAX_REORDER_DELAY){
        st->pts_buffer[0]= pkt->pts;
        for(i=1; i<delay+1 && st->pts_buffer[i] == AV_NOPTS_VALUE; i++)
            st->pts_buffer[i]= pkt->pts + (i-delay-1) * pkt->duration;
        for(i=0; i<delay && st->pts_buffer[i] > st->pts_buffer[i+1]; i++)
            FFSWAP(int64_t, st->pts_buffer[i], st->pts_buffer[i+1]);

        pkt->dts= st->pts_buffer[0];
    }

    if(st->cur_dts && st->cur_dts != AV_NOPTS_VALUE && ((!(s->oformat->flags & AVFMT_TS_NONSTRICT) && st->cur_dts >= pkt->dts) || st->cur_dts > pkt->dts)){
        av_log(s, AV_LOG_ERROR,
               "Application provided invalid, non monotonically increasing dts to muxer in stream %d: %"PRId64" >= %"PRId64"\n",
               st->index, st->cur_dts, pkt->dts);
        return AVERROR(EINVAL);
    }
    if(pkt->dts != AV_NOPTS_VALUE && pkt->pts != AV_NOPTS_VALUE && pkt->pts < pkt->dts){
        av_log(s, AV_LOG_ERROR, "pts < dts in stream %d\n", st->index);
        return AVERROR(EINVAL);
    }

//    av_log(s, AV_LOG_DEBUG, "av_write_frame: pts2:%"PRId64" dts2:%"PRId64"\n", pkt->pts, pkt->dts);
    st->cur_dts= pkt->dts;
    st->pts.val= pkt->dts;

    /* update pts */
    switch (st->codec->codec_type) {
    case AVMEDIA_TYPE_AUDIO:
        frame_size = get_audio_frame_size(st->codec, pkt->size);

        /* HACK/FIXME, we skip the initial 0 size packets as they are most
           likely equal to the encoder delay, but it would be better if we
           had the real timestamps from the encoder */
        if (frame_size >= 0 && (pkt->size || st->pts.num!=st->pts.den>>1 || st->pts.val)) {
            frac_add(&st->pts, (int64_t)st->time_base.den * frame_size);
        }
        break;
    case AVMEDIA_TYPE_VIDEO:
        frac_add(&st->pts, (int64_t)st->time_base.den * st->codec->time_base.num);
        break;
    default:
        break;
    }
    return 0;
}

int av_write_frame(AVFormatContext *s, AVPacket *pkt)
{
    int ret = compute_pkt_fields2(s, s->streams[pkt->stream_index], pkt);

    if(ret<0 && !(s->oformat->flags & AVFMT_NOTIMESTAMPS))
        return ret;

    ret= s->oformat->write_packet(s, pkt);

    if (ret >= 0)
        s->streams[pkt->stream_index]->nb_frames++;
    return ret;
}

void ff_interleave_add_packet(AVFormatContext *s, AVPacket *pkt,
                              int (*compare)(AVFormatContext *, AVPacket *, AVPacket *))
{
    AVPacketList **next_point, *this_pktl;

    this_pktl = av_mallocz(sizeof(AVPacketList));
    this_pktl->pkt= *pkt;
    pkt->destruct= NULL;             // do not free original but only the copy
    av_dup_packet(&this_pktl->pkt);  // duplicate the packet if it uses non-alloced memory

    if(s->streams[pkt->stream_index]->last_in_packet_buffer){
        next_point = &(s->streams[pkt->stream_index]->last_in_packet_buffer->next);
    }else
        next_point = &s->packet_buffer;

    if(*next_point){
        if(compare(s, &s->packet_buffer_end->pkt, pkt)){
            while(!compare(s, &(*next_point)->pkt, pkt)){
                next_point= &(*next_point)->next;
            }
            goto next_non_null;
        }else{
            next_point = &(s->packet_buffer_end->next);
        }
    }
    assert(!*next_point);

    s->packet_buffer_end= this_pktl;
next_non_null:

    this_pktl->next= *next_point;

    s->streams[pkt->stream_index]->last_in_packet_buffer=
    *next_point= this_pktl;
}

static int ff_interleave_compare_dts(AVFormatContext *s, AVPacket *next, AVPacket *pkt)
{
    AVStream *st = s->streams[ pkt ->stream_index];
    AVStream *st2= s->streams[ next->stream_index];
    int comp = av_compare_ts(next->dts, st2->time_base, pkt->dts,
                             st->time_base);

    if (comp == 0)
        return pkt->stream_index < next->stream_index;
    return comp > 0;
}

int av_interleave_packet_per_dts(AVFormatContext *s, AVPacket *out, AVPacket *pkt, int flush){
    AVPacketList *pktl;
    int stream_count=0;
    int i;

    if(pkt){
        ff_interleave_add_packet(s, pkt, ff_interleave_compare_dts);
    }

    for(i=0; i < s->nb_streams; i++)
        stream_count+= !!s->streams[i]->last_in_packet_buffer;

    if(stream_count && (s->nb_streams == stream_count || flush)){
        pktl= s->packet_buffer;
        *out= pktl->pkt;

        s->packet_buffer= pktl->next;
        if(!s->packet_buffer)
            s->packet_buffer_end= NULL;

        if(s->streams[out->stream_index]->last_in_packet_buffer == pktl)
            s->streams[out->stream_index]->last_in_packet_buffer= NULL;
        av_freep(&pktl);
        return 1;
    }else{
        av_init_packet(out);
        return 0;
    }
}

/**
 * Interleave an AVPacket correctly so it can be muxed.
 * @param out the interleaved packet will be output here
 * @param in the input packet
 * @param flush 1 if no further packets are available as input and all
 *              remaining packets should be output
 * @return 1 if a packet was output, 0 if no packet could be output,
 *         < 0 if an error occurred
 */
static int interleave_packet(AVFormatContext *s, AVPacket *out, AVPacket *in, int flush){
    if(s->oformat->interleave_packet)
        return s->oformat->interleave_packet(s, out, in, flush);
    else
        return av_interleave_packet_per_dts(s, out, in, flush);
}

int av_interleaved_write_frame(AVFormatContext *s, AVPacket *pkt){
    AVStream *st= s->streams[ pkt->stream_index];
    int ret;

    //FIXME/XXX/HACK drop zero sized packets
    if(st->codec->codec_type == AVMEDIA_TYPE_AUDIO && pkt->size==0)
        return 0;

    av_dlog(s, "av_interleaved_write_frame size:%d dts:%"PRId64" pts:%"PRId64"\n",
            pkt->size, pkt->dts, pkt->pts);
    if((ret = compute_pkt_fields2(s, st, pkt)) < 0 && !(s->oformat->flags & AVFMT_NOTIMESTAMPS))
        return ret;

    if(pkt->dts == AV_NOPTS_VALUE && !(s->oformat->flags & AVFMT_NOTIMESTAMPS))
        return AVERROR(EINVAL);

    for(;;){
        AVPacket opkt;
        int ret= interleave_packet(s, &opkt, pkt, 0);
        if(ret<=0) //FIXME cleanup needed for ret<0 ?
            return ret;

        ret= s->oformat->write_packet(s, &opkt);
        if (ret >= 0)
            s->streams[opkt.stream_index]->nb_frames++;

        av_free_packet(&opkt);
        pkt= NULL;

        if(ret<0)
            return ret;
        if(url_ferror(s->pb))
            return url_ferror(s->pb);
    }
}

int av_write_trailer(AVFormatContext *s)
{
    int ret, i;

    for(;;){
        AVPacket pkt;
        ret= interleave_packet(s, &pkt, NULL, 1);
        if(ret<0) //FIXME cleanup needed for ret<0 ?
            goto fail;
        if(!ret)
            break;

        ret= s->oformat->write_packet(s, &pkt);
        if (ret >= 0)
            s->streams[pkt.stream_index]->nb_frames++;

        av_free_packet(&pkt);

        if(ret<0)
            goto fail;
        if(url_ferror(s->pb))
            goto fail;
    }

    if(s->oformat->write_trailer)
        ret = s->oformat->write_trailer(s);
fail:
    if(ret == 0)
       ret=url_ferror(s->pb);
    for(i=0;i<s->nb_streams;i++) {
        av_freep(&s->streams[i]->priv_data);
        av_freep(&s->streams[i]->index_entries);
    }
    if (s->iformat && s->iformat->priv_class)
        av_opt_free(s->priv_data);
    av_freep(&s->priv_data);
    return ret;
}

int av_get_output_timestamp(struct AVFormatContext *s, int stream,
                            int64_t *dts, int64_t *wall)
{
    if (!s->oformat || !s->oformat->get_output_timestamp)
        return AVERROR(ENOSYS);
    s->oformat->get_output_timestamp(s, stream, dts, wall);
    return 0;
}

void ff_program_add_stream_index(AVFormatContext *ac, int progid, unsigned int idx)
{
    int i, j;
    AVProgram *program=NULL;
    void *tmp;

    if (idx >= ac->nb_streams) {
        av_log(ac, AV_LOG_ERROR, "stream index %d is not valid\n", idx);
        return;
    }

    for(i=0; i<ac->nb_programs; i++){
        if(ac->programs[i]->id != progid)
            continue;
        program = ac->programs[i];
        for(j=0; j<program->nb_stream_indexes; j++)
            if(program->stream_index[j] == idx)
                return;

        tmp = av_realloc(program->stream_index, sizeof(unsigned int)*(program->nb_stream_indexes+1));
        if(!tmp)
            return;
        program->stream_index = tmp;
        program->stream_index[program->nb_stream_indexes++] = idx;
        return;
    }
}

static void print_fps(double d, const char *postfix){
    uint64_t v= lrintf(d*100);
    if     (v% 100      ) av_log(NULL, AV_LOG_INFO, ", %3.2f %s", d, postfix);
    else if(v%(100*1000)) av_log(NULL, AV_LOG_INFO, ", %1.0f %s", d, postfix);
    else                  av_log(NULL, AV_LOG_INFO, ", %1.0fk %s", d/1000, postfix);
}

static void dump_metadata(void *ctx, AVDictionary *m, const char *indent)
{
    if(m && !(m->count == 1 && av_dict_get(m, "language", NULL, 0))){
        AVDictionaryEntry *tag=NULL;

        av_log(ctx, AV_LOG_INFO, "%sMetadata:\n", indent);
        while((tag=av_dict_get(m, "", tag, AV_DICT_IGNORE_SUFFIX))) {
            if(strcmp("language", tag->key)){
                char tmp[256];
                int i;
                av_strlcpy(tmp, tag->value, sizeof(tmp));
                for(i=0; i<strlen(tmp); i++) if(tmp[i]==0xd) tmp[i]=' ';
                av_log(ctx, AV_LOG_INFO, "%s  %-16s: %s\n", indent, tag->key, tmp);
            }
        }
    }
}

/* "user interface" functions */
static void dump_stream_format(AVFormatContext *ic, int i, int index, int is_output)
{
    char buf[256];
    int flags = (is_output ? ic->oformat->flags : ic->iformat->flags);
    AVStream *st = ic->streams[i];
    int g = av_gcd(st->time_base.num, st->time_base.den);
    AVDictionaryEntry *lang = av_dict_get(st->metadata, "language", NULL, 0);
    avcodec_string(buf, sizeof(buf), st->codec, is_output);
    av_log(NULL, AV_LOG_INFO, "    Stream #%d.%d", index, i);
    /* the pid is an important information, so we display it */
    /* XXX: add a generic system */
    if (flags & AVFMT_SHOW_IDS)
        av_log(NULL, AV_LOG_INFO, "[0x%x]", st->id);
    if (lang)
        av_log(NULL, AV_LOG_INFO, "(%s)", lang->value);
    av_log(NULL, AV_LOG_DEBUG, ", %d, %d/%d", st->codec_info_nb_frames, st->time_base.num/g, st->time_base.den/g);
    av_log(NULL, AV_LOG_INFO, ": %s", buf);
    if (st->sample_aspect_ratio.num && // default
        av_cmp_q(st->sample_aspect_ratio, st->codec->sample_aspect_ratio)) {
        AVRational display_aspect_ratio;
        av_reduce(&display_aspect_ratio.num, &display_aspect_ratio.den,
                  st->codec->width*st->sample_aspect_ratio.num,
                  st->codec->height*st->sample_aspect_ratio.den,
                  1024*1024);
        av_log(NULL, AV_LOG_INFO, ", SAR %d:%d DAR %d:%d",
                 st->sample_aspect_ratio.num, st->sample_aspect_ratio.den,
                 display_aspect_ratio.num, display_aspect_ratio.den);
    }
    if(st->codec->codec_type == AVMEDIA_TYPE_VIDEO){
        if(st->avg_frame_rate.den && st->avg_frame_rate.num)
            print_fps(av_q2d(st->avg_frame_rate), "fps");
        if(st->r_frame_rate.den && st->r_frame_rate.num)
            print_fps(av_q2d(st->r_frame_rate), "tbr");
        if(st->time_base.den && st->time_base.num)
            print_fps(1/av_q2d(st->time_base), "tbn");
        if(st->codec->time_base.den && st->codec->time_base.num)
            print_fps(1/av_q2d(st->codec->time_base), "tbc");
    }
    if (st->disposition & AV_DISPOSITION_DEFAULT)
        av_log(NULL, AV_LOG_INFO, " (default)");
    if (st->disposition & AV_DISPOSITION_DUB)
        av_log(NULL, AV_LOG_INFO, " (dub)");
    if (st->disposition & AV_DISPOSITION_ORIGINAL)
        av_log(NULL, AV_LOG_INFO, " (original)");
    if (st->disposition & AV_DISPOSITION_COMMENT)
        av_log(NULL, AV_LOG_INFO, " (comment)");
    if (st->disposition & AV_DISPOSITION_LYRICS)
        av_log(NULL, AV_LOG_INFO, " (lyrics)");
    if (st->disposition & AV_DISPOSITION_KARAOKE)
        av_log(NULL, AV_LOG_INFO, " (karaoke)");
    if (st->disposition & AV_DISPOSITION_FORCED)
        av_log(NULL, AV_LOG_INFO, " (forced)");
    if (st->disposition & AV_DISPOSITION_HEARING_IMPAIRED)
        av_log(NULL, AV_LOG_INFO, " (hearing impaired)");
    if (st->disposition & AV_DISPOSITION_VISUAL_IMPAIRED)
        av_log(NULL, AV_LOG_INFO, " (visual impaired)");
    if (st->disposition & AV_DISPOSITION_CLEAN_EFFECTS)
        av_log(NULL, AV_LOG_INFO, " (clean effects)");
    av_log(NULL, AV_LOG_INFO, "\n");
    dump_metadata(NULL, st->metadata, "    ");
}

#if FF_API_DUMP_FORMAT
void dump_format(AVFormatContext *ic,
                 int index,
                 const char *url,
                 int is_output)
{
    av_dump_format(ic, index, url, is_output);
}
#endif

void av_dump_format(AVFormatContext *ic,
                    int index,
                    const char *url,
                    int is_output)
{
    int i;
    uint8_t *printed = av_mallocz(ic->nb_streams);
    if (ic->nb_streams && !printed)
        return;

    av_log(NULL, AV_LOG_INFO, "%s #%d, %s, %s '%s':\n",
            is_output ? "Output" : "Input",
            index,
            is_output ? ic->oformat->name : ic->iformat->name,
            is_output ? "to" : "from", url);
    dump_metadata(NULL, ic->metadata, "  ");
    if (!is_output) {
        av_log(NULL, AV_LOG_INFO, "  Duration: ");
        if (ic->duration != AV_NOPTS_VALUE) {
            int hours, mins, secs, us;
            secs = ic->duration / AV_TIME_BASE;
            us = ic->duration % AV_TIME_BASE;
            mins = secs / 60;
            secs %= 60;
            hours = mins / 60;
            mins %= 60;
            av_log(NULL, AV_LOG_INFO, "%02d:%02d:%02d.%02d", hours, mins, secs,
                   (100 * us) / AV_TIME_BASE);
        } else {
            av_log(NULL, AV_LOG_INFO, "N/A");
        }
        if (ic->start_time != AV_NOPTS_VALUE) {
            int secs, us;
            av_log(NULL, AV_LOG_INFO, ", start: ");
            secs = ic->start_time / AV_TIME_BASE;
            us = abs(ic->start_time % AV_TIME_BASE);
            av_log(NULL, AV_LOG_INFO, "%d.%06d",
                   secs, (int)av_rescale(us, 1000000, AV_TIME_BASE));
        }
        av_log(NULL, AV_LOG_INFO, ", bitrate: ");
        if (ic->bit_rate) {
            av_log(NULL, AV_LOG_INFO,"%d kb/s", ic->bit_rate / 1000);
        } else {
            av_log(NULL, AV_LOG_INFO, "N/A");
        }
        av_log(NULL, AV_LOG_INFO, "\n");
    }
    for (i = 0; i < ic->nb_chapters; i++) {
        AVChapter *ch = ic->chapters[i];
        av_log(NULL, AV_LOG_INFO, "    Chapter #%d.%d: ", index, i);
        av_log(NULL, AV_LOG_INFO, "start %f, ", ch->start * av_q2d(ch->time_base));
        av_log(NULL, AV_LOG_INFO, "end %f\n",   ch->end   * av_q2d(ch->time_base));

        dump_metadata(NULL, ch->metadata, "    ");
    }
    if(ic->nb_programs) {
        int j, k, total = 0;
        for(j=0; j<ic->nb_programs; j++) {
            AVDictionaryEntry *name = av_dict_get(ic->programs[j]->metadata,
                                                  "name", NULL, 0);
            av_log(NULL, AV_LOG_INFO, "  Program %d %s\n", ic->programs[j]->id,
                   name ? name->value : "");
            dump_metadata(NULL, ic->programs[j]->metadata, "    ");
            for(k=0; k<ic->programs[j]->nb_stream_indexes; k++) {
                dump_stream_format(ic, ic->programs[j]->stream_index[k], index, is_output);
                printed[ic->programs[j]->stream_index[k]] = 1;
            }
            total += ic->programs[j]->nb_stream_indexes;
        }
        if (total < ic->nb_streams)
            av_log(NULL, AV_LOG_INFO, "  No Program\n");
    }
    for(i=0;i<ic->nb_streams;i++)
        if (!printed[i])
            dump_stream_format(ic, i, index, is_output);

    av_free(printed);
}

#if FF_API_PARSE_FRAME_PARAM
#include "libavutil/parseutils.h"

int parse_image_size(int *width_ptr, int *height_ptr, const char *str)
{
    return av_parse_video_size(width_ptr, height_ptr, str);
}

int parse_frame_rate(int *frame_rate_num, int *frame_rate_den, const char *arg)
{
    AVRational frame_rate;
    int ret = av_parse_video_rate(&frame_rate, arg);
    *frame_rate_num= frame_rate.num;
    *frame_rate_den= frame_rate.den;
    return ret;
}
#endif

int64_t av_gettime(void)
{
    struct timeval tv;
    gettimeofday(&tv,NULL);
    return (int64_t)tv.tv_sec * 1000000 + tv.tv_usec;
}

uint64_t ff_ntp_time(void)
{
  return (av_gettime() / 1000) * 1000 + NTP_OFFSET_US;
}

#if FF_API_PARSE_DATE
#include "libavutil/parseutils.h"

int64_t parse_date(const char *timestr, int duration)
{
    int64_t timeval;
    av_parse_time(&timeval, timestr, duration);
    return timeval;
}
#endif

#if FF_API_FIND_INFO_TAG
#include "libavutil/parseutils.h"

int find_info_tag(char *arg, int arg_size, const char *tag1, const char *info)
{
    return av_find_info_tag(arg, arg_size, tag1, info);
}
#endif

int av_get_frame_filename(char *buf, int buf_size,
                          const char *path, int number)
{
    const char *p;
    char *q, buf1[20], c;
    int nd, len, percentd_found;

    q = buf;
    p = path;
    percentd_found = 0;
    for(;;) {
        c = *p++;
        if (c == '\0')
            break;
        if (c == '%') {
            do {
                nd = 0;
                while (isdigit(*p)) {
                    nd = nd * 10 + *p++ - '0';
                }
                c = *p++;
            } while (isdigit(c));

            switch(c) {
            case '%':
                goto addchar;
            case 'd':
                if (percentd_found)
                    goto fail;
                percentd_found = 1;
                snprintf(buf1, sizeof(buf1), "%0*d", nd, number);
                len = strlen(buf1);
                if ((q - buf + len) > buf_size - 1)
                    goto fail;
                memcpy(q, buf1, len);
                q += len;
                break;
            default:
                goto fail;
            }
        } else {
        addchar:
            if ((q - buf) < buf_size - 1)
                *q++ = c;
        }
    }
    if (!percentd_found)
        goto fail;
    *q = '\0';
    return 0;
 fail:
    *q = '\0';
    return -1;
}

static void hex_dump_internal(void *avcl, FILE *f, int level, uint8_t *buf, int size)
{
    int len, i, j, c;
#undef fprintf
#define PRINT(...) do { if (!f) av_log(avcl, level, __VA_ARGS__); else fprintf(f, __VA_ARGS__); } while(0)

    for(i=0;i<size;i+=16) {
        len = size - i;
        if (len > 16)
            len = 16;
        PRINT("%08x ", i);
        for(j=0;j<16;j++) {
            if (j < len)
                PRINT(" %02x", buf[i+j]);
            else
                PRINT("   ");
        }
        PRINT(" ");
        for(j=0;j<len;j++) {
            c = buf[i+j];
            if (c < ' ' || c > '~')
                c = '.';
            PRINT("%c", c);
        }
        PRINT("\n");
    }
#undef PRINT
}

void av_hex_dump(FILE *f, uint8_t *buf, int size)
{
    hex_dump_internal(NULL, f, 0, buf, size);
}

void av_hex_dump_log(void *avcl, int level, uint8_t *buf, int size)
{
    hex_dump_internal(avcl, NULL, level, buf, size);
}

static void pkt_dump_internal(void *avcl, FILE *f, int level, AVPacket *pkt, int dump_payload, AVRational time_base)
{
#undef fprintf
#define PRINT(...) do { if (!f) av_log(avcl, level, __VA_ARGS__); else fprintf(f, __VA_ARGS__); } while(0)
    PRINT("stream #%d:\n", pkt->stream_index);
    PRINT("  keyframe=%d\n", ((pkt->flags & AV_PKT_FLAG_KEY) != 0));
    PRINT("  duration=%0.3f\n", pkt->duration * av_q2d(time_base));
    /* DTS is _always_ valid after av_read_frame() */
    PRINT("  dts=");
    if (pkt->dts == AV_NOPTS_VALUE)
        PRINT("N/A");
    else
        PRINT("%0.3f", pkt->dts * av_q2d(time_base));
    /* PTS may not be known if B-frames are present. */
    PRINT("  pts=");
    if (pkt->pts == AV_NOPTS_VALUE)
        PRINT("N/A");
    else
        PRINT("%0.3f", pkt->pts * av_q2d(time_base));
    PRINT("\n");
    PRINT("  size=%d\n", pkt->size);
#undef PRINT
    if (dump_payload)
        av_hex_dump(f, pkt->data, pkt->size);
}

#if FF_API_PKT_DUMP
void av_pkt_dump(FILE *f, AVPacket *pkt, int dump_payload)
{
    AVRational tb = { 1, AV_TIME_BASE };
    pkt_dump_internal(NULL, f, 0, pkt, dump_payload, tb);
}
#endif

void av_pkt_dump2(FILE *f, AVPacket *pkt, int dump_payload, AVStream *st)
{
    pkt_dump_internal(NULL, f, 0, pkt, dump_payload, st->time_base);
}

#if FF_API_PKT_DUMP
void av_pkt_dump_log(void *avcl, int level, AVPacket *pkt, int dump_payload)
{
    AVRational tb = { 1, AV_TIME_BASE };
    pkt_dump_internal(avcl, NULL, level, pkt, dump_payload, tb);
}
#endif

void av_pkt_dump_log2(void *avcl, int level, AVPacket *pkt, int dump_payload,
                      AVStream *st)
{
    pkt_dump_internal(avcl, NULL, level, pkt, dump_payload, st->time_base);
}

#if FF_API_URL_SPLIT
attribute_deprecated
void ff_url_split(char *proto, int proto_size,
                  char *authorization, int authorization_size,
                  char *hostname, int hostname_size,
                  int *port_ptr,
                  char *path, int path_size,
                  const char *url)
{
    av_url_split(proto, proto_size,
                 authorization, authorization_size,
                 hostname, hostname_size,
                 port_ptr,
                 path, path_size,
                 url);
}
#endif

void av_url_split(char *proto, int proto_size,
                  char *authorization, int authorization_size,
                  char *hostname, int hostname_size,
                  int *port_ptr,
                  char *path, int path_size,
                  const char *url)
{
    const char *p, *ls, *at, *col, *brk;

    if (port_ptr)               *port_ptr = -1;
    if (proto_size > 0)         proto[0] = 0;
    if (authorization_size > 0) authorization[0] = 0;
    if (hostname_size > 0)      hostname[0] = 0;
    if (path_size > 0)          path[0] = 0;

    /* parse protocol */
    if ((p = strchr(url, ':'))) {
        av_strlcpy(proto, url, FFMIN(proto_size, p + 1 - url));
        p++; /* skip ':' */
        if (*p == '/') p++;
        if (*p == '/') p++;
    } else {
        /* no protocol means plain filename */
        av_strlcpy(path, url, path_size);
        return;
    }

    /* separate path from hostname */
    ls = strchr(p, '/');
    if(!ls)
        ls = strchr(p, '?');
    if(ls)
        av_strlcpy(path, ls, path_size);
    else
        ls = &p[strlen(p)]; // XXX

    /* the rest is hostname, use that to parse auth/port */
    if (ls != p) {
        /* authorization (user[:pass]@hostname) */
        if ((at = strchr(p, '@')) && at < ls) {
            av_strlcpy(authorization, p,
                       FFMIN(authorization_size, at + 1 - p));
            p = at + 1; /* skip '@' */
        }

        if (*p == '[' && (brk = strchr(p, ']')) && brk < ls) {
            /* [host]:port */
            av_strlcpy(hostname, p + 1,
                       FFMIN(hostname_size, brk - p));
            if (brk[1] == ':' && port_ptr)
                *port_ptr = atoi(brk + 2);
        } else if ((col = strchr(p, ':')) && col < ls) {
            av_strlcpy(hostname, p,
                       FFMIN(col + 1 - p, hostname_size));
            if (port_ptr) *port_ptr = atoi(col + 1);
        } else
            av_strlcpy(hostname, p,
                       FFMIN(ls + 1 - p, hostname_size));
    }
}

char *ff_data_to_hex(char *buff, const uint8_t *src, int s, int lowercase)
{
    int i;
    static const char hex_table_uc[16] = { '0', '1', '2', '3',
                                           '4', '5', '6', '7',
                                           '8', '9', 'A', 'B',
                                           'C', 'D', 'E', 'F' };
    static const char hex_table_lc[16] = { '0', '1', '2', '3',
                                           '4', '5', '6', '7',
                                           '8', '9', 'a', 'b',
                                           'c', 'd', 'e', 'f' };
    const char *hex_table = lowercase ? hex_table_lc : hex_table_uc;

    for(i = 0; i < s; i++) {
        buff[i * 2]     = hex_table[src[i] >> 4];
        buff[i * 2 + 1] = hex_table[src[i] & 0xF];
    }

    return buff;
}

int ff_hex_to_data(uint8_t *data, const char *p)
{
    int c, len, v;

    len = 0;
    v = 1;
    for (;;) {
        p += strspn(p, SPACE_CHARS);
        if (*p == '\0')
            break;
        c = toupper((unsigned char) *p++);
        if (c >= '0' && c <= '9')
            c = c - '0';
        else if (c >= 'A' && c <= 'F')
            c = c - 'A' + 10;
        else
            break;
        v = (v << 4) | c;
        if (v & 0x100) {
            if (data)
                data[len] = v;
            len++;
            v = 1;
        }
    }
    return len;
}

void av_set_pts_info(AVStream *s, int pts_wrap_bits,
                     unsigned int pts_num, unsigned int pts_den)
{
    AVRational new_tb;
    if(av_reduce(&new_tb.num, &new_tb.den, pts_num, pts_den, INT_MAX)){
        if(new_tb.num != pts_num)
            av_log(NULL, AV_LOG_DEBUG, "st:%d removing common factor %d from timebase\n", s->index, pts_num/new_tb.num);
    }else
        av_log(NULL, AV_LOG_WARNING, "st:%d has too large timebase, reducing\n", s->index);

    if(new_tb.num <= 0 || new_tb.den <= 0) {
        av_log(NULL, AV_LOG_ERROR, "Ignoring attempt to set invalid timebase for st:%d\n", s->index);
        return;
    }
    s->time_base = new_tb;
    s->pts_wrap_bits = pts_wrap_bits;
}

int ff_url_join(char *str, int size, const char *proto,
                const char *authorization, const char *hostname,
                int port, const char *fmt, ...)
{
#if CONFIG_NETWORK
    struct addrinfo hints, *ai;
#endif

    str[0] = '\0';
    if (proto)
        av_strlcatf(str, size, "%s://", proto);
    if (authorization && authorization[0])
        av_strlcatf(str, size, "%s@", authorization);
#if CONFIG_NETWORK && defined(AF_INET6)
    /* Determine if hostname is a numerical IPv6 address,
     * properly escape it within [] in that case. */
    memset(&hints, 0, sizeof(hints));
    hints.ai_flags = AI_NUMERICHOST;
    if (!getaddrinfo(hostname, NULL, &hints, &ai)) {
        if (ai->ai_family == AF_INET6) {
            av_strlcat(str, "[", size);
            av_strlcat(str, hostname, size);
            av_strlcat(str, "]", size);
        } else {
            av_strlcat(str, hostname, size);
        }
        freeaddrinfo(ai);
    } else
#endif
        /* Not an IPv6 address, just output the plain string. */
        av_strlcat(str, hostname, size);

    if (port >= 0)
        av_strlcatf(str, size, ":%d", port);
    if (fmt) {
        va_list vl;
        int len = strlen(str);

        va_start(vl, fmt);
        vsnprintf(str + len, size > len ? size - len : 0, fmt, vl);
        va_end(vl);
    }
    return strlen(str);
}

int ff_write_chained(AVFormatContext *dst, int dst_stream, AVPacket *pkt,
                     AVFormatContext *src)
{
    AVPacket local_pkt;

    local_pkt = *pkt;
    local_pkt.stream_index = dst_stream;
    if (pkt->pts != AV_NOPTS_VALUE)
        local_pkt.pts = av_rescale_q(pkt->pts,
                                     src->streams[pkt->stream_index]->time_base,
                                     dst->streams[dst_stream]->time_base);
    if (pkt->dts != AV_NOPTS_VALUE)
        local_pkt.dts = av_rescale_q(pkt->dts,
                                     src->streams[pkt->stream_index]->time_base,
                                     dst->streams[dst_stream]->time_base);
    return av_write_frame(dst, &local_pkt);
}

void ff_parse_key_value(const char *str, ff_parse_key_val_cb callback_get_buf,
                        void *context)
{
    const char *ptr = str;

    /* Parse key=value pairs. */
    for (;;) {
        const char *key;
        char *dest = NULL, *dest_end;
        int key_len, dest_len = 0;

        /* Skip whitespace and potential commas. */
        while (*ptr && (isspace(*ptr) || *ptr == ','))
            ptr++;
        if (!*ptr)
            break;

        key = ptr;

        if (!(ptr = strchr(key, '=')))
            break;
        ptr++;
        key_len = ptr - key;

        callback_get_buf(context, key, key_len, &dest, &dest_len);
        dest_end = dest + dest_len - 1;

        if (*ptr == '\"') {
            ptr++;
            while (*ptr && *ptr != '\"') {
                if (*ptr == '\\') {
                    if (!ptr[1])
                        break;
                    if (dest && dest < dest_end)
                        *dest++ = ptr[1];
                    ptr += 2;
                } else {
                    if (dest && dest < dest_end)
                        *dest++ = *ptr;
                    ptr++;
                }
            }
            if (*ptr == '\"')
                ptr++;
        } else {
            for (; *ptr && !(isspace(*ptr) || *ptr == ','); ptr++)
                if (dest && dest < dest_end)
                    *dest++ = *ptr;
        }
        if (dest)
            *dest = 0;
    }
}

int ff_find_stream_index(AVFormatContext *s, int id)
{
    int i;
    for (i = 0; i < s->nb_streams; i++) {
        if (s->streams[i]->id == id)
            return i;
    }
    return -1;
}

void ff_make_absolute_url(char *buf, int size, const char *base,
                          const char *rel)
{
    char *sep;
    /* Absolute path, relative to the current server */
    if (base && strstr(base, "://") && rel[0] == '/') {
        if (base != buf)
            av_strlcpy(buf, base, size);
        sep = strstr(buf, "://");
        if (sep) {
            sep += 3;
            sep = strchr(sep, '/');
            if (sep)
                *sep = '\0';
        }
        av_strlcat(buf, rel, size);
        return;
    }
    /* If rel actually is an absolute url, just copy it */
    if (!base || strstr(rel, "://") || rel[0] == '/') {
        av_strlcpy(buf, rel, size);
        return;
    }
    if (base != buf)
        av_strlcpy(buf, base, size);
    /* Remove the file name from the base url */
    sep = strrchr(buf, '/');
    if (sep)
        sep[1] = '\0';
    else
        buf[0] = '\0';
    while (av_strstart(rel, "../", NULL) && sep) {
        /* Remove the path delimiter at the end */
        sep[0] = '\0';
        sep = strrchr(buf, '/');
        /* If the next directory name to pop off is "..", break here */
        if (!strcmp(sep ? &sep[1] : buf, "..")) {
            /* Readd the slash we just removed */
            av_strlcat(buf, "/", size);
            break;
        }
        /* Cut off the directory name */
        if (sep)
            sep[1] = '\0';
        else
            buf[0] = '\0';
        rel += 3;
    }
    av_strlcat(buf, rel, size);
}

int64_t ff_iso8601_to_unix_time(const char *datestr)
{
#if HAVE_STRPTIME
    struct tm time = {0};
    strptime(datestr, "%Y - %m - %dT%T", &time);
    return mktime(&time);
#else
    av_log(NULL, AV_LOG_WARNING, "strptime() unavailable on this system, cannot convert "
                                 "the date string.\n");
    return 0;
#endif
}<|MERGE_RESOLUTION|>--- conflicted
+++ resolved
@@ -540,11 +540,7 @@
 
     if ((err = avformat_open_input(&ic, filename, fmt, &opts)) < 0)
         goto fail;
-<<<<<<< HEAD
-=======
-
-    *ic_ptr = ic;
->>>>>>> 1450d6e6
+
     ic->pb = ic->pb ? ic->pb : pb; // don't leak custom pb if it wasn't set above
 
 #if FF_API_OLD_METADATA
