--- conflicted
+++ resolved
@@ -224,66 +224,6 @@
 };
 
 const AVCodecTag codec_movaudio_tags[] = {
-<<<<<<< HEAD
-    { CODEC_ID_PCM_S32BE, MKTAG('i', 'n', '3', '2') },
-    { CODEC_ID_PCM_S32LE, MKTAG('i', 'n', '3', '2') },
-    { CODEC_ID_PCM_S24BE, MKTAG('i', 'n', '2', '4') },
-    { CODEC_ID_PCM_S24LE, MKTAG('i', 'n', '2', '4') },
-    { CODEC_ID_PCM_S16BE, MKTAG('t', 'w', 'o', 's') }, /* 16 bits */
-    { CODEC_ID_PCM_S16LE, MKTAG('s', 'o', 'w', 't') }, /*  */
-    { CODEC_ID_PCM_S16LE, MKTAG('l', 'p', 'c', 'm') },
-    { CODEC_ID_PCM_F32BE, MKTAG('f', 'l', '3', '2') },
-    { CODEC_ID_PCM_F32LE, MKTAG('f', 'l', '3', '2') },
-    { CODEC_ID_PCM_F64BE, MKTAG('f', 'l', '6', '4') },
-    { CODEC_ID_PCM_F64LE, MKTAG('f', 'l', '6', '4') },
-    { CODEC_ID_PCM_S8,    MKTAG('s', 'o', 'w', 't') },
-    { CODEC_ID_PCM_U8,    MKTAG('r', 'a', 'w', ' ') }, /* 8 bits unsigned */
-    { CODEC_ID_PCM_U8,    MKTAG('N', 'O', 'N', 'E') }, /* uncompressed */
-    { CODEC_ID_PCM_MULAW, MKTAG('u', 'l', 'a', 'w') }, /*  */
-    { CODEC_ID_PCM_ALAW,  MKTAG('a', 'l', 'a', 'w') }, /*  */
-
-    { CODEC_ID_ADPCM_IMA_QT, MKTAG('i', 'm', 'a', '4') }, /* IMA-4 ADPCM */
-
-    { CODEC_ID_MACE3, MKTAG('M', 'A', 'C', '3') }, /* Macintosh Audio Compression and Expansion 3:1 */
-    { CODEC_ID_MACE6, MKTAG('M', 'A', 'C', '6') }, /* Macintosh Audio Compression and Expansion 6:1 */
-
-    { CODEC_ID_MP1, MKTAG('.', 'm', 'p', '1') }, /* MPEG layer 1 */
-    { CODEC_ID_MP2, MKTAG('.', 'm', 'p', '2') }, /* MPEG layer 2 */
-
-    { CODEC_ID_MP3, MKTAG('.', 'm', 'p', '3') }, /* MPEG layer 3 */ /* sample files at http://www.3ivx.com/showcase.html use this tag */
-    { CODEC_ID_MP3, 0x6D730055 }, /* MPEG layer 3 */
-
-/*  { CODEC_ID_OGG_VORBIS, MKTAG('O', 'g', 'g', 'S') }, *//* sample files at http://heroinewarrior.com/xmovie.php3 use this tag */
-
-    { CODEC_ID_AAC, MKTAG('m', 'p', '4', 'a') }, /* MPEG-4 AAC */
-    { CODEC_ID_AC3, MKTAG('a', 'c', '-', '3') }, /* ETSI TS 102 366 Annex F */
-    { CODEC_ID_AC3, MKTAG('s', 'a', 'c', '3') }, /* Nero Recode */
-    { CODEC_ID_DTS, MKTAG('d', 't', 's', 'c') }, /* mp4ra.org */
-    { CODEC_ID_DTS, MKTAG('D', 'T', 'S', ' ') }, /* non-standard */
-    { CODEC_ID_EAC3, MKTAG('e', 'c', '-', '3') }, /* ETSI TS 102 366 Annex F */
-
-    { CODEC_ID_AMR_NB, MKTAG('s', 'a', 'm', 'r') }, /* AMR-NB 3gp */
-    { CODEC_ID_AMR_WB, MKTAG('s', 'a', 'w', 'b') }, /* AMR-WB 3gp */
-
-    { CODEC_ID_GSM,  MKTAG('a', 'g', 's', 'm') },
-    { CODEC_ID_NELLYMOSER, MKTAG('n', 'm', 'o', 's') }, /* Flash Media Server */
-    { CODEC_ID_ALAC, MKTAG('a', 'l', 'a', 'c') }, /* Apple Lossless */
-
-    { CODEC_ID_QCELP, MKTAG('Q','c','l','p') },
-    { CODEC_ID_QCELP, MKTAG('Q','c','l','q') },
-    { CODEC_ID_QCELP, MKTAG('s','q','c','p') }, /* ISO Media fourcc */
-
-    { CODEC_ID_QDMC, MKTAG('Q', 'D', 'M', 'C') }, /* QDMC */
-    { CODEC_ID_QDM2, MKTAG('Q', 'D', 'M', '2') }, /* QDM2 */
-
-    { CODEC_ID_DVAUDIO, MKTAG('v', 'd', 'v', 'a') },
-    { CODEC_ID_DVAUDIO, MKTAG('d', 'v', 'c', 'a') },
-
-    { CODEC_ID_SPEEX, MKTAG('s','p','e','x') }, /* Flash Media Server */
-
-    { CODEC_ID_WMAV2, MKTAG('W', 'M', 'A', '2') },
-
-=======
     { CODEC_ID_AAC,             MKTAG('m', 'p', '4', 'a') },
     { CODEC_ID_AC3,             MKTAG('a', 'c', '-', '3') }, /* ETSI TS 102 366 Annex F */
     { CODEC_ID_AC3,             MKTAG('s', 'a', 'c', '3') }, /* Nero Recode */
@@ -295,6 +235,7 @@
     { CODEC_ID_DTS,             MKTAG('D', 'T', 'S', ' ') }, /* non-standard */
     { CODEC_ID_DVAUDIO,         MKTAG('v', 'd', 'v', 'a') },
     { CODEC_ID_DVAUDIO,         MKTAG('d', 'v', 'c', 'a') },
+    { CODEC_ID_EAC3,            MKTAG('e', 'c', '-', '3') }, /* ETSI TS 102 366 Annex F */
     { CODEC_ID_GSM,             MKTAG('a', 'g', 's', 'm') },
     { CODEC_ID_MACE3,           MKTAG('M', 'A', 'C', '3') },
     { CODEC_ID_MACE6,           MKTAG('M', 'A', 'C', '6') },
@@ -326,7 +267,6 @@
     { CODEC_ID_QDMC,            MKTAG('Q', 'D', 'M', 'C') },
     { CODEC_ID_SPEEX,           MKTAG('s', 'p', 'e', 'x') }, /* Flash Media Server */
     { CODEC_ID_WMAV2,           MKTAG('W', 'M', 'A', '2') },
->>>>>>> 4c386333
     { CODEC_ID_NONE, 0 },
 };
 
