--- conflicted
+++ resolved
@@ -59,16 +59,10 @@
     { AV_CODEC_ID_AC3         , 0xA5 },
     { AV_CODEC_ID_EAC3        , 0xA6 },
     { AV_CODEC_ID_DTS         , 0xA9 }, /* mp4ra.org */
-<<<<<<< HEAD
-    { AV_CODEC_ID_VP9         , 0xC0 }, /* non standard, update when there is a standard value */
-    { AV_CODEC_ID_TSCC2       , 0xD0 }, /* non standard, camtasia uses it */
-    { AV_CODEC_ID_VORBIS      , 0xDD }, /* non standard, gpac uses it */
-    { AV_CODEC_ID_DVD_SUBTITLE, 0xE0 }, /* non standard, see unsupported-embedded-subs-2.mp4 */
-=======
+    { AV_CODEC_ID_VP9         , 0xC0 }, /* nonstandard, update when there is a standard value */
     { AV_CODEC_ID_TSCC2       , 0xD0 }, /* nonstandard, camtasia uses it */
     { AV_CODEC_ID_VORBIS      , 0xDD }, /* nonstandard, gpac uses it */
     { AV_CODEC_ID_DVD_SUBTITLE, 0xE0 }, /* nonstandard, see unsupported-embedded-subs-2.mp4 */
->>>>>>> 41ed7ab4
     { AV_CODEC_ID_QCELP       , 0xE1 },
     { AV_CODEC_ID_MPEG4SYSTEMS, 0x01 },
     { AV_CODEC_ID_MPEG4SYSTEMS, 0x02 },
@@ -78,18 +72,10 @@
 const AVCodecTag ff_codec_movvideo_tags[] = {
 /*  { AV_CODEC_ID_, MKTAG('I', 'V', '5', '0') }, *//* Indeo 5.0 */
 
-<<<<<<< HEAD
-    { AV_CODEC_ID_RAWVIDEO, MKTAG('r', 'a', 'w', ' ') }, /* Uncompressed RGB */
-    { AV_CODEC_ID_RAWVIDEO, MKTAG('y', 'u', 'v', '2') }, /* Uncompressed YUV422 */
-    { AV_CODEC_ID_RAWVIDEO, MKTAG('2', 'v', 'u', 'y') }, /* UNCOMPRESSED 8BIT 4:2:2 */
-    { AV_CODEC_ID_RAWVIDEO, MKTAG('y', 'u', 'v', 's') }, /* same as 2vuy but byte swapped */
-=======
     { AV_CODEC_ID_RAWVIDEO, MKTAG('r', 'a', 'w', ' ') }, /* uncompressed RGB */
     { AV_CODEC_ID_RAWVIDEO, MKTAG('y', 'u', 'v', '2') }, /* uncompressed YUV422 */
-    { AV_CODEC_ID_RAWVIDEO, MKTAG('A', 'V', 'U', 'I') }, /* YUV with alpha-channel (AVID uncompressed) */
     { AV_CODEC_ID_RAWVIDEO, MKTAG('2', 'v', 'u', 'y') }, /* uncompressed 8-bit 4:2:2 */
     { AV_CODEC_ID_RAWVIDEO, MKTAG('y', 'u', 'v', 's') }, /* same as 2VUY but byte-swapped */
->>>>>>> 41ed7ab4
 
     { AV_CODEC_ID_RAWVIDEO, MKTAG('L', '5', '5', '5') },
     { AV_CODEC_ID_RAWVIDEO, MKTAG('L', '5', '6', '5') },
@@ -108,29 +94,20 @@
     { AV_CODEC_ID_RAWVIDEO, MKTAG('R', '4', '2', '0') }, /* Radius DV YUV PAL */
     { AV_CODEC_ID_RAWVIDEO, MKTAG('R', '4', '1', '1') }, /* Radius DV YUV NTSC */
 
-<<<<<<< HEAD
-    { AV_CODEC_ID_R10K,   MKTAG('R', '1', '0', 'k') }, /* UNCOMPRESSED 10BIT RGB */
-    { AV_CODEC_ID_R10K,   MKTAG('R', '1', '0', 'g') }, /* UNCOMPRESSED 10BIT RGB */
-    { AV_CODEC_ID_R210,   MKTAG('r', '2', '1', '0') }, /* UNCOMPRESSED 10BIT RGB */
+    { AV_CODEC_ID_R10K,   MKTAG('R', '1', '0', 'k') }, /* uncompressed 10-bit RGB */
+    { AV_CODEC_ID_R10K,   MKTAG('R', '1', '0', 'g') }, /* uncompressed 10-bit RGB */
+    { AV_CODEC_ID_R210,   MKTAG('r', '2', '1', '0') }, /* uncompressed 10-bit RGB */
     { AV_CODEC_ID_AVUI,   MKTAG('A', 'V', 'U', 'I') }, /* AVID Uncompressed deinterleaved UYVY422 */
     { AV_CODEC_ID_AVRP,   MKTAG('A', 'V', 'r', 'p') }, /* Avid 1:1 10-bit RGB Packer */
     { AV_CODEC_ID_AVRP,   MKTAG('S', 'U', 'D', 'S') }, /* Avid DS Uncompressed */
-    { AV_CODEC_ID_V210,   MKTAG('v', '2', '1', '0') }, /* UNCOMPRESSED 10BIT 4:2:2 */
-    { AV_CODEC_ID_V210,   MKTAG('b', 'x', 'y', '2') }, /* BOXX 10BIT 4:2:2 */
-    { AV_CODEC_ID_V308,   MKTAG('v', '3', '0', '8') }, /* UNCOMPRESSED  8BIT 4:4:4 */
-    { AV_CODEC_ID_V408,   MKTAG('v', '4', '0', '8') }, /* UNCOMPRESSED  8BIT 4:4:4:4 */
-    { AV_CODEC_ID_V410,   MKTAG('v', '4', '1', '0') }, /* UNCOMPRESSED 10BIT 4:4:4 */
-    { AV_CODEC_ID_Y41P,   MKTAG('Y', '4', '1', 'P') }, /* UNCOMPRESSED 12BIT 4:1:1 */
+    { AV_CODEC_ID_V210,   MKTAG('v', '2', '1', '0') }, /* uncompressed 10-bit 4:2:2 */
+    { AV_CODEC_ID_V210,   MKTAG('b', 'x', 'y', '2') }, /* BOXX 10-bit 4:2:2 */
+    { AV_CODEC_ID_V308,   MKTAG('v', '3', '0', '8') }, /* uncompressed  8-bit 4:4:4 */
+    { AV_CODEC_ID_V408,   MKTAG('v', '4', '0', '8') }, /* uncompressed  8-bit 4:4:4:4 */
+    { AV_CODEC_ID_V410,   MKTAG('v', '4', '1', '0') }, /* uncompressed 10-bit 4:4:4 */
+    { AV_CODEC_ID_Y41P,   MKTAG('Y', '4', '1', 'P') }, /* uncompressed 12-bit 4:1:1 */
     { AV_CODEC_ID_YUV4,   MKTAG('y', 'u', 'v', '4') }, /* libquicktime packed yuv420p */
     { AV_CODEC_ID_TARGA_Y216, MKTAG('Y', '2', '1', '6') },
-=======
-    { AV_CODEC_ID_R10K,   MKTAG('R', '1', '0', 'k') }, /* uncompressed 10-bit RGB */
-    { AV_CODEC_ID_R10K,   MKTAG('R', '1', '0', 'g') }, /* uncompressed 10-bit RGB */
-    { AV_CODEC_ID_R210,   MKTAG('r', '2', '1', '0') }, /* uncompressed 10-bit RGB */
-    { AV_CODEC_ID_V210,   MKTAG('v', '2', '1', '0') }, /* uncompressed 10-bit 4:2:2 */
-    { AV_CODEC_ID_V210,   MKTAG('b', 'x', 'y', '2') }, /* BOXX 10-bit 4:2:2 */
-    { AV_CODEC_ID_V410,   MKTAG('v', '4', '1', '0') }, /* uncompressed 10-bit 4:4:4 */
->>>>>>> 41ed7ab4
 
     { AV_CODEC_ID_MJPEG,  MKTAG('j', 'p', 'e', 'g') }, /* PhotoJPEG */
     { AV_CODEC_ID_MJPEG,  MKTAG('m', 'j', 'p', 'a') }, /* Motion-JPEG (format A) */
