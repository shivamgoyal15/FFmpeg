/*
 * Copyright (c) 2011, Luca Barbato
 *
 * This file is part of FFmpeg.
 *
 * FFmpeg is free software; you can redistribute it and/or
 * modify it under the terms of the GNU Lesser General Public
 * License as published by the Free Software Foundation; either
 * version 2.1 of the License, or (at your option) any later version.
 *
 * FFmpeg is distributed in the hope that it will be useful,
 * but WITHOUT ANY WARRANTY; without even the implied warranty of
 * MERCHANTABILITY or FITNESS FOR A PARTICULAR PURPOSE.  See the GNU
 * Lesser General Public License for more details.
 *
 * You should have received a copy of the GNU Lesser General Public
 * License along with FFmpeg; if not, write to the Free Software
 * Foundation, Inc., 51 Franklin Street, Fifth Floor, Boston, MA 02110-1301 USA
 */

/**
 * @file generic segmenter
 * M3U8 specification can be find here:
 * @url{http://tools.ietf.org/id/draft-pantos-http-live-streaming}
 */

/* #define DEBUG */

#include <float.h>
#include <time.h>

#include "avformat.h"
#include "internal.h"

#include "libavutil/avassert.h"
#include "libavutil/log.h"
#include "libavutil/opt.h"
#include "libavutil/avstring.h"
#include "libavutil/parseutils.h"
#include "libavutil/mathematics.h"
#include "libavutil/time.h"
#include "libavutil/timestamp.h"

typedef struct SegmentListEntry {
    int index;
    double start_time, end_time;
    int64_t start_pts;
    int64_t offset_pts;
    char *filename;
    struct SegmentListEntry *next;
    int64_t last_duration;
} SegmentListEntry;

typedef enum {
    LIST_TYPE_UNDEFINED = -1,
    LIST_TYPE_FLAT = 0,
    LIST_TYPE_CSV,
    LIST_TYPE_M3U8,
    LIST_TYPE_EXT, ///< deprecated
    LIST_TYPE_FFCONCAT,
    LIST_TYPE_NB,
} ListType;

#define SEGMENT_LIST_FLAG_CACHE 1
#define SEGMENT_LIST_FLAG_LIVE  2

typedef struct {
    const AVClass *class;  /**< Class for private options. */
    int segment_idx;       ///< index of the segment file to write, starting from 0
    int segment_idx_wrap;  ///< number after which the index wraps
    int segment_idx_wrap_nb;  ///< number of time the index has wraped
    int segment_count;     ///< number of segment files already written
    AVOutputFormat *oformat;
    AVFormatContext *avf;
    char *format;              ///< format to use for output segment files
    char *format_options_str;  ///< format options to use for output segment files
    AVDictionary *format_options;
    char *list;            ///< filename for the segment list file
    int   list_flags;      ///< flags affecting list generation
    int   list_size;       ///< number of entries for the segment list file

    int use_clocktime;    ///< flag to cut segments at regular clock time
    int64_t last_val;      ///< remember last time for wrap around detection
    int64_t last_cut;      ///< remember last cut
    int cut_pending;

    char *entry_prefix;    ///< prefix to add to list entry filenames
    ListType list_type;    ///< set the list type
    AVIOContext *list_pb;  ///< list file put-byte context
    char *time_str;        ///< segment duration specification string
    int64_t time;          ///< segment duration

    char *times_str;       ///< segment times specification string
    int64_t *times;        ///< list of segment interval specification
    int nb_times;          ///< number of elments in the times array

    char *frames_str;      ///< segment frame numbers specification string
    int *frames;           ///< list of frame number specification
    int nb_frames;         ///< number of elments in the frames array
    int frame_count;       ///< total number of reference frames
    int segment_frame_count; ///< number of reference frames in the segment

    int64_t time_delta;
    int  individual_header_trailer; /**< Set by a private option. */
    int  write_header_trailer; /**< Set by a private option. */

    int reset_timestamps;  ///< reset timestamps at the begin of each segment
    int64_t initial_offset;    ///< initial timestamps offset, expressed in microseconds
    char *reference_stream_specifier; ///< reference stream specifier
    int   reference_stream_index;

    SegmentListEntry cur_entry;
    SegmentListEntry *segment_list_entries;
    SegmentListEntry *segment_list_entries_end;
} SegmentContext;

static void print_csv_escaped_str(AVIOContext *ctx, const char *str)
{
    int needs_quoting = !!str[strcspn(str, "\",\n\r")];

    if (needs_quoting)
        avio_w8(ctx, '"');

    for (; *str; str++) {
        if (*str == '"')
            avio_w8(ctx, '"');
        avio_w8(ctx, *str);
    }
    if (needs_quoting)
        avio_w8(ctx, '"');
}

static int segment_mux_init(AVFormatContext *s)
{
    SegmentContext *seg = s->priv_data;
    AVFormatContext *oc;
    int i;
    int ret;

    ret = avformat_alloc_output_context2(&seg->avf, seg->oformat, NULL, NULL);
    if (ret < 0)
        return ret;
    oc = seg->avf;

    oc->interrupt_callback = s->interrupt_callback;
    av_dict_copy(&oc->metadata, s->metadata, 0);

    for (i = 0; i < s->nb_streams; i++) {
        AVStream *st;
        AVCodecContext *icodec, *ocodec;

        if (!(st = avformat_new_stream(oc, NULL)))
            return AVERROR(ENOMEM);
        icodec = s->streams[i]->codec;
        ocodec = st->codec;
        avcodec_copy_context(ocodec, icodec);
        if (!oc->oformat->codec_tag ||
            av_codec_get_id (oc->oformat->codec_tag, icodec->codec_tag) == ocodec->codec_id ||
            av_codec_get_tag(oc->oformat->codec_tag, icodec->codec_id) <= 0) {
            ocodec->codec_tag = icodec->codec_tag;
        } else {
            ocodec->codec_tag = 0;
        }
        st->sample_aspect_ratio = s->streams[i]->sample_aspect_ratio;
<<<<<<< HEAD
        av_dict_copy(&st->metadata, s->streams[i]->metadata, 0);
=======
        st->time_base = s->streams[i]->time_base;
>>>>>>> 28816050
    }

    return 0;
}

static int set_segment_filename(AVFormatContext *s)
{
    SegmentContext *seg = s->priv_data;
    AVFormatContext *oc = seg->avf;
    size_t size;

    if (seg->segment_idx_wrap)
        seg->segment_idx %= seg->segment_idx_wrap;
    if (av_get_frame_filename(oc->filename, sizeof(oc->filename),
                              s->filename, seg->segment_idx) < 0) {
        av_log(oc, AV_LOG_ERROR, "Invalid segment filename template '%s'\n", s->filename);
        return AVERROR(EINVAL);
    }

    /* copy modified name in list entry */
    size = strlen(av_basename(oc->filename)) + 1;
    if (seg->entry_prefix)
        size += strlen(seg->entry_prefix);

    seg->cur_entry.filename = av_mallocz(size);
    if (!seg->cur_entry.filename)
        return AVERROR(ENOMEM);
    snprintf(seg->cur_entry.filename, size, "%s%s",
             seg->entry_prefix ? seg->entry_prefix : "",
             av_basename(oc->filename));

    return 0;
}

static int segment_start(AVFormatContext *s, int write_header)
{
    SegmentContext *seg = s->priv_data;
    AVFormatContext *oc = seg->avf;
    int err = 0;

    if (write_header) {
        avformat_free_context(oc);
        seg->avf = NULL;
        if ((err = segment_mux_init(s)) < 0)
            return err;
        oc = seg->avf;
    }

    seg->segment_idx++;
    if ((seg->segment_idx_wrap) && (seg->segment_idx%seg->segment_idx_wrap == 0))
        seg->segment_idx_wrap_nb++;

    if ((err = set_segment_filename(s)) < 0)
        return err;

    if ((err = avio_open2(&oc->pb, oc->filename, AVIO_FLAG_WRITE,
                          &s->interrupt_callback, NULL)) < 0) {
        av_log(s, AV_LOG_ERROR, "Failed to open segment '%s'\n", oc->filename);
        return err;
    }

    if (oc->oformat->priv_class && oc->priv_data)
        av_opt_set(oc->priv_data, "mpegts_flags", "+resend_headers", 0);

    if (write_header) {
        if ((err = avformat_write_header(oc, NULL)) < 0)
            return err;
    }

    seg->segment_frame_count = 0;
    return 0;
}

static int segment_list_open(AVFormatContext *s)
{
    SegmentContext *seg = s->priv_data;
    int ret;

    ret = avio_open2(&seg->list_pb, seg->list, AVIO_FLAG_WRITE,
                     &s->interrupt_callback, NULL);
    if (ret < 0) {
        av_log(s, AV_LOG_ERROR, "Failed to open segment list '%s'\n", seg->list);
        return ret;
    }

    if (seg->list_type == LIST_TYPE_M3U8 && seg->segment_list_entries) {
        SegmentListEntry *entry;
        double max_duration = 0;

        avio_printf(seg->list_pb, "#EXTM3U\n");
        avio_printf(seg->list_pb, "#EXT-X-VERSION:3\n");
        avio_printf(seg->list_pb, "#EXT-X-MEDIA-SEQUENCE:%d\n", seg->segment_list_entries->index);
        avio_printf(seg->list_pb, "#EXT-X-ALLOW-CACHE:%s\n",
                    seg->list_flags & SEGMENT_LIST_FLAG_CACHE ? "YES" : "NO");

        av_log(s, AV_LOG_VERBOSE, "EXT-X-MEDIA-SEQUENCE:%d\n",
               seg->segment_list_entries->index);

        for (entry = seg->segment_list_entries; entry; entry = entry->next)
            max_duration = FFMAX(max_duration, entry->end_time - entry->start_time);
        avio_printf(seg->list_pb, "#EXT-X-TARGETDURATION:%"PRId64"\n", (int64_t)ceil(max_duration));
    } else if (seg->list_type == LIST_TYPE_FFCONCAT) {
        avio_printf(seg->list_pb, "ffconcat version 1.0\n");
    }

    return ret;
}

static void segment_list_print_entry(AVIOContext      *list_ioctx,
                                     ListType          list_type,
                                     const SegmentListEntry *list_entry,
                                     void *log_ctx)
{
    switch (list_type) {
    case LIST_TYPE_FLAT:
        avio_printf(list_ioctx, "%s\n", list_entry->filename);
        break;
    case LIST_TYPE_CSV:
    case LIST_TYPE_EXT:
        print_csv_escaped_str(list_ioctx, list_entry->filename);
        avio_printf(list_ioctx, ",%f,%f\n", list_entry->start_time, list_entry->end_time);
        break;
    case LIST_TYPE_M3U8:
        avio_printf(list_ioctx, "#EXTINF:%f,\n%s\n",
                    list_entry->end_time - list_entry->start_time, list_entry->filename);
        break;
    case LIST_TYPE_FFCONCAT:
    {
        char *buf;
        if (av_escape(&buf, list_entry->filename, NULL, AV_ESCAPE_MODE_AUTO, AV_ESCAPE_FLAG_WHITESPACE) < 0) {
            av_log(log_ctx, AV_LOG_WARNING,
                   "Error writing list entry '%s' in list file\n", list_entry->filename);
            return;
        }
        avio_printf(list_ioctx, "file %s\n", buf);
        av_free(buf);
        break;
    }
    default:
        av_assert0(!"Invalid list type");
    }
}

static int segment_end(AVFormatContext *s, int write_trailer, int is_last)
{
    SegmentContext *seg = s->priv_data;
    AVFormatContext *oc = seg->avf;
    int ret = 0;

    av_write_frame(oc, NULL); /* Flush any buffered data (fragmented mp4) */
    if (write_trailer)
        ret = av_write_trailer(oc);

    if (ret < 0)
        av_log(s, AV_LOG_ERROR, "Failure occurred when ending segment '%s'\n",
               oc->filename);

    if (seg->list) {
        if (seg->list_size || seg->list_type == LIST_TYPE_M3U8) {
            SegmentListEntry *entry = av_mallocz(sizeof(*entry));
            if (!entry) {
                ret = AVERROR(ENOMEM);
                goto end;
            }

            /* append new element */
            memcpy(entry, &seg->cur_entry, sizeof(*entry));
            if (!seg->segment_list_entries)
                seg->segment_list_entries = seg->segment_list_entries_end = entry;
            else
                seg->segment_list_entries_end->next = entry;
            seg->segment_list_entries_end = entry;

            /* drop first item */
            if (seg->list_size && seg->segment_count >= seg->list_size) {
                entry = seg->segment_list_entries;
                seg->segment_list_entries = seg->segment_list_entries->next;
                av_free(entry->filename);
                av_freep(&entry);
            }

            avio_close(seg->list_pb);
            if ((ret = segment_list_open(s)) < 0)
                goto end;
            for (entry = seg->segment_list_entries; entry; entry = entry->next)
                segment_list_print_entry(seg->list_pb, seg->list_type, entry, s);
            if (seg->list_type == LIST_TYPE_M3U8 && is_last)
                avio_printf(seg->list_pb, "#EXT-X-ENDLIST\n");
        } else {
            segment_list_print_entry(seg->list_pb, seg->list_type, &seg->cur_entry, s);
        }
        avio_flush(seg->list_pb);
    }

    av_log(s, AV_LOG_VERBOSE, "segment:'%s' count:%d ended\n",
           seg->avf->filename, seg->segment_count);
    seg->segment_count++;

end:
    avio_close(oc->pb);

    return ret;
}

static int parse_times(void *log_ctx, int64_t **times, int *nb_times,
                       const char *times_str)
{
    char *p;
    int i, ret = 0;
    char *times_str1 = av_strdup(times_str);
    char *saveptr = NULL;

    if (!times_str1)
        return AVERROR(ENOMEM);

#define FAIL(err) ret = err; goto end

    *nb_times = 1;
    for (p = times_str1; *p; p++)
        if (*p == ',')
            (*nb_times)++;

    *times = av_malloc_array(*nb_times, sizeof(**times));
    if (!*times) {
        av_log(log_ctx, AV_LOG_ERROR, "Could not allocate forced times array\n");
        FAIL(AVERROR(ENOMEM));
    }

    p = times_str1;
    for (i = 0; i < *nb_times; i++) {
        int64_t t;
        char *tstr = av_strtok(p, ",", &saveptr);
        p = NULL;

        if (!tstr || !tstr[0]) {
            av_log(log_ctx, AV_LOG_ERROR, "Empty time specification in times list %s\n",
                   times_str);
            FAIL(AVERROR(EINVAL));
        }

        ret = av_parse_time(&t, tstr, 1);
        if (ret < 0) {
            av_log(log_ctx, AV_LOG_ERROR,
                   "Invalid time duration specification '%s' in times list %s\n", tstr, times_str);
            FAIL(AVERROR(EINVAL));
        }
        (*times)[i] = t;

        /* check on monotonicity */
        if (i && (*times)[i-1] > (*times)[i]) {
            av_log(log_ctx, AV_LOG_ERROR,
                   "Specified time %f is greater than the following time %f\n",
                   (float)((*times)[i])/1000000, (float)((*times)[i-1])/1000000);
            FAIL(AVERROR(EINVAL));
        }
    }

end:
    av_free(times_str1);
    return ret;
}

static int parse_frames(void *log_ctx, int **frames, int *nb_frames,
                        const char *frames_str)
{
    char *p;
    int i, ret = 0;
    char *frames_str1 = av_strdup(frames_str);
    char *saveptr = NULL;

    if (!frames_str1)
        return AVERROR(ENOMEM);

#define FAIL(err) ret = err; goto end

    *nb_frames = 1;
    for (p = frames_str1; *p; p++)
        if (*p == ',')
            (*nb_frames)++;

    *frames = av_malloc_array(*nb_frames, sizeof(**frames));
    if (!*frames) {
        av_log(log_ctx, AV_LOG_ERROR, "Could not allocate forced frames array\n");
        FAIL(AVERROR(ENOMEM));
    }

    p = frames_str1;
    for (i = 0; i < *nb_frames; i++) {
        long int f;
        char *tailptr;
        char *fstr = av_strtok(p, ",", &saveptr);

        p = NULL;
        if (!fstr) {
            av_log(log_ctx, AV_LOG_ERROR, "Empty frame specification in frame list %s\n",
                   frames_str);
            FAIL(AVERROR(EINVAL));
        }
        f = strtol(fstr, &tailptr, 10);
        if (*tailptr || f <= 0 || f >= INT_MAX) {
            av_log(log_ctx, AV_LOG_ERROR,
                   "Invalid argument '%s', must be a positive integer <= INT64_MAX\n",
                   fstr);
            FAIL(AVERROR(EINVAL));
        }
        (*frames)[i] = f;

        /* check on monotonicity */
        if (i && (*frames)[i-1] > (*frames)[i]) {
            av_log(log_ctx, AV_LOG_ERROR,
                   "Specified frame %d is greater than the following frame %d\n",
                   (*frames)[i], (*frames)[i-1]);
            FAIL(AVERROR(EINVAL));
        }
    }

end:
    av_free(frames_str1);
    return ret;
}

static int open_null_ctx(AVIOContext **ctx)
{
    int buf_size = 32768;
    uint8_t *buf = av_malloc(buf_size);
    if (!buf)
        return AVERROR(ENOMEM);
    *ctx = avio_alloc_context(buf, buf_size, AVIO_FLAG_WRITE, NULL, NULL, NULL, NULL);
    if (!*ctx) {
        av_free(buf);
        return AVERROR(ENOMEM);
    }
    return 0;
}

static void close_null_ctx(AVIOContext *pb)
{
    av_free(pb->buffer);
    av_free(pb);
}

static int select_reference_stream(AVFormatContext *s)
{
    SegmentContext *seg = s->priv_data;
    int ret, i;

    seg->reference_stream_index = -1;
    if (!strcmp(seg->reference_stream_specifier, "auto")) {
        /* select first index of type with highest priority */
        int type_index_map[AVMEDIA_TYPE_NB];
        static const enum AVMediaType type_priority_list[] = {
            AVMEDIA_TYPE_VIDEO,
            AVMEDIA_TYPE_AUDIO,
            AVMEDIA_TYPE_SUBTITLE,
            AVMEDIA_TYPE_DATA,
            AVMEDIA_TYPE_ATTACHMENT
        };
        enum AVMediaType type;

        for (i = 0; i < AVMEDIA_TYPE_NB; i++)
            type_index_map[i] = -1;

        /* select first index for each type */
        for (i = 0; i < s->nb_streams; i++) {
            type = s->streams[i]->codec->codec_type;
            if ((unsigned)type < AVMEDIA_TYPE_NB && type_index_map[type] == -1
                /* ignore attached pictures/cover art streams */
                && !(s->streams[i]->disposition & AV_DISPOSITION_ATTACHED_PIC))
                type_index_map[type] = i;
        }

        for (i = 0; i < FF_ARRAY_ELEMS(type_priority_list); i++) {
            type = type_priority_list[i];
            if ((seg->reference_stream_index = type_index_map[type]) >= 0)
                break;
        }
    } else {
        for (i = 0; i < s->nb_streams; i++) {
            ret = avformat_match_stream_specifier(s, s->streams[i],
                                                  seg->reference_stream_specifier);
            if (ret < 0)
                return ret;
            if (ret > 0) {
                seg->reference_stream_index = i;
                break;
            }
        }
    }

    if (seg->reference_stream_index < 0) {
        av_log(s, AV_LOG_ERROR, "Could not select stream matching identifier '%s'\n",
               seg->reference_stream_specifier);
        return AVERROR(EINVAL);
    }

    return 0;
}

static int seg_write_header(AVFormatContext *s)
{
    SegmentContext *seg = s->priv_data;
    AVFormatContext *oc = NULL;
    AVDictionary *options = NULL;
    int ret;

    seg->segment_count = 0;
    if (!seg->write_header_trailer)
        seg->individual_header_trailer = 0;

    if (!!seg->time_str + !!seg->times_str + !!seg->frames_str > 1) {
        av_log(s, AV_LOG_ERROR,
               "segment_time, segment_times, and segment_frames options "
               "are mutually exclusive, select just one of them\n");
        return AVERROR(EINVAL);
    }

    if (seg->times_str) {
        if ((ret = parse_times(s, &seg->times, &seg->nb_times, seg->times_str)) < 0)
            return ret;
    } else if (seg->frames_str) {
        if ((ret = parse_frames(s, &seg->frames, &seg->nb_frames, seg->frames_str)) < 0)
            return ret;
    } else {
        /* set default value if not specified */
        if (!seg->time_str)
            seg->time_str = av_strdup("2");
        if ((ret = av_parse_time(&seg->time, seg->time_str, 1)) < 0) {
            av_log(s, AV_LOG_ERROR,
                   "Invalid time duration specification '%s' for segment_time option\n",
                   seg->time_str);
            return ret;
        }
    }

    if (seg->format_options_str) {
        ret = av_dict_parse_string(&seg->format_options, seg->format_options_str, "=", ":", 0);
        if (ret < 0) {
            av_log(s, AV_LOG_ERROR, "Could not parse format options list '%s'\n",
                   seg->format_options_str);
            goto fail;
        }
    }

    if (seg->list) {
        if (seg->list_type == LIST_TYPE_UNDEFINED) {
            if      (av_match_ext(seg->list, "csv" )) seg->list_type = LIST_TYPE_CSV;
            else if (av_match_ext(seg->list, "ext" )) seg->list_type = LIST_TYPE_EXT;
            else if (av_match_ext(seg->list, "m3u8")) seg->list_type = LIST_TYPE_M3U8;
            else if (av_match_ext(seg->list, "ffcat,ffconcat")) seg->list_type = LIST_TYPE_FFCONCAT;
            else                                      seg->list_type = LIST_TYPE_FLAT;
        }
        if ((ret = segment_list_open(s)) < 0)
            goto fail;
    }
    if (seg->list_type == LIST_TYPE_EXT)
        av_log(s, AV_LOG_WARNING, "'ext' list type option is deprecated in favor of 'csv'\n");

    if ((ret = select_reference_stream(s)) < 0)
        goto fail;
    av_log(s, AV_LOG_VERBOSE, "Selected stream id:%d type:%s\n",
           seg->reference_stream_index,
           av_get_media_type_string(s->streams[seg->reference_stream_index]->codec->codec_type));

    seg->oformat = av_guess_format(seg->format, s->filename, NULL);

    if (!seg->oformat) {
        ret = AVERROR_MUXER_NOT_FOUND;
        goto fail;
    }
    if (seg->oformat->flags & AVFMT_NOFILE) {
        av_log(s, AV_LOG_ERROR, "format %s not supported.\n",
               seg->oformat->name);
        ret = AVERROR(EINVAL);
        goto fail;
    }

    if ((ret = segment_mux_init(s)) < 0)
        goto fail;
    oc = seg->avf;

    if ((ret = set_segment_filename(s)) < 0)
        goto fail;

    if (seg->write_header_trailer) {
        if ((ret = avio_open2(&oc->pb, oc->filename, AVIO_FLAG_WRITE,
                              &s->interrupt_callback, NULL)) < 0) {
            av_log(s, AV_LOG_ERROR, "Failed to open segment '%s'\n", oc->filename);
            goto fail;
        }
    } else {
        if ((ret = open_null_ctx(&oc->pb)) < 0)
            goto fail;
    }

    av_dict_copy(&options, seg->format_options, 0);
    ret = avformat_write_header(oc, &options);
    if (av_dict_count(options)) {
        av_log(s, AV_LOG_ERROR,
               "Some of the provided format options in '%s' are not recognized\n", seg->format_options_str);
        ret = AVERROR(EINVAL);
        goto fail;
    }

    if (ret < 0) {
        avio_close(oc->pb);
        goto fail;
    }
    seg->segment_frame_count = 0;

    if (oc->avoid_negative_ts > 0 && s->avoid_negative_ts < 0)
        s->avoid_negative_ts = 1;

    if (!seg->write_header_trailer) {
        close_null_ctx(oc->pb);
        if ((ret = avio_open2(&oc->pb, oc->filename, AVIO_FLAG_WRITE,
                              &s->interrupt_callback, NULL)) < 0)
            goto fail;
    }

fail:
    av_dict_free(&options);
    if (ret) {
        if (seg->list)
            avio_close(seg->list_pb);
        if (seg->avf)
            avformat_free_context(seg->avf);
    }
    return ret;
}

static int seg_write_packet(AVFormatContext *s, AVPacket *pkt)
{
    SegmentContext *seg = s->priv_data;
    AVStream *st = s->streams[pkt->stream_index];
    int64_t end_pts = INT64_MAX, offset;
    int start_frame = INT_MAX;
    int ret;
    struct tm ti;
    int64_t usecs;
    int64_t wrapped_val;

    if (seg->times) {
        end_pts = seg->segment_count < seg->nb_times ?
            seg->times[seg->segment_count] : INT64_MAX;
    } else if (seg->frames) {
        start_frame = seg->segment_count < seg->nb_frames ?
            seg->frames[seg->segment_count] : INT_MAX;
    } else {
        if (seg->use_clocktime) {
            int64_t avgt = av_gettime();
            time_t sec = avgt / 1000000;
#if HAVE_LOCALTIME_R
            localtime_r(&sec, &ti);
#else
            ti = *localtime(&sec);
#endif
            usecs = (int64_t)(ti.tm_hour*3600 + ti.tm_min*60 + ti.tm_sec) * 1000000 + (avgt % 1000000);
            wrapped_val = usecs % seg->time;
            if (seg->last_cut != usecs && wrapped_val < seg->last_val) {
                seg->cut_pending = 1;
                seg->last_cut = usecs;
            }
            seg->last_val = wrapped_val;
        } else {
            end_pts = seg->time * (seg->segment_count+1);
        }
    }

    av_dlog(s, "packet stream:%d pts:%s pts_time:%s duration_time:%s is_key:%d frame:%d\n",
            pkt->stream_index, av_ts2str(pkt->pts), av_ts2timestr(pkt->pts, &st->time_base),
            av_ts2timestr(pkt->duration, &st->time_base),
            pkt->flags & AV_PKT_FLAG_KEY,
            pkt->stream_index == seg->reference_stream_index ? seg->frame_count : -1);

    if (pkt->stream_index == seg->reference_stream_index &&
        pkt->flags & AV_PKT_FLAG_KEY &&
        seg->segment_frame_count > 0 &&
        (seg->cut_pending || seg->frame_count >= start_frame ||
         (pkt->pts != AV_NOPTS_VALUE &&
          av_compare_ts(pkt->pts, st->time_base,
                        end_pts-seg->time_delta, AV_TIME_BASE_Q) >= 0))) {
        /* sanitize end time in case last packet didn't have a defined duration */
        if (seg->cur_entry.last_duration == 0)
            seg->cur_entry.end_time = (double)pkt->pts * av_q2d(st->time_base);

        if ((ret = segment_end(s, seg->individual_header_trailer, 0)) < 0)
            goto fail;

        if ((ret = segment_start(s, seg->individual_header_trailer)) < 0)
            goto fail;

        seg->cut_pending = 0;
        seg->cur_entry.index = seg->segment_idx + seg->segment_idx_wrap*seg->segment_idx_wrap_nb;
        seg->cur_entry.start_time = (double)pkt->pts * av_q2d(st->time_base);
        seg->cur_entry.start_pts = av_rescale_q(pkt->pts, st->time_base, AV_TIME_BASE_Q);
        seg->cur_entry.end_time = seg->cur_entry.start_time +
            pkt->pts != AV_NOPTS_VALUE ? (double)(pkt->pts + pkt->duration) * av_q2d(st->time_base) : 0;
    } else if (pkt->pts != AV_NOPTS_VALUE && pkt->stream_index == seg->reference_stream_index) {
        seg->cur_entry.end_time =
            FFMAX(seg->cur_entry.end_time, (double)(pkt->pts + pkt->duration) * av_q2d(st->time_base));
        seg->cur_entry.last_duration = pkt->duration;
    }

    if (seg->segment_frame_count == 0) {
        av_log(s, AV_LOG_VERBOSE, "segment:'%s' starts with packet stream:%d pts:%s pts_time:%s frame:%d\n",
               seg->avf->filename, pkt->stream_index,
               av_ts2str(pkt->pts), av_ts2timestr(pkt->pts, &st->time_base), seg->frame_count);
    }

    av_log(s, AV_LOG_DEBUG, "stream:%d start_pts_time:%s pts:%s pts_time:%s dts:%s dts_time:%s",
           pkt->stream_index,
           av_ts2timestr(seg->cur_entry.start_pts, &AV_TIME_BASE_Q),
           av_ts2str(pkt->pts), av_ts2timestr(pkt->pts, &st->time_base),
           av_ts2str(pkt->dts), av_ts2timestr(pkt->dts, &st->time_base));

    /* compute new timestamps */
    offset = av_rescale_q(seg->initial_offset - (seg->reset_timestamps ? seg->cur_entry.start_pts : 0),
                          AV_TIME_BASE_Q, st->time_base);
    if (pkt->pts != AV_NOPTS_VALUE)
        pkt->pts += offset;
    if (pkt->dts != AV_NOPTS_VALUE)
        pkt->dts += offset;

    av_log(s, AV_LOG_DEBUG, " -> pts:%s pts_time:%s dts:%s dts_time:%s\n",
           av_ts2str(pkt->pts), av_ts2timestr(pkt->pts, &st->time_base),
           av_ts2str(pkt->dts), av_ts2timestr(pkt->dts, &st->time_base));

    ret = ff_write_chained(seg->avf, pkt->stream_index, pkt, s, seg->initial_offset || seg->reset_timestamps);

fail:
    if (pkt->stream_index == seg->reference_stream_index) {
        seg->frame_count++;
        seg->segment_frame_count++;
    }

    return ret;
}

static int seg_write_trailer(struct AVFormatContext *s)
{
    SegmentContext *seg = s->priv_data;
    AVFormatContext *oc = seg->avf;
    SegmentListEntry *cur, *next;

    int ret;
    if (!seg->write_header_trailer) {
        if ((ret = segment_end(s, 0, 1)) < 0)
            goto fail;
        open_null_ctx(&oc->pb);
        ret = av_write_trailer(oc);
        close_null_ctx(oc->pb);
    } else {
        ret = segment_end(s, 1, 1);
    }
fail:
    if (seg->list)
        avio_close(seg->list_pb);

    av_dict_free(&seg->format_options);
    av_opt_free(seg);
    av_freep(&seg->times);
    av_freep(&seg->frames);

    cur = seg->segment_list_entries;
    while (cur) {
        next = cur->next;
        av_free(cur->filename);
        av_free(cur);
        cur = next;
    }

    avformat_free_context(oc);
    return ret;
}

#define OFFSET(x) offsetof(SegmentContext, x)
#define E AV_OPT_FLAG_ENCODING_PARAM
static const AVOption options[] = {
    { "reference_stream",  "set reference stream", OFFSET(reference_stream_specifier), AV_OPT_TYPE_STRING, {.str = "auto"}, CHAR_MIN, CHAR_MAX, E },
    { "segment_format",    "set container format used for the segments", OFFSET(format),  AV_OPT_TYPE_STRING, {.str = NULL},  0, 0,       E },
    { "segment_format_options", "set list of options for the container format used for the segments", OFFSET(format_options_str), AV_OPT_TYPE_STRING, {.str = NULL}, 0, 0, E },
    { "segment_list",      "set the segment list filename",              OFFSET(list),    AV_OPT_TYPE_STRING, {.str = NULL},  0, 0,       E },

    { "segment_list_flags","set flags affecting segment list generation", OFFSET(list_flags), AV_OPT_TYPE_FLAGS, {.i64 = SEGMENT_LIST_FLAG_CACHE }, 0, UINT_MAX, E, "list_flags"},
    { "cache",             "allow list caching",                                    0, AV_OPT_TYPE_CONST, {.i64 = SEGMENT_LIST_FLAG_CACHE }, INT_MIN, INT_MAX,   E, "list_flags"},
    { "live",              "enable live-friendly list generation (useful for HLS)", 0, AV_OPT_TYPE_CONST, {.i64 = SEGMENT_LIST_FLAG_LIVE }, INT_MIN, INT_MAX,    E, "list_flags"},

    { "segment_list_size", "set the maximum number of playlist entries", OFFSET(list_size), AV_OPT_TYPE_INT,  {.i64 = 0},     0, INT_MAX, E },

    { "segment_list_type", "set the segment list type",                  OFFSET(list_type), AV_OPT_TYPE_INT,  {.i64 = LIST_TYPE_UNDEFINED}, -1, LIST_TYPE_NB-1, E, "list_type" },
    { "flat", "flat format",     0, AV_OPT_TYPE_CONST, {.i64=LIST_TYPE_FLAT }, INT_MIN, INT_MAX, E, "list_type" },
    { "csv",  "csv format",      0, AV_OPT_TYPE_CONST, {.i64=LIST_TYPE_CSV  }, INT_MIN, INT_MAX, E, "list_type" },
    { "ext",  "extended format", 0, AV_OPT_TYPE_CONST, {.i64=LIST_TYPE_EXT  }, INT_MIN, INT_MAX, E, "list_type" },
    { "ffconcat", "ffconcat format", 0, AV_OPT_TYPE_CONST, {.i64=LIST_TYPE_FFCONCAT }, INT_MIN, INT_MAX, E, "list_type" },
    { "m3u8", "M3U8 format",     0, AV_OPT_TYPE_CONST, {.i64=LIST_TYPE_M3U8 }, INT_MIN, INT_MAX, E, "list_type" },
    { "hls", "Apple HTTP Live Streaming compatible", 0, AV_OPT_TYPE_CONST, {.i64=LIST_TYPE_M3U8 }, INT_MIN, INT_MAX, E, "list_type" },

    { "segment_atclocktime",      "set segment to be cut at clocktime",  OFFSET(use_clocktime), AV_OPT_TYPE_INT, {.i64 = 0}, 0, 1, E},
    { "segment_time",      "set segment duration",                       OFFSET(time_str),AV_OPT_TYPE_STRING, {.str = NULL},  0, 0,       E },
    { "segment_time_delta","set approximation value used for the segment times", OFFSET(time_delta), AV_OPT_TYPE_DURATION, {.i64 = 0}, 0, 0, E },
    { "segment_times",     "set segment split time points",              OFFSET(times_str),AV_OPT_TYPE_STRING,{.str = NULL},  0, 0,       E },
    { "segment_frames",    "set segment split frame numbers",            OFFSET(frames_str),AV_OPT_TYPE_STRING,{.str = NULL},  0, 0,       E },
    { "segment_wrap",      "set number after which the index wraps",     OFFSET(segment_idx_wrap), AV_OPT_TYPE_INT, {.i64 = 0}, 0, INT_MAX, E },
    { "segment_list_entry_prefix", "set base url prefix for segments", OFFSET(entry_prefix), AV_OPT_TYPE_STRING,  {.str = NULL}, 0, 0, E },
    { "segment_start_number", "set the sequence number of the first segment", OFFSET(segment_idx), AV_OPT_TYPE_INT, {.i64 = 0}, 0, INT_MAX, E },
    { "segment_wrap_number", "set the number of wrap before the first segment", OFFSET(segment_idx_wrap_nb), AV_OPT_TYPE_INT, {.i64 = 0}, 0, INT_MAX, E },

    { "individual_header_trailer", "write header/trailer to each segment", OFFSET(individual_header_trailer), AV_OPT_TYPE_INT, {.i64 = 1}, 0, 1, E },
    { "write_header_trailer", "write a header to the first segment and a trailer to the last one", OFFSET(write_header_trailer), AV_OPT_TYPE_INT, {.i64 = 1}, 0, 1, E },
    { "reset_timestamps", "reset timestamps at the begin of each segment", OFFSET(reset_timestamps), AV_OPT_TYPE_INT, {.i64 = 0}, 0, 1, E },
    { "initial_offset", "set initial timestamp offset", OFFSET(initial_offset), AV_OPT_TYPE_DURATION, {.i64 = 0}, -INT64_MAX, INT64_MAX, E },
    { NULL },
};

static const AVClass seg_class = {
    .class_name = "segment muxer",
    .item_name  = av_default_item_name,
    .option     = options,
    .version    = LIBAVUTIL_VERSION_INT,
};

AVOutputFormat ff_segment_muxer = {
    .name           = "segment",
    .long_name      = NULL_IF_CONFIG_SMALL("segment"),
    .priv_data_size = sizeof(SegmentContext),
    .flags          = AVFMT_NOFILE|AVFMT_GLOBALHEADER,
    .write_header   = seg_write_header,
    .write_packet   = seg_write_packet,
    .write_trailer  = seg_write_trailer,
    .priv_class     = &seg_class,
};

static const AVClass sseg_class = {
    .class_name = "stream_segment muxer",
    .item_name  = av_default_item_name,
    .option     = options,
    .version    = LIBAVUTIL_VERSION_INT,
};

AVOutputFormat ff_stream_segment_muxer = {
    .name           = "stream_segment,ssegment",
    .long_name      = NULL_IF_CONFIG_SMALL("streaming segment muxer"),
    .priv_data_size = sizeof(SegmentContext),
    .flags          = AVFMT_NOFILE,
    .write_header   = seg_write_header,
    .write_packet   = seg_write_packet,
    .write_trailer  = seg_write_trailer,
    .priv_class     = &sseg_class,
};<|MERGE_RESOLUTION|>--- conflicted
+++ resolved
@@ -162,11 +162,8 @@
             ocodec->codec_tag = 0;
         }
         st->sample_aspect_ratio = s->streams[i]->sample_aspect_ratio;
-<<<<<<< HEAD
+        st->time_base = s->streams[i]->time_base;
         av_dict_copy(&st->metadata, s->streams[i]->metadata, 0);
-=======
-        st->time_base = s->streams[i]->time_base;
->>>>>>> 28816050
     }
 
     return 0;
