/*
 * ASF muxer
 * Copyright (c) 2000, 2001 Fabrice Bellard
 *
 * This file is part of FFmpeg.
 *
 * FFmpeg is free software; you can redistribute it and/or
 * modify it under the terms of the GNU Lesser General Public
 * License as published by the Free Software Foundation; either
 * version 2.1 of the License, or (at your option) any later version.
 *
 * FFmpeg is distributed in the hope that it will be useful,
 * but WITHOUT ANY WARRANTY; without even the implied warranty of
 * MERCHANTABILITY or FITNESS FOR A PARTICULAR PURPOSE.  See the GNU
 * Lesser General Public License for more details.
 *
 * You should have received a copy of the GNU Lesser General Public
 * License along with FFmpeg; if not, write to the Free Software
 * Foundation, Inc., 51 Franklin Street, Fifth Floor, Boston, MA 02110-1301 USA
 */

#include "libavutil/avassert.h"
#include "libavutil/dict.h"
#include "libavutil/mathematics.h"
#include "libavutil/parseutils.h"
#include "libavutil/opt.h"
#include "avformat.h"
#include "avlanguage.h"
#include "avio_internal.h"
#include "internal.h"
#include "riff.h"
#include "asf.h"

#define ASF_INDEXED_INTERVAL    10000000
#define ASF_INDEX_BLOCK         (1<<9)
#define ASF_PAYLOADS_PER_PACKET 63

#define ASF_PACKET_ERROR_CORRECTION_DATA_SIZE 0x2
#define ASF_PACKET_ERROR_CORRECTION_FLAGS          \
    (ASF_PACKET_FLAG_ERROR_CORRECTION_PRESENT |    \
     ASF_PACKET_ERROR_CORRECTION_DATA_SIZE)

#if (ASF_PACKET_ERROR_CORRECTION_FLAGS != 0)
#   define ASF_PACKET_ERROR_CORRECTION_FLAGS_FIELD_SIZE 1
#else
#   define ASF_PACKET_ERROR_CORRECTION_FLAGS_FIELD_SIZE 0
#endif

#define ASF_PPI_PROPERTY_FLAGS                                       \
    (ASF_PL_FLAG_REPLICATED_DATA_LENGTH_FIELD_IS_BYTE           |    \
     ASF_PL_FLAG_OFFSET_INTO_MEDIA_OBJECT_LENGTH_FIELD_IS_DWORD |    \
     ASF_PL_FLAG_MEDIA_OBJECT_NUMBER_LENGTH_FIELD_IS_BYTE       |    \
     ASF_PL_FLAG_STREAM_NUMBER_LENGTH_FIELD_IS_BYTE)

#define ASF_PPI_LENGTH_TYPE_FLAGS 0

#define ASF_PAYLOAD_FLAGS ASF_PL_FLAG_PAYLOAD_LENGTH_FIELD_IS_WORD

#if (ASF_PPI_FLAG_SEQUENCE_FIELD_IS_BYTE == (ASF_PPI_LENGTH_TYPE_FLAGS & ASF_PPI_MASK_SEQUENCE_FIELD_SIZE))
#   define ASF_PPI_SEQUENCE_FIELD_SIZE 1
#endif
#if (ASF_PPI_FLAG_SEQUENCE_FIELD_IS_WORD == (ASF_PPI_LENGTH_TYPE_FLAGS & ASF_PPI_MASK_SEQUENCE_FIELD_SIZE))
#   define ASF_PPI_SEQUENCE_FIELD_SIZE 2
#endif
#if (ASF_PPI_FLAG_SEQUENCE_FIELD_IS_DWORD == (ASF_PPI_LENGTH_TYPE_FLAGS & ASF_PPI_MASK_SEQUENCE_FIELD_SIZE))
#   define ASF_PPI_SEQUENCE_FIELD_SIZE 4
#endif
#ifndef ASF_PPI_SEQUENCE_FIELD_SIZE
#   define ASF_PPI_SEQUENCE_FIELD_SIZE 0
#endif

#if (ASF_PPI_FLAG_PACKET_LENGTH_FIELD_IS_BYTE == (ASF_PPI_LENGTH_TYPE_FLAGS & ASF_PPI_MASK_PACKET_LENGTH_FIELD_SIZE))
#   define ASF_PPI_PACKET_LENGTH_FIELD_SIZE 1
#endif
#if (ASF_PPI_FLAG_PACKET_LENGTH_FIELD_IS_WORD == (ASF_PPI_LENGTH_TYPE_FLAGS & ASF_PPI_MASK_PACKET_LENGTH_FIELD_SIZE))
#   define ASF_PPI_PACKET_LENGTH_FIELD_SIZE 2
#endif
#if (ASF_PPI_FLAG_PACKET_LENGTH_FIELD_IS_DWORD == (ASF_PPI_LENGTH_TYPE_FLAGS & ASF_PPI_MASK_PACKET_LENGTH_FIELD_SIZE))
#   define ASF_PPI_PACKET_LENGTH_FIELD_SIZE 4
#endif
#ifndef ASF_PPI_PACKET_LENGTH_FIELD_SIZE
#   define ASF_PPI_PACKET_LENGTH_FIELD_SIZE 0
#endif

#if (ASF_PPI_FLAG_PADDING_LENGTH_FIELD_IS_BYTE == (ASF_PPI_LENGTH_TYPE_FLAGS & ASF_PPI_MASK_PADDING_LENGTH_FIELD_SIZE))
#   define ASF_PPI_PADDING_LENGTH_FIELD_SIZE 1
#endif
#if (ASF_PPI_FLAG_PADDING_LENGTH_FIELD_IS_WORD == (ASF_PPI_LENGTH_TYPE_FLAGS & ASF_PPI_MASK_PADDING_LENGTH_FIELD_SIZE))
#   define ASF_PPI_PADDING_LENGTH_FIELD_SIZE 2
#endif
#if (ASF_PPI_FLAG_PADDING_LENGTH_FIELD_IS_DWORD == (ASF_PPI_LENGTH_TYPE_FLAGS & ASF_PPI_MASK_PADDING_LENGTH_FIELD_SIZE))
#   define ASF_PPI_PADDING_LENGTH_FIELD_SIZE 4
#endif
#ifndef ASF_PPI_PADDING_LENGTH_FIELD_SIZE
#   define ASF_PPI_PADDING_LENGTH_FIELD_SIZE 0
#endif

#if (ASF_PL_FLAG_REPLICATED_DATA_LENGTH_FIELD_IS_BYTE == (ASF_PPI_PROPERTY_FLAGS & ASF_PL_MASK_REPLICATED_DATA_LENGTH_FIELD_SIZE))
#   define ASF_PAYLOAD_REPLICATED_DATA_LENGTH_FIELD_SIZE 1
#endif
#if (ASF_PL_FLAG_REPLICATED_DATA_LENGTH_FIELD_IS_WORD == (ASF_PPI_PROPERTY_FLAGS & ASF_PL_MASK_REPLICATED_DATA_LENGTH_FIELD_SIZE))
#   define ASF_PAYLOAD_REPLICATED_DATA_LENGTH_FIELD_SIZE 2
#endif
#if (ASF_PL_FLAG_REPLICATED_DATA_LENGTH_FIELD_IS_DWORD == (ASF_PPI_PROPERTY_FLAGS & ASF_PL_MASK_REPLICATED_DATA_LENGTH_FIELD_SIZE))
#   define ASF_PAYLOAD_REPLICATED_DATA_LENGTH_FIELD_SIZE 4
#endif
#ifndef ASF_PAYLOAD_REPLICATED_DATA_LENGTH_FIELD_SIZE
#   define ASF_PAYLOAD_REPLICATED_DATA_LENGTH_FIELD_SIZE 0
#endif

#if (ASF_PL_FLAG_OFFSET_INTO_MEDIA_OBJECT_LENGTH_FIELD_IS_BYTE == (ASF_PPI_PROPERTY_FLAGS & ASF_PL_MASK_OFFSET_INTO_MEDIA_OBJECT_LENGTH_FIELD_SIZE))
#   define ASF_PAYLOAD_OFFSET_INTO_MEDIA_OBJECT_FIELD_SIZE 1
#endif
#if (ASF_PL_FLAG_OFFSET_INTO_MEDIA_OBJECT_LENGTH_FIELD_IS_WORD == (ASF_PPI_PROPERTY_FLAGS & ASF_PL_MASK_OFFSET_INTO_MEDIA_OBJECT_LENGTH_FIELD_SIZE))
#   define ASF_PAYLOAD_OFFSET_INTO_MEDIA_OBJECT_FIELD_SIZE 2
#endif
#if (ASF_PL_FLAG_OFFSET_INTO_MEDIA_OBJECT_LENGTH_FIELD_IS_DWORD == (ASF_PPI_PROPERTY_FLAGS & ASF_PL_MASK_OFFSET_INTO_MEDIA_OBJECT_LENGTH_FIELD_SIZE))
#   define ASF_PAYLOAD_OFFSET_INTO_MEDIA_OBJECT_FIELD_SIZE 4
#endif
#ifndef ASF_PAYLOAD_OFFSET_INTO_MEDIA_OBJECT_FIELD_SIZE
#   define ASF_PAYLOAD_OFFSET_INTO_MEDIA_OBJECT_FIELD_SIZE 0
#endif

#if (ASF_PL_FLAG_MEDIA_OBJECT_NUMBER_LENGTH_FIELD_IS_BYTE == (ASF_PPI_PROPERTY_FLAGS & ASF_PL_MASK_MEDIA_OBJECT_NUMBER_LENGTH_FIELD_SIZE))
#   define ASF_PAYLOAD_MEDIA_OBJECT_NUMBER_FIELD_SIZE 1
#endif
#if (ASF_PL_FLAG_MEDIA_OBJECT_NUMBER_LENGTH_FIELD_IS_WORD == (ASF_PPI_PROPERTY_FLAGS & ASF_PL_MASK_MEDIA_OBJECT_NUMBER_LENGTH_FIELD_SIZE))
#   define ASF_PAYLOAD_MEDIA_OBJECT_NUMBER_FIELD_SIZE 2
#endif
#if (ASF_PL_FLAG_MEDIA_OBJECT_NUMBER_LENGTH_FIELD_IS_DWORD == (ASF_PPI_PROPERTY_FLAGS & ASF_PL_MASK_MEDIA_OBJECT_NUMBER_LENGTH_FIELD_SIZE))
#   define ASF_PAYLOAD_MEDIA_OBJECT_NUMBER_FIELD_SIZE 4
#endif
#ifndef ASF_PAYLOAD_MEDIA_OBJECT_NUMBER_FIELD_SIZE
#   define ASF_PAYLOAD_MEDIA_OBJECT_NUMBER_FIELD_SIZE 0
#endif

#if (ASF_PL_FLAG_PAYLOAD_LENGTH_FIELD_IS_BYTE == (ASF_PAYLOAD_FLAGS & ASF_PL_MASK_PAYLOAD_LENGTH_FIELD_SIZE))
#   define ASF_PAYLOAD_LENGTH_FIELD_SIZE 1
#endif
#if (ASF_PL_FLAG_PAYLOAD_LENGTH_FIELD_IS_WORD == (ASF_PAYLOAD_FLAGS & ASF_PL_MASK_PAYLOAD_LENGTH_FIELD_SIZE))
#   define ASF_PAYLOAD_LENGTH_FIELD_SIZE 2
#endif
#ifndef ASF_PAYLOAD_LENGTH_FIELD_SIZE
#   define ASF_PAYLOAD_LENGTH_FIELD_SIZE 0
#endif

#define PACKET_HEADER_MIN_SIZE \
    (ASF_PACKET_ERROR_CORRECTION_FLAGS_FIELD_SIZE +       \
     ASF_PACKET_ERROR_CORRECTION_DATA_SIZE +              \
     1 +        /* Length Type Flags */                   \
     1 +        /* Property Flags */                      \
     ASF_PPI_PACKET_LENGTH_FIELD_SIZE +                   \
     ASF_PPI_SEQUENCE_FIELD_SIZE +                        \
     ASF_PPI_PADDING_LENGTH_FIELD_SIZE +                  \
     4 +        /* Send Time Field */                     \
     2)         /* Duration Field */

// Replicated Data shall be at least 8 bytes long.
#define ASF_PAYLOAD_REPLICATED_DATA_LENGTH 0x08

#define PAYLOAD_HEADER_SIZE_SINGLE_PAYLOAD                \
    (1 +     /* Stream Number */                          \
     ASF_PAYLOAD_MEDIA_OBJECT_NUMBER_FIELD_SIZE +         \
     ASF_PAYLOAD_OFFSET_INTO_MEDIA_OBJECT_FIELD_SIZE +    \
     ASF_PAYLOAD_REPLICATED_DATA_LENGTH_FIELD_SIZE +      \
     ASF_PAYLOAD_REPLICATED_DATA_LENGTH)

#define PAYLOAD_HEADER_SIZE_MULTIPLE_PAYLOADS             \
    (1 +        /* Stream Number */                       \
     ASF_PAYLOAD_MEDIA_OBJECT_NUMBER_FIELD_SIZE +         \
     ASF_PAYLOAD_OFFSET_INTO_MEDIA_OBJECT_FIELD_SIZE +    \
     ASF_PAYLOAD_REPLICATED_DATA_LENGTH_FIELD_SIZE +      \
     ASF_PAYLOAD_REPLICATED_DATA_LENGTH +                 \
     ASF_PAYLOAD_LENGTH_FIELD_SIZE)

#define SINGLE_PAYLOAD_HEADERS                            \
    (PACKET_HEADER_MIN_SIZE +                             \
     PAYLOAD_HEADER_SIZE_SINGLE_PAYLOAD)

#define MULTI_PAYLOAD_HEADERS                             \
    (PACKET_HEADER_MIN_SIZE +                             \
     1 +         /* Payload Flags */                      \
     2 * PAYLOAD_HEADER_SIZE_MULTIPLE_PAYLOADS)

#define DATA_HEADER_SIZE 50

#define PACKET_SIZE_MAX 65536
#define PACKET_SIZE_MIN 100

typedef struct ASFPayload {
    uint8_t type;
    uint16_t size;
} ASFPayload;

typedef struct ASFStream {
    int num;
    unsigned char seq;
    /* use for reading */
    AVPacket pkt;
    int frag_offset;
    int packet_obj_size;
    int timestamp;
    int64_t duration;
    int skip_to_key;
    int pkt_clean;

    int ds_span;                /* descrambling  */
    int ds_packet_size;
    int ds_chunk_size;

    int64_t packet_pos;

    uint16_t stream_language_index;

    int      palette_changed;
    uint32_t palette[256];

    int payload_ext_ct;
    ASFPayload payload[8];
} ASFStream;

typedef struct ASFContext {
    AVClass *av_class;
    uint32_t seqno;
    int is_streamed;
    ASFStream streams[128];              ///< it's max number and it's not that big
<<<<<<< HEAD
    const char *languages[128];
    int nb_languages;
    int64_t creation_time;
    /* non streamed additonnal info */
=======
    /* non-streamed additional info */
>>>>>>> 41ed7ab4
    uint64_t nb_packets;                 ///< how many packets are there in the file, invalid if broadcasting
    int64_t duration;                    ///< in 100ns units
    /* packet filling */
    unsigned char multi_payloads_present;
    int packet_size_left;
    int64_t packet_timestamp_start;
    int64_t packet_timestamp_end;
    unsigned int packet_nb_payloads;
    uint8_t packet_buf[PACKET_SIZE_MAX];
    AVIOContext pb;
    /* only for reading */
    uint64_t data_offset;                ///< beginning of the first data packet

    ASFIndex *index_ptr;
    uint32_t nb_index_memory_alloc;
    uint16_t maximum_packet;
    uint32_t next_packet_number;
    uint16_t next_packet_count;
    uint64_t next_packet_offset;
    int      next_start_sec;
    int      end_sec;
    int      packet_size;
} ASFContext;

static const AVCodecTag codec_asf_bmp_tags[] = {
    { AV_CODEC_ID_MPEG4,     MKTAG('M', '4', 'S', '2') },
    { AV_CODEC_ID_MPEG4,     MKTAG('M', 'P', '4', 'S') },
    { AV_CODEC_ID_MSMPEG4V3, MKTAG('M', 'P', '4', '3') },
    { AV_CODEC_ID_NONE,      0 },
};

#define PREROLL_TIME 3100

static void put_str16(AVIOContext *s, const char *tag)
{
    int len;
    uint8_t *pb;
    AVIOContext *dyn_buf;
    if (avio_open_dyn_buf(&dyn_buf) < 0)
        return;

    avio_put_str16le(dyn_buf, tag);
    len = avio_close_dyn_buf(dyn_buf, &pb);
    avio_wl16(s, len);
    avio_write(s, pb, len);
    av_freep(&pb);
}

static int64_t put_header(AVIOContext *pb, const ff_asf_guid *g)
{
    int64_t pos;

    pos = avio_tell(pb);
    ff_put_guid(pb, g);
    avio_wl64(pb, 24);
    return pos;
}

/* update header size */
static void end_header(AVIOContext *pb, int64_t pos)
{
    int64_t pos1;

    pos1 = avio_tell(pb);
    avio_seek(pb, pos + 16, SEEK_SET);
    avio_wl64(pb, pos1 - pos);
    avio_seek(pb, pos1, SEEK_SET);
}

/* write an asf chunk (only used in streaming case) */
static void put_chunk(AVFormatContext *s, int type,
                      int payload_length, int flags)
{
    ASFContext *asf = s->priv_data;
    AVIOContext *pb = s->pb;
    int length;

    length = payload_length + 8;
    avio_wl16(pb, type);
    avio_wl16(pb, length);      // size
    avio_wl32(pb, asf->seqno);  // sequence number
    avio_wl16(pb, flags);       // unknown bytes
    avio_wl16(pb, length);      // size_confirm
    asf->seqno++;
}

/* convert from av time to windows time */
static int64_t unix_to_file_time(int64_t ti)
{
    int64_t t;

    t  = ti * INT64_C(10);
    t += INT64_C(116444736000000000);
    return t;
}

static int32_t get_send_time(ASFContext *asf, int64_t pres_time, uint64_t *offset)
{
    int i;
    int32_t send_time = 0;
    *offset = asf->data_offset + DATA_HEADER_SIZE;
    for (i = 0; i < asf->next_start_sec; i++) {
        if (pres_time <= asf->index_ptr[i].send_time)
            break;
        send_time = asf->index_ptr[i].send_time;
        *offset   = asf->index_ptr[i].offset;
    }

    return send_time / 10000;
}

static int asf_write_markers(AVFormatContext *s)
{
    ASFContext *asf = s->priv_data;
    AVIOContext *pb = s->pb;
    int i;
    AVRational scale = {1, 10000000};
    int64_t hpos = put_header(pb, &ff_asf_marker_header);

    ff_put_guid(pb, &ff_asf_reserved_4);// ASF spec mandates this reserved value
    avio_wl32(pb, s->nb_chapters);     // markers count
    avio_wl16(pb, 0);                  // ASF spec mandates 0 for this
    avio_wl16(pb, 0);                  // name length 0, no name given

    for (i = 0; i < s->nb_chapters; i++) {
        AVChapter *c = s->chapters[i];
        AVDictionaryEntry *t = av_dict_get(c->metadata, "title", NULL, 0);
        int64_t pres_time = av_rescale_q(c->start, c->time_base, scale);
        uint64_t offset;
        int32_t send_time = get_send_time(asf, pres_time, &offset);
        int len = 0;
        uint8_t *buf;
        AVIOContext *dyn_buf;
        if (t) {
            if (avio_open_dyn_buf(&dyn_buf) < 0)
                return AVERROR(ENOMEM);
            avio_put_str16le(dyn_buf, t->value);
            len = avio_close_dyn_buf(dyn_buf, &buf);
        }
        avio_wl64(pb, offset);            // offset of the packet with send_time
        avio_wl64(pb, pres_time + PREROLL_TIME * 10000); // presentation time
        avio_wl16(pb, 12 + len);          // entry length
        avio_wl32(pb, send_time);         // send time
        avio_wl32(pb, 0);                 // flags, should be 0
        avio_wl32(pb, len / 2);           // marker desc length in WCHARS!
        if (t) {
            avio_write(pb, buf, len);     // marker desc
            av_freep(&buf);
        }
    }
    end_header(pb, hpos);
    return 0;
}

/* write the header (used two times if non streamed) */
static int asf_write_header1(AVFormatContext *s, int64_t file_size,
                             int64_t data_chunk_size)
{
    ASFContext *asf = s->priv_data;
    AVIOContext *pb = s->pb;
    AVDictionaryEntry *tags[5];
    int header_size, n, extra_size, extra_size2, wav_extra_size;
    int has_title, has_aspect_ratio = 0;
    int metadata_count;
    AVCodecParameters *par;
    int64_t header_offset, cur_pos, hpos;
    int bit_rate;
    int64_t duration;
    int audio_language_counts[128] = { 0 };

    ff_metadata_conv(&s->metadata, ff_asf_metadata_conv, NULL);

    tags[0] = av_dict_get(s->metadata, "title", NULL, 0);
    tags[1] = av_dict_get(s->metadata, "author", NULL, 0);
    tags[2] = av_dict_get(s->metadata, "copyright", NULL, 0);
    tags[3] = av_dict_get(s->metadata, "comment", NULL, 0);
    tags[4] = av_dict_get(s->metadata, "rating", NULL, 0);

    duration       = asf->duration + PREROLL_TIME * 10000;
    has_title      = tags[0] || tags[1] || tags[2] || tags[3] || tags[4];

    if (!file_size) {
        if (ff_parse_creation_time_metadata(s, &asf->creation_time, 0) != 0)
            av_dict_set(&s->metadata, "creation_time", NULL, 0);
    }

    metadata_count = av_dict_count(s->metadata);

    bit_rate = 0;
    for (n = 0; n < s->nb_streams; n++) {
        AVDictionaryEntry *entry;
        par = s->streams[n]->codecpar;

        avpriv_set_pts_info(s->streams[n], 32, 1, 1000); /* 32 bit pts in ms */

        bit_rate += par->bit_rate;
        if (   par->codec_type == AVMEDIA_TYPE_VIDEO
            && par->sample_aspect_ratio.num > 0
            && par->sample_aspect_ratio.den > 0)
            has_aspect_ratio++;

        entry = av_dict_get(s->streams[n]->metadata, "language", NULL, 0);
        if (entry) {
            const char *iso6391lang = av_convert_lang_to(entry->value, AV_LANG_ISO639_1);
            if (iso6391lang) {
                int i;
                for (i = 0; i < asf->nb_languages; i++) {
                    if (!strcmp(asf->languages[i], iso6391lang)) {
                        asf->streams[n].stream_language_index = i;
                        break;
                    }
                }
                if (i >= asf->nb_languages) {
                    asf->languages[asf->nb_languages] = iso6391lang;
                    asf->streams[n].stream_language_index = asf->nb_languages;
                    asf->nb_languages++;
                }
                if (par->codec_type == AVMEDIA_TYPE_AUDIO)
                    audio_language_counts[asf->streams[n].stream_language_index]++;
            }
        } else {
            asf->streams[n].stream_language_index = 128;
        }
    }

    if (asf->is_streamed) {
        put_chunk(s, 0x4824, 0, 0xc00); /* start of stream (length will be patched later) */
    }

    ff_put_guid(pb, &ff_asf_header);
    avio_wl64(pb, -1); /* header length, will be patched after */
    avio_wl32(pb, 3 + has_title + !!metadata_count + s->nb_streams); /* number of chunks in header */
    avio_w8(pb, 1); /* ??? */
    avio_w8(pb, 2); /* ??? */

    /* file header */
    header_offset = avio_tell(pb);
    hpos          = put_header(pb, &ff_asf_file_header);
    ff_put_guid(pb, &ff_asf_my_guid);
    avio_wl64(pb, file_size);
    avio_wl64(pb, unix_to_file_time(asf->creation_time));
    avio_wl64(pb, asf->nb_packets); /* number of packets */
    avio_wl64(pb, duration); /* end time stamp (in 100ns units) */
    avio_wl64(pb, asf->duration); /* duration (in 100ns units) */
    avio_wl64(pb, PREROLL_TIME); /* start time stamp */
    avio_wl32(pb, (asf->is_streamed || !pb->seekable) ? 3 : 2);  /* ??? */
    avio_wl32(pb, s->packet_size); /* packet size */
    avio_wl32(pb, s->packet_size); /* packet size */
    avio_wl32(pb, bit_rate ? bit_rate : -1); /* Maximum data rate in bps */
    end_header(pb, hpos);

    /* header_extension */
    hpos = put_header(pb, &ff_asf_head1_guid);
    ff_put_guid(pb, &ff_asf_head2_guid);
    avio_wl16(pb, 6);
    avio_wl32(pb, 0); /* length, to be filled later */
    if (asf->nb_languages) {
        int64_t hpos2;
        int i;
        int nb_audio_languages = 0;

        hpos2 = put_header(pb, &ff_asf_language_guid);
        avio_wl16(pb, asf->nb_languages);
        for (i = 0; i < asf->nb_languages; i++) {
            avio_w8(pb, 6);
            avio_put_str16le(pb, asf->languages[i]);
        }
        end_header(pb, hpos2);

        for (i = 0; i < asf->nb_languages; i++)
            if (audio_language_counts[i])
                nb_audio_languages++;

        if (nb_audio_languages > 1) {
            hpos2 = put_header(pb, &ff_asf_group_mutual_exclusion_object);
            ff_put_guid(pb, &ff_asf_mutex_language);
            avio_wl16(pb, nb_audio_languages);
            for (i = 0; i < asf->nb_languages; i++) {
                if (audio_language_counts[i]) {
                    avio_wl16(pb, audio_language_counts[i]);
                    for (n = 0; n < s->nb_streams; n++)
                        if (asf->streams[n].stream_language_index == i && s->streams[n]->codecpar->codec_type == AVMEDIA_TYPE_AUDIO)
                            avio_wl16(pb, n + 1);
                }
            }
            end_header(pb, hpos2);
        }

        for (n = 0; n < s->nb_streams; n++) {
            int64_t es_pos;
            if (asf->streams[n].stream_language_index > 127)
                continue;
            es_pos = put_header(pb, &ff_asf_extended_stream_properties_object);
            avio_wl64(pb, 0); /* start time */
            avio_wl64(pb, 0); /* end time */
            avio_wl32(pb, s->streams[n]->codecpar->bit_rate); /* data bitrate bps */
            avio_wl32(pb, 5000); /* buffer size ms */
            avio_wl32(pb, 0); /* initial buffer fullness */
            avio_wl32(pb, s->streams[n]->codecpar->bit_rate); /* peak data bitrate */
            avio_wl32(pb, 5000); /* maximum buffer size ms */
            avio_wl32(pb, 0); /* max initial buffer fullness */
            avio_wl32(pb, 0); /* max object size */
            avio_wl32(pb, (!asf->is_streamed && pb->seekable) << 1); /* flags - seekable */
            avio_wl16(pb, n + 1); /* stream number */
            avio_wl16(pb, asf->streams[n].stream_language_index); /* language id index */
            avio_wl64(pb, 0); /* avg time per frame */
            avio_wl16(pb, 0); /* stream name count */
            avio_wl16(pb, 0); /* payload extension system count */
            end_header(pb, es_pos);
        }
    }
    if (has_aspect_ratio) {
        int64_t hpos2;
        hpos2 = put_header(pb, &ff_asf_metadata_header);
        avio_wl16(pb, 2 * has_aspect_ratio);
        for (n = 0; n < s->nb_streams; n++) {
            par = s->streams[n]->codecpar;
            if (   par->codec_type == AVMEDIA_TYPE_VIDEO
                && par->sample_aspect_ratio.num > 0
                && par->sample_aspect_ratio.den > 0) {
                AVRational sar = par->sample_aspect_ratio;
                avio_wl16(pb, 0);
                // the stream number is set like this below
                avio_wl16(pb, n + 1);
                avio_wl16(pb, 26); // name_len
                avio_wl16(pb,  3); // value_type
                avio_wl32(pb,  4); // value_len
                avio_put_str16le(pb, "AspectRatioX");
                avio_wl32(pb, sar.num);
                avio_wl16(pb, 0);
                // the stream number is set like this below
                avio_wl16(pb, n + 1);
                avio_wl16(pb, 26); // name_len
                avio_wl16(pb,  3); // value_type
                avio_wl32(pb,  4); // value_len
                avio_put_str16le(pb, "AspectRatioY");
                avio_wl32(pb, sar.den);
            }
        }
        end_header(pb, hpos2);
    }
    {
        int64_t pos1;
        pos1 = avio_tell(pb);
        avio_seek(pb, hpos + 42, SEEK_SET);
        avio_wl32(pb, pos1 - hpos - 46);
        avio_seek(pb, pos1, SEEK_SET);
    }
    end_header(pb, hpos);

    /* title and other info */
    if (has_title) {
        int len;
        uint8_t *buf;
        AVIOContext *dyn_buf;

        if (avio_open_dyn_buf(&dyn_buf) < 0)
            return AVERROR(ENOMEM);

        hpos = put_header(pb, &ff_asf_comment_header);

        for (n = 0; n < FF_ARRAY_ELEMS(tags); n++) {
            len = tags[n] ? avio_put_str16le(dyn_buf, tags[n]->value) : 0;
            avio_wl16(pb, len);
        }
        len = avio_close_dyn_buf(dyn_buf, &buf);
        avio_write(pb, buf, len);
        av_freep(&buf);
        end_header(pb, hpos);
    }
    if (metadata_count) {
        AVDictionaryEntry *tag = NULL;
        hpos = put_header(pb, &ff_asf_extended_content_header);
        avio_wl16(pb, metadata_count);
        while ((tag = av_dict_get(s->metadata, "", tag, AV_DICT_IGNORE_SUFFIX))) {
            put_str16(pb, tag->key);
            avio_wl16(pb, 0);
            put_str16(pb, tag->value);
        }
        end_header(pb, hpos);
    }
    /* chapters using ASF markers */
    if (!asf->is_streamed && s->nb_chapters) {
        int ret;
        if ((ret = asf_write_markers(s)) < 0)
            return ret;
    }
    /* stream headers */
    for (n = 0; n < s->nb_streams; n++) {
        int64_t es_pos;
        //        ASFStream *stream = &asf->streams[n];

        par                 = s->streams[n]->codecpar;
        asf->streams[n].num = n + 1;
        asf->streams[n].seq = 1;

        switch (par->codec_type) {
        case AVMEDIA_TYPE_AUDIO:
            wav_extra_size = 0;
            extra_size     = 18 + wav_extra_size;
            extra_size2    = 8;
            break;
        default:
        case AVMEDIA_TYPE_VIDEO:
            wav_extra_size = par->extradata_size;
            extra_size     = 0x33 + wav_extra_size;
            extra_size2    = 0;
            break;
        }

        hpos = put_header(pb, &ff_asf_stream_header);
        if (par->codec_type == AVMEDIA_TYPE_AUDIO) {
            ff_put_guid(pb, &ff_asf_audio_stream);
            ff_put_guid(pb, &ff_asf_audio_conceal_spread);
        } else {
            ff_put_guid(pb, &ff_asf_video_stream);
            ff_put_guid(pb, &ff_asf_video_conceal_none);
        }
        avio_wl64(pb, 0); /* ??? */
        es_pos = avio_tell(pb);
        avio_wl32(pb, extra_size); /* wav header len */
        avio_wl32(pb, extra_size2); /* additional data len */
        avio_wl16(pb, n + 1); /* stream number */
        avio_wl32(pb, 0); /* ??? */

        if (par->codec_type == AVMEDIA_TYPE_AUDIO) {
            /* WAVEFORMATEX header */
            int wavsize = ff_put_wav_header(s, pb, par, FF_PUT_WAV_HEADER_FORCE_WAVEFORMATEX);

            if (wavsize < 0)
                return -1;
            if (wavsize != extra_size) {
                cur_pos = avio_tell(pb);
                avio_seek(pb, es_pos, SEEK_SET);
                avio_wl32(pb, wavsize); /* wav header len */
                avio_seek(pb, cur_pos, SEEK_SET);
            }
            /* ERROR Correction */
            avio_w8(pb, 0x01);
            if (par->codec_id == AV_CODEC_ID_ADPCM_G726 || !par->block_align) {
                avio_wl16(pb, 0x0190);
                avio_wl16(pb, 0x0190);
            } else {
                avio_wl16(pb, par->block_align);
                avio_wl16(pb, par->block_align);
            }
            avio_wl16(pb, 0x01);
            avio_w8(pb, 0x00);
        } else {
            avio_wl32(pb, par->width);
            avio_wl32(pb, par->height);
            avio_w8(pb, 2); /* ??? */
            avio_wl16(pb, 40 + par->extradata_size); /* size */

            /* BITMAPINFOHEADER header */
            ff_put_bmp_header(pb, par, ff_codec_bmp_tags, 1, 0);
        }
        end_header(pb, hpos);
    }

    /* media comments */

    hpos = put_header(pb, &ff_asf_codec_comment_header);
    ff_put_guid(pb, &ff_asf_codec_comment1_header);
    avio_wl32(pb, s->nb_streams);
    for (n = 0; n < s->nb_streams; n++) {
        const AVCodecDescriptor *codec_desc;
        const char *desc;

        par  = s->streams[n]->codecpar;
        codec_desc = avcodec_descriptor_get(par->codec_id);

        if (par->codec_type == AVMEDIA_TYPE_AUDIO)
            avio_wl16(pb, 2);
        else if (par->codec_type == AVMEDIA_TYPE_VIDEO)
            avio_wl16(pb, 1);
        else
            avio_wl16(pb, -1);

        if (par->codec_id == AV_CODEC_ID_WMAV2)
            desc = "Windows Media Audio V8";
        else
            desc = codec_desc ? codec_desc->name : NULL;

        if (desc) {
            AVIOContext *dyn_buf;
            uint8_t *buf;
            int len;

            if (avio_open_dyn_buf(&dyn_buf) < 0)
                return AVERROR(ENOMEM);

            avio_put_str16le(dyn_buf, desc);
            len = avio_close_dyn_buf(dyn_buf, &buf);
            avio_wl16(pb, len / 2); // "number of characters" = length in bytes / 2

            avio_write(pb, buf, len);
            av_freep(&buf);
        } else
            avio_wl16(pb, 0);

        avio_wl16(pb, 0); /* no parameters */

        /* id */
        if (par->codec_type == AVMEDIA_TYPE_AUDIO) {
            avio_wl16(pb, 2);
            avio_wl16(pb, par->codec_tag);
        } else {
            avio_wl16(pb, 4);
            avio_wl32(pb, par->codec_tag);
        }
        if (!par->codec_tag)
            return -1;
    }
    end_header(pb, hpos);

    /* patch the header size fields */

    cur_pos     = avio_tell(pb);
    header_size = cur_pos - header_offset;
    if (asf->is_streamed) {
        header_size += 8 + 30 + DATA_HEADER_SIZE;

        avio_seek(pb, header_offset - 10 - 30, SEEK_SET);
        avio_wl16(pb, header_size);
        avio_seek(pb, header_offset - 2 - 30, SEEK_SET);
        avio_wl16(pb, header_size);

        header_size -= 8 + 30 + DATA_HEADER_SIZE;
    }
    header_size += 24 + 6;
    avio_seek(pb, header_offset - 14, SEEK_SET);
    avio_wl64(pb, header_size);
    avio_seek(pb, cur_pos, SEEK_SET);

    /* movie chunk, followed by packets of packet_size */
    asf->data_offset = cur_pos;
    ff_put_guid(pb, &ff_asf_data_header);
    avio_wl64(pb, data_chunk_size);
    ff_put_guid(pb, &ff_asf_my_guid);
    avio_wl64(pb, asf->nb_packets); /* nb packets */
    avio_w8(pb, 1); /* ??? */
    avio_w8(pb, 1); /* ??? */
    return 0;
}

static int asf_write_header(AVFormatContext *s)
{
    ASFContext *asf = s->priv_data;

    s->packet_size  = asf->packet_size;
    s->max_interleave_delta = 0;
    asf->nb_packets = 0;

    if (s->nb_streams > 127) {
        av_log(s, AV_LOG_ERROR, "ASF can only handle 127 streams\n");
        return AVERROR(EINVAL);
    }

    asf->index_ptr             = av_malloc(sizeof(ASFIndex) * ASF_INDEX_BLOCK);
    if (!asf->index_ptr)
        return AVERROR(ENOMEM);
    asf->nb_index_memory_alloc = ASF_INDEX_BLOCK;
    asf->maximum_packet        = 0;

    /* the data-chunk-size has to be 50 (DATA_HEADER_SIZE), which is
     * data_size - asf->data_offset at the moment this function is done.
     * It is needed to use asf as a streamable format. */
    if (asf_write_header1(s, 0, DATA_HEADER_SIZE) < 0) {
        //av_free(asf);
        av_freep(&asf->index_ptr);
        return -1;
    }

    avio_flush(s->pb);

    asf->packet_nb_payloads     = 0;
    asf->packet_timestamp_start = -1;
    asf->packet_timestamp_end   = -1;
    ffio_init_context(&asf->pb, asf->packet_buf, s->packet_size, 1,
                      NULL, NULL, NULL, NULL);

    if (s->avoid_negative_ts < 0)
        s->avoid_negative_ts = 1;

    return 0;
}

static int asf_write_stream_header(AVFormatContext *s)
{
    ASFContext *asf = s->priv_data;

    asf->is_streamed = 1;

    return asf_write_header(s);
}

static int put_payload_parsing_info(AVFormatContext *s,
                                    unsigned sendtime, unsigned duration,
                                    int nb_payloads, int padsize)
{
    ASFContext *asf = s->priv_data;
    AVIOContext *pb = s->pb;
    int ppi_size, i;
    int64_t start = avio_tell(pb);

    int iLengthTypeFlags = ASF_PPI_LENGTH_TYPE_FLAGS;

    padsize -= PACKET_HEADER_MIN_SIZE;
    if (asf->multi_payloads_present)
        padsize--;
    av_assert0(padsize >= 0);

    avio_w8(pb, ASF_PACKET_ERROR_CORRECTION_FLAGS);
    for (i = 0; i < ASF_PACKET_ERROR_CORRECTION_DATA_SIZE; i++)
        avio_w8(pb, 0x0);

    if (asf->multi_payloads_present)
        iLengthTypeFlags |= ASF_PPI_FLAG_MULTIPLE_PAYLOADS_PRESENT;

    if (padsize > 0) {
        if (padsize < 256)
            iLengthTypeFlags |= ASF_PPI_FLAG_PADDING_LENGTH_FIELD_IS_BYTE;
        else
            iLengthTypeFlags |= ASF_PPI_FLAG_PADDING_LENGTH_FIELD_IS_WORD;
    }
    avio_w8(pb, iLengthTypeFlags);

    avio_w8(pb, ASF_PPI_PROPERTY_FLAGS);

    if (iLengthTypeFlags & ASF_PPI_FLAG_PADDING_LENGTH_FIELD_IS_WORD)
        avio_wl16(pb, padsize - 2);
    if (iLengthTypeFlags & ASF_PPI_FLAG_PADDING_LENGTH_FIELD_IS_BYTE)
        avio_w8(pb, padsize - 1);

    avio_wl32(pb, sendtime);
    avio_wl16(pb, duration);
    if (asf->multi_payloads_present)
        avio_w8(pb, nb_payloads | ASF_PAYLOAD_FLAGS);

    ppi_size = avio_tell(pb) - start;

    return ppi_size;
}

static void flush_packet(AVFormatContext *s)
{
    ASFContext *asf = s->priv_data;
    int packet_hdr_size, packet_filled_size;

    av_assert0(asf->packet_timestamp_end >= asf->packet_timestamp_start);

    if (asf->is_streamed)
        put_chunk(s, 0x4424, s->packet_size, 0);

    packet_hdr_size = put_payload_parsing_info(s,
                                               asf->packet_timestamp_start,
                                               asf->packet_timestamp_end - asf->packet_timestamp_start,
                                               asf->packet_nb_payloads,
                                               asf->packet_size_left);

    packet_filled_size = asf->packet_size - asf->packet_size_left;
    av_assert0(packet_hdr_size <= asf->packet_size_left);
    memset(asf->packet_buf + packet_filled_size, 0, asf->packet_size_left);

    avio_write(s->pb, asf->packet_buf, s->packet_size - packet_hdr_size);

    avio_flush(s->pb);
    asf->nb_packets++;
    asf->packet_nb_payloads     = 0;
    asf->packet_timestamp_start = -1;
    asf->packet_timestamp_end   = -1;
    ffio_init_context(&asf->pb, asf->packet_buf, s->packet_size, 1,
                      NULL, NULL, NULL, NULL);
}

static void put_payload_header(AVFormatContext *s, ASFStream *stream,
                               int64_t presentation_time, int m_obj_size,
                               int m_obj_offset, int payload_len, int flags)
{
    ASFContext *asf = s->priv_data;
    AVIOContext *pb = &asf->pb;
    int val;

    val = stream->num;
    if (flags & AV_PKT_FLAG_KEY)
        val |= ASF_PL_FLAG_KEY_FRAME;
    avio_w8(pb, val);

    avio_w8(pb, stream->seq);     // Media object number
    avio_wl32(pb, m_obj_offset);  // Offset Into Media Object

    // Replicated Data shall be at least 8 bytes long.
    // The first 4 bytes of data shall contain the
    // Size of the Media Object that the payload belongs to.
    // The next 4 bytes of data shall contain the
    // Presentation Time for the media object that the payload belongs to.
    avio_w8(pb, ASF_PAYLOAD_REPLICATED_DATA_LENGTH);

    avio_wl32(pb, m_obj_size);        // Replicated Data - Media Object Size
    avio_wl32(pb, (uint32_t) presentation_time); // Replicated Data - Presentation Time

    if (asf->multi_payloads_present) {
        avio_wl16(pb, payload_len);   // payload length
    }
}

static void put_frame(AVFormatContext *s, ASFStream *stream, AVStream *avst,
                      int64_t timestamp, const uint8_t *buf,
                      int m_obj_size, int flags)
{
    ASFContext *asf = s->priv_data;
    int m_obj_offset, payload_len, frag_len1;

    m_obj_offset = 0;
    while (m_obj_offset < m_obj_size) {
        payload_len = m_obj_size - m_obj_offset;
        if (asf->packet_timestamp_start == -1) {
            const int multi_payload_constant = (asf->packet_size - MULTI_PAYLOAD_HEADERS);
            asf->multi_payloads_present = (payload_len < multi_payload_constant);

            asf->packet_size_left = asf->packet_size;
            if (asf->multi_payloads_present) {
                frag_len1 = multi_payload_constant - 1;
            } else {
                frag_len1 = asf->packet_size - SINGLE_PAYLOAD_HEADERS;
            }
            asf->packet_timestamp_start = timestamp;
        } else {
            // multi payloads
            frag_len1 = asf->packet_size_left -
                        PAYLOAD_HEADER_SIZE_MULTIPLE_PAYLOADS -
                        PACKET_HEADER_MIN_SIZE - 1;

            if (frag_len1 < payload_len &&
                avst->codecpar->codec_type == AVMEDIA_TYPE_AUDIO) {
                flush_packet(s);
                continue;
            }
            if (asf->packet_timestamp_start > INT64_MAX - UINT16_MAX ||
                timestamp > asf->packet_timestamp_start + UINT16_MAX) {
                flush_packet(s);
                continue;
            }
        }
        if (frag_len1 > 0) {
            if (payload_len > frag_len1)
                payload_len = frag_len1;
            else if (payload_len == (frag_len1 - 1))
                payload_len = frag_len1 - 2;  // additional byte need to put padding length

            put_payload_header(s, stream, timestamp + PREROLL_TIME,
                               m_obj_size, m_obj_offset, payload_len, flags);
            avio_write(&asf->pb, buf, payload_len);

            if (asf->multi_payloads_present)
                asf->packet_size_left -= (payload_len + PAYLOAD_HEADER_SIZE_MULTIPLE_PAYLOADS);
            else
                asf->packet_size_left -= (payload_len + PAYLOAD_HEADER_SIZE_SINGLE_PAYLOAD);
            asf->packet_timestamp_end = timestamp;

            asf->packet_nb_payloads++;
        } else {
            payload_len = 0;
        }
        m_obj_offset += payload_len;
        buf          += payload_len;

        if (!asf->multi_payloads_present)
            flush_packet(s);
        else if (asf->packet_size_left <= (PAYLOAD_HEADER_SIZE_MULTIPLE_PAYLOADS + PACKET_HEADER_MIN_SIZE + 1))
            flush_packet(s);
        else if (asf->packet_nb_payloads == ASF_PAYLOADS_PER_PACKET)
            flush_packet(s);
    }
    stream->seq++;
}

static int update_index(AVFormatContext *s, int start_sec,
                         uint32_t packet_number, uint16_t packet_count,
                         uint64_t packet_offset)
{
    ASFContext *asf = s->priv_data;

    if (start_sec > asf->next_start_sec) {
        int i;

        if (!asf->next_start_sec) {
            asf->next_packet_number = packet_number;
            asf->next_packet_count  = packet_count;
            asf->next_packet_offset = packet_offset;
        }

        if (start_sec > asf->nb_index_memory_alloc) {
            int err;
            asf->nb_index_memory_alloc = (start_sec + ASF_INDEX_BLOCK) & ~(ASF_INDEX_BLOCK - 1);
            if ((err = av_reallocp_array(&asf->index_ptr,
                                         asf->nb_index_memory_alloc,
                                         sizeof(*asf->index_ptr))) < 0) {
                asf->nb_index_memory_alloc = 0;
                return err;
            }
        }
        for (i = asf->next_start_sec; i < start_sec; i++) {
            asf->index_ptr[i].packet_number = asf->next_packet_number;
            asf->index_ptr[i].packet_count  = asf->next_packet_count;
            asf->index_ptr[i].send_time     = asf->next_start_sec * INT64_C(10000000);
            asf->index_ptr[i].offset        = asf->next_packet_offset;

        }
    }
    asf->maximum_packet     = FFMAX(asf->maximum_packet, packet_count);
    asf->next_packet_number = packet_number;
    asf->next_packet_count  = packet_count;
    asf->next_packet_offset = packet_offset;
    asf->next_start_sec     = start_sec;

    return 0;
}

static int asf_write_packet(AVFormatContext *s, AVPacket *pkt)
{
    ASFContext *asf = s->priv_data;
    AVIOContext *pb = s->pb;
    ASFStream *stream;
    AVCodecParameters *par;
    uint32_t packet_number;
    int64_t pts;
    int start_sec;
    int flags = pkt->flags;
    int ret;
    uint64_t offset = avio_tell(pb);

    par  = s->streams[pkt->stream_index]->codecpar;
    stream = &asf->streams[pkt->stream_index];

    if (par->codec_type == AVMEDIA_TYPE_AUDIO)
        flags &= ~AV_PKT_FLAG_KEY;

    pts = (pkt->pts != AV_NOPTS_VALUE) ? pkt->pts : pkt->dts;
    av_assert0(pts != AV_NOPTS_VALUE);
    if (   pts < - PREROLL_TIME
        || pts > (INT_MAX-3)/10000LL * ASF_INDEXED_INTERVAL - PREROLL_TIME) {
        av_log(s, AV_LOG_ERROR, "input pts %"PRId64" is invalid\n", pts);
        return AVERROR(EINVAL);
    }
    pts *= 10000;
    asf->duration = FFMAX(asf->duration, pts + pkt->duration * 10000);

    packet_number = asf->nb_packets;
    put_frame(s, stream, s->streams[pkt->stream_index],
              pkt->dts, pkt->data, pkt->size, flags);

    start_sec = (int)((PREROLL_TIME * 10000 + pts + ASF_INDEXED_INTERVAL - 1)
              / ASF_INDEXED_INTERVAL);

    /* check index */
    if ((!asf->is_streamed) && (flags & AV_PKT_FLAG_KEY)) {
        uint16_t packet_count = asf->nb_packets - packet_number;
        ret = update_index(s, start_sec, packet_number, packet_count, offset);
        if (ret < 0)
            return ret;
    }
    asf->end_sec = start_sec;

    return 0;
}

static int asf_write_index(AVFormatContext *s, const ASFIndex *index,
                           uint16_t max, uint32_t count)
{
    AVIOContext *pb = s->pb;
    int i;

    ff_put_guid(pb, &ff_asf_simple_index_header);
    avio_wl64(pb, 24 + 16 + 8 + 4 + 4 + (4 + 2) * count);
    ff_put_guid(pb, &ff_asf_my_guid);
    avio_wl64(pb, ASF_INDEXED_INTERVAL);
    avio_wl32(pb, max);
    avio_wl32(pb, count);
    for (i = 0; i < count; i++) {
        avio_wl32(pb, index[i].packet_number);
        avio_wl16(pb, index[i].packet_count);
    }

    return 0;
}

static int asf_write_trailer(AVFormatContext *s)
{
    ASFContext *asf = s->priv_data;
    int64_t file_size, data_size;
    int ret;

    /* flush the current packet */
    if (asf->pb.buf_ptr > asf->pb.buffer)
        flush_packet(s);

    /* write index */
    data_size = avio_tell(s->pb);
    if (!asf->is_streamed && asf->next_start_sec) {
        if ((ret = update_index(s, asf->end_sec + 1, 0, 0, 0)) < 0)
            return ret;
        asf_write_index(s, asf->index_ptr, asf->maximum_packet, asf->next_start_sec);
    }
    avio_flush(s->pb);

    if (asf->is_streamed || !s->pb->seekable) {
        put_chunk(s, 0x4524, 0, 0); /* end of stream */
    } else {
        /* rewrite an updated header */
        file_size = avio_tell(s->pb);
        avio_seek(s->pb, 0, SEEK_SET);
        asf_write_header1(s, file_size, data_size - asf->data_offset);
    }

    av_freep(&asf->index_ptr);
    return 0;
}

static const AVOption asf_options[] = {
    { "packet_size", "Packet size", offsetof(ASFContext, packet_size), AV_OPT_TYPE_INT, {.i64 = 3200}, PACKET_SIZE_MIN, PACKET_SIZE_MAX, AV_OPT_FLAG_ENCODING_PARAM },
    { NULL },
};

#if CONFIG_ASF_MUXER
static const AVClass asf_muxer_class = {
    .class_name     = "ASF muxer",
    .item_name      = av_default_item_name,
    .option         = asf_options,
    .version        = LIBAVUTIL_VERSION_INT,
};

AVOutputFormat ff_asf_muxer = {
    .name           = "asf",
    .long_name      = NULL_IF_CONFIG_SMALL("ASF (Advanced / Active Streaming Format)"),
    .mime_type      = "video/x-ms-asf",
    .extensions     = "asf,wmv,wma",
    .priv_data_size = sizeof(ASFContext),
    .audio_codec    = AV_CODEC_ID_WMAV2,
    .video_codec    = AV_CODEC_ID_MSMPEG4V3,
    .write_header   = asf_write_header,
    .write_packet   = asf_write_packet,
    .write_trailer  = asf_write_trailer,
    .flags          = AVFMT_GLOBALHEADER,
    .codec_tag      = (const AVCodecTag * const []) {
        codec_asf_bmp_tags, ff_codec_bmp_tags, ff_codec_wav_tags, 0
    },
    .priv_class        = &asf_muxer_class,
};
#endif /* CONFIG_ASF_MUXER */

#if CONFIG_ASF_STREAM_MUXER
static const AVClass asf_stream_muxer_class = {
    .class_name     = "ASF stream muxer",
    .item_name      = av_default_item_name,
    .option         = asf_options,
    .version        = LIBAVUTIL_VERSION_INT,
};

AVOutputFormat ff_asf_stream_muxer = {
    .name           = "asf_stream",
    .long_name      = NULL_IF_CONFIG_SMALL("ASF (Advanced / Active Streaming Format)"),
    .mime_type      = "video/x-ms-asf",
    .extensions     = "asf,wmv,wma",
    .priv_data_size = sizeof(ASFContext),
    .audio_codec    = AV_CODEC_ID_WMAV2,
    .video_codec    = AV_CODEC_ID_MSMPEG4V3,
    .write_header   = asf_write_stream_header,
    .write_packet   = asf_write_packet,
    .write_trailer  = asf_write_trailer,
    .flags          = AVFMT_GLOBALHEADER,
    .codec_tag      = (const AVCodecTag * const []) {
        codec_asf_bmp_tags, ff_codec_bmp_tags, ff_codec_wav_tags, 0
    },
    .priv_class        = &asf_stream_muxer_class,
};
#endif /* CONFIG_ASF_STREAM_MUXER */<|MERGE_RESOLUTION|>--- conflicted
+++ resolved
@@ -224,14 +224,10 @@
     uint32_t seqno;
     int is_streamed;
     ASFStream streams[128];              ///< it's max number and it's not that big
-<<<<<<< HEAD
     const char *languages[128];
     int nb_languages;
     int64_t creation_time;
-    /* non streamed additonnal info */
-=======
     /* non-streamed additional info */
->>>>>>> 41ed7ab4
     uint64_t nb_packets;                 ///< how many packets are there in the file, invalid if broadcasting
     int64_t duration;                    ///< in 100ns units
     /* packet filling */
