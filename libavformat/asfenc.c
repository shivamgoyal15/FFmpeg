/*
 * ASF muxer
 * Copyright (c) 2000, 2001 Fabrice Bellard
 *
 * This file is part of FFmpeg.
 *
 * FFmpeg is free software; you can redistribute it and/or
 * modify it under the terms of the GNU Lesser General Public
 * License as published by the Free Software Foundation; either
 * version 2.1 of the License, or (at your option) any later version.
 *
 * FFmpeg is distributed in the hope that it will be useful,
 * but WITHOUT ANY WARRANTY; without even the implied warranty of
 * MERCHANTABILITY or FITNESS FOR A PARTICULAR PURPOSE.  See the GNU
 * Lesser General Public License for more details.
 *
 * You should have received a copy of the GNU Lesser General Public
 * License along with FFmpeg; if not, write to the Free Software
 * Foundation, Inc., 51 Franklin Street, Fifth Floor, Boston, MA 02110-1301 USA
 */

#include "libavutil/dict.h"
#include "avformat.h"
#include "avio_internal.h"
#include "internal.h"
#include "riff.h"
#include "asf.h"

#undef NDEBUG
#include <assert.h>


#define ASF_INDEXED_INTERVAL    10000000
#define ASF_INDEX_BLOCK         (1<<9)

#define ASF_PACKET_ERROR_CORRECTION_DATA_SIZE 0x2
#define ASF_PACKET_ERROR_CORRECTION_FLAGS          \
    (ASF_PACKET_FLAG_ERROR_CORRECTION_PRESENT |    \
     ASF_PACKET_ERROR_CORRECTION_DATA_SIZE)

#if (ASF_PACKET_ERROR_CORRECTION_FLAGS != 0)
#   define ASF_PACKET_ERROR_CORRECTION_FLAGS_FIELD_SIZE 1
#else
#   define ASF_PACKET_ERROR_CORRECTION_FLAGS_FIELD_SIZE 0
#endif

#define ASF_PPI_PROPERTY_FLAGS                                       \
    (ASF_PL_FLAG_REPLICATED_DATA_LENGTH_FIELD_IS_BYTE           |    \
     ASF_PL_FLAG_OFFSET_INTO_MEDIA_OBJECT_LENGTH_FIELD_IS_DWORD |    \
     ASF_PL_FLAG_MEDIA_OBJECT_NUMBER_LENGTH_FIELD_IS_BYTE       |    \
     ASF_PL_FLAG_STREAM_NUMBER_LENGTH_FIELD_IS_BYTE)

#define ASF_PPI_LENGTH_TYPE_FLAGS 0

#define ASF_PAYLOAD_FLAGS ASF_PL_FLAG_PAYLOAD_LENGTH_FIELD_IS_WORD

#if (ASF_PPI_FLAG_SEQUENCE_FIELD_IS_BYTE == (ASF_PPI_LENGTH_TYPE_FLAGS & ASF_PPI_MASK_SEQUENCE_FIELD_SIZE))
#   define ASF_PPI_SEQUENCE_FIELD_SIZE 1
#endif
#if (ASF_PPI_FLAG_SEQUENCE_FIELD_IS_WORD == (ASF_PPI_LENGTH_TYPE_FLAGS & ASF_PPI_MASK_SEQUENCE_FIELD_SIZE))
#   define ASF_PPI_SEQUENCE_FIELD_SIZE 2
#endif
#if (ASF_PPI_FLAG_SEQUENCE_FIELD_IS_DWORD == (ASF_PPI_LENGTH_TYPE_FLAGS & ASF_PPI_MASK_SEQUENCE_FIELD_SIZE))
#   define ASF_PPI_SEQUENCE_FIELD_SIZE 4
#endif
#ifndef ASF_PPI_SEQUENCE_FIELD_SIZE
#   define ASF_PPI_SEQUENCE_FIELD_SIZE 0
#endif

#if (ASF_PPI_FLAG_PACKET_LENGTH_FIELD_IS_BYTE == (ASF_PPI_LENGTH_TYPE_FLAGS & ASF_PPI_MASK_PACKET_LENGTH_FIELD_SIZE))
#   define ASF_PPI_PACKET_LENGTH_FIELD_SIZE 1
#endif
#if (ASF_PPI_FLAG_PACKET_LENGTH_FIELD_IS_WORD == (ASF_PPI_LENGTH_TYPE_FLAGS & ASF_PPI_MASK_PACKET_LENGTH_FIELD_SIZE))
#   define ASF_PPI_PACKET_LENGTH_FIELD_SIZE 2
#endif
#if (ASF_PPI_FLAG_PACKET_LENGTH_FIELD_IS_DWORD == (ASF_PPI_LENGTH_TYPE_FLAGS & ASF_PPI_MASK_PACKET_LENGTH_FIELD_SIZE))
#   define ASF_PPI_PACKET_LENGTH_FIELD_SIZE 4
#endif
#ifndef ASF_PPI_PACKET_LENGTH_FIELD_SIZE
#   define ASF_PPI_PACKET_LENGTH_FIELD_SIZE 0
#endif

#if (ASF_PPI_FLAG_PADDING_LENGTH_FIELD_IS_BYTE == (ASF_PPI_LENGTH_TYPE_FLAGS & ASF_PPI_MASK_PADDING_LENGTH_FIELD_SIZE))
#   define ASF_PPI_PADDING_LENGTH_FIELD_SIZE 1
#endif
#if (ASF_PPI_FLAG_PADDING_LENGTH_FIELD_IS_WORD == (ASF_PPI_LENGTH_TYPE_FLAGS & ASF_PPI_MASK_PADDING_LENGTH_FIELD_SIZE))
#   define ASF_PPI_PADDING_LENGTH_FIELD_SIZE 2
#endif
#if (ASF_PPI_FLAG_PADDING_LENGTH_FIELD_IS_DWORD == (ASF_PPI_LENGTH_TYPE_FLAGS & ASF_PPI_MASK_PADDING_LENGTH_FIELD_SIZE))
#   define ASF_PPI_PADDING_LENGTH_FIELD_SIZE 4
#endif
#ifndef ASF_PPI_PADDING_LENGTH_FIELD_SIZE
#   define ASF_PPI_PADDING_LENGTH_FIELD_SIZE 0
#endif

#if (ASF_PL_FLAG_REPLICATED_DATA_LENGTH_FIELD_IS_BYTE == (ASF_PPI_PROPERTY_FLAGS & ASF_PL_MASK_REPLICATED_DATA_LENGTH_FIELD_SIZE))
#   define ASF_PAYLOAD_REPLICATED_DATA_LENGTH_FIELD_SIZE 1
#endif
#if (ASF_PL_FLAG_REPLICATED_DATA_LENGTH_FIELD_IS_WORD == (ASF_PPI_PROPERTY_FLAGS & ASF_PL_MASK_REPLICATED_DATA_LENGTH_FIELD_SIZE))
#   define ASF_PAYLOAD_REPLICATED_DATA_LENGTH_FIELD_SIZE 2
#endif
#if (ASF_PL_FLAG_REPLICATED_DATA_LENGTH_FIELD_IS_DWORD == (ASF_PPI_PROPERTY_FLAGS & ASF_PL_MASK_REPLICATED_DATA_LENGTH_FIELD_SIZE))
#   define ASF_PAYLOAD_REPLICATED_DATA_LENGTH_FIELD_SIZE 4
#endif
#ifndef ASF_PAYLOAD_REPLICATED_DATA_LENGTH_FIELD_SIZE
#   define ASF_PAYLOAD_REPLICATED_DATA_LENGTH_FIELD_SIZE 0
#endif

#if (ASF_PL_FLAG_OFFSET_INTO_MEDIA_OBJECT_LENGTH_FIELD_IS_BYTE == (ASF_PPI_PROPERTY_FLAGS & ASF_PL_MASK_OFFSET_INTO_MEDIA_OBJECT_LENGTH_FIELD_SIZE))
#   define ASF_PAYLOAD_OFFSET_INTO_MEDIA_OBJECT_FIELD_SIZE 1
#endif
#if (ASF_PL_FLAG_OFFSET_INTO_MEDIA_OBJECT_LENGTH_FIELD_IS_WORD == (ASF_PPI_PROPERTY_FLAGS & ASF_PL_MASK_OFFSET_INTO_MEDIA_OBJECT_LENGTH_FIELD_SIZE))
#   define ASF_PAYLOAD_OFFSET_INTO_MEDIA_OBJECT_FIELD_SIZE 2
#endif
#if (ASF_PL_FLAG_OFFSET_INTO_MEDIA_OBJECT_LENGTH_FIELD_IS_DWORD == (ASF_PPI_PROPERTY_FLAGS & ASF_PL_MASK_OFFSET_INTO_MEDIA_OBJECT_LENGTH_FIELD_SIZE))
#   define ASF_PAYLOAD_OFFSET_INTO_MEDIA_OBJECT_FIELD_SIZE 4
#endif
#ifndef ASF_PAYLOAD_OFFSET_INTO_MEDIA_OBJECT_FIELD_SIZE
#   define ASF_PAYLOAD_OFFSET_INTO_MEDIA_OBJECT_FIELD_SIZE 0
#endif

#if (ASF_PL_FLAG_MEDIA_OBJECT_NUMBER_LENGTH_FIELD_IS_BYTE == (ASF_PPI_PROPERTY_FLAGS & ASF_PL_MASK_MEDIA_OBJECT_NUMBER_LENGTH_FIELD_SIZE))
#   define ASF_PAYLOAD_MEDIA_OBJECT_NUMBER_FIELD_SIZE 1
#endif
#if (ASF_PL_FLAG_MEDIA_OBJECT_NUMBER_LENGTH_FIELD_IS_WORD == (ASF_PPI_PROPERTY_FLAGS & ASF_PL_MASK_MEDIA_OBJECT_NUMBER_LENGTH_FIELD_SIZE))
#   define ASF_PAYLOAD_MEDIA_OBJECT_NUMBER_FIELD_SIZE 2
#endif
#if (ASF_PL_FLAG_MEDIA_OBJECT_NUMBER_LENGTH_FIELD_IS_DWORD == (ASF_PPI_PROPERTY_FLAGS & ASF_PL_MASK_MEDIA_OBJECT_NUMBER_LENGTH_FIELD_SIZE))
#   define ASF_PAYLOAD_MEDIA_OBJECT_NUMBER_FIELD_SIZE 4
#endif
#ifndef ASF_PAYLOAD_MEDIA_OBJECT_NUMBER_FIELD_SIZE
#   define ASF_PAYLOAD_MEDIA_OBJECT_NUMBER_FIELD_SIZE 0
#endif

#if (ASF_PL_FLAG_PAYLOAD_LENGTH_FIELD_IS_BYTE == (ASF_PAYLOAD_FLAGS & ASF_PL_MASK_PAYLOAD_LENGTH_FIELD_SIZE))
#   define ASF_PAYLOAD_LENGTH_FIELD_SIZE 1
#endif
#if (ASF_PL_FLAG_PAYLOAD_LENGTH_FIELD_IS_WORD == (ASF_PAYLOAD_FLAGS & ASF_PL_MASK_PAYLOAD_LENGTH_FIELD_SIZE))
#   define ASF_PAYLOAD_LENGTH_FIELD_SIZE 2
#endif
#ifndef ASF_PAYLOAD_LENGTH_FIELD_SIZE
#   define ASF_PAYLOAD_LENGTH_FIELD_SIZE 0
#endif

#define PACKET_HEADER_MIN_SIZE \
    (ASF_PACKET_ERROR_CORRECTION_FLAGS_FIELD_SIZE +       \
     ASF_PACKET_ERROR_CORRECTION_DATA_SIZE +              \
     1 +        /* Length Type Flags */                   \
     1 +        /* Property Flags */                      \
     ASF_PPI_PACKET_LENGTH_FIELD_SIZE +                   \
     ASF_PPI_SEQUENCE_FIELD_SIZE +                        \
     ASF_PPI_PADDING_LENGTH_FIELD_SIZE +                  \
     4 +        /* Send Time Field */                     \
     2)         /* Duration Field */

// Replicated Data shall be at least 8 bytes long.
#define ASF_PAYLOAD_REPLICATED_DATA_LENGTH 0x08

#define PAYLOAD_HEADER_SIZE_SINGLE_PAYLOAD                \
    (1 +     /* Stream Number */                          \
     ASF_PAYLOAD_MEDIA_OBJECT_NUMBER_FIELD_SIZE +         \
     ASF_PAYLOAD_OFFSET_INTO_MEDIA_OBJECT_FIELD_SIZE +    \
     ASF_PAYLOAD_REPLICATED_DATA_LENGTH_FIELD_SIZE +      \
     ASF_PAYLOAD_REPLICATED_DATA_LENGTH)

#define PAYLOAD_HEADER_SIZE_MULTIPLE_PAYLOADS             \
    (1 +        /* Stream Number */                       \
     ASF_PAYLOAD_MEDIA_OBJECT_NUMBER_FIELD_SIZE +         \
     ASF_PAYLOAD_OFFSET_INTO_MEDIA_OBJECT_FIELD_SIZE +    \
     ASF_PAYLOAD_REPLICATED_DATA_LENGTH_FIELD_SIZE +      \
     ASF_PAYLOAD_REPLICATED_DATA_LENGTH +                 \
     ASF_PAYLOAD_LENGTH_FIELD_SIZE)

#define SINGLE_PAYLOAD_DATA_LENGTH                        \
    (PACKET_SIZE -                                        \
     PACKET_HEADER_MIN_SIZE -                             \
     PAYLOAD_HEADER_SIZE_SINGLE_PAYLOAD)

#define MULTI_PAYLOAD_CONSTANT                            \
    (PACKET_SIZE -                                        \
     PACKET_HEADER_MIN_SIZE -                             \
     1 -         /* Payload Flags */                      \
     2 * PAYLOAD_HEADER_SIZE_MULTIPLE_PAYLOADS)

typedef struct {
    uint32_t seqno;
    int is_streamed;
    ASFStream streams[128];              ///< it's max number and it's not that big
    /* non streamed additonnal info */
    uint64_t nb_packets;                 ///< how many packets are there in the file, invalid if broadcasting
    int64_t duration;                    ///< in 100ns units
    /* packet filling */
    unsigned char multi_payloads_present;
    int packet_size_left;
    int64_t packet_timestamp_start;
    int64_t packet_timestamp_end;
    unsigned int packet_nb_payloads;
    uint8_t packet_buf[PACKET_SIZE];
    AVIOContext pb;
    /* only for reading */
    uint64_t data_offset;                ///< beginning of the first data packet

<<<<<<< HEAD
    ASFIndex* index_ptr;
=======
    int64_t last_indexed_pts;
    ASFIndex *index_ptr;
    uint32_t nb_index_count;
>>>>>>> 48a4ffa7
    uint32_t nb_index_memory_alloc;
    uint16_t maximum_packet;
    uint32_t next_packet_number;
    uint16_t next_packet_count;
    int      next_start_sec;
    int      end_sec;
} ASFContext;

static const AVCodecTag codec_asf_bmp_tags[] = {
<<<<<<< HEAD
    { AV_CODEC_ID_MPEG4, MKTAG('M', '4', 'S', '2') },
    { AV_CODEC_ID_MPEG4, MKTAG('M', 'P', '4', 'S') },
=======
    { AV_CODEC_ID_MPEG4,     MKTAG('M', 'P', '4', 'S') },
    { AV_CODEC_ID_MPEG4,     MKTAG('M', '4', 'S', '2') },
>>>>>>> 48a4ffa7
    { AV_CODEC_ID_MSMPEG4V3, MKTAG('M', 'P', '4', '3') },
    { AV_CODEC_ID_NONE,      0 },
};

#define PREROLL_TIME 3100

void ff_put_guid(AVIOContext *s, const ff_asf_guid *g)
{
    assert(sizeof(*g) == 16);
    avio_write(s, *g, sizeof(*g));
}

static void put_str16(AVIOContext *s, const char *tag)
{
    int len;
    uint8_t *pb;
    AVIOContext *dyn_buf;
    if (avio_open_dyn_buf(&dyn_buf) < 0)
        return;

    avio_put_str16le(dyn_buf, tag);
    len = avio_close_dyn_buf(dyn_buf, &pb);
    avio_wl16(s, len);
    avio_write(s, pb, len);
    av_freep(&pb);
}

static int64_t put_header(AVIOContext *pb, const ff_asf_guid *g)
{
    int64_t pos;

    pos = avio_tell(pb);
    ff_put_guid(pb, g);
    avio_wl64(pb, 24);
    return pos;
}

/* update header size */
static void end_header(AVIOContext *pb, int64_t pos)
{
    int64_t pos1;

    pos1 = avio_tell(pb);
    avio_seek(pb, pos + 16, SEEK_SET);
    avio_wl64(pb, pos1 - pos);
    avio_seek(pb, pos1, SEEK_SET);
}

/* write an asf chunk (only used in streaming case) */
static void put_chunk(AVFormatContext *s, int type,
                      int payload_length, int flags)
{
    ASFContext *asf = s->priv_data;
    AVIOContext *pb = s->pb;
    int length;

    length = payload_length + 8;
    avio_wl16(pb, type);
    avio_wl16(pb, length);      // size
    avio_wl32(pb, asf->seqno);  // sequence number
    avio_wl16(pb, flags);       // unknown bytes
    avio_wl16(pb, length);      // size_confirm
    asf->seqno++;
}

/* convert from unix to windows time */
static int64_t unix_to_file_time(int ti)
{
    int64_t t;

    t  = ti * INT64_C(10000000);
    t += INT64_C(116444736000000000);
    return t;
}

/* write the header (used two times if non streamed) */
static int asf_write_header1(AVFormatContext *s, int64_t file_size,
                             int64_t data_chunk_size)
{
    ASFContext *asf = s->priv_data;
    AVIOContext *pb = s->pb;
    AVDictionaryEntry *tags[5];
    int header_size, n, extra_size, extra_size2, wav_extra_size, file_time;
    int has_title;
    int metadata_count;
    AVCodecContext *enc;
    int64_t header_offset, cur_pos, hpos;
    int bit_rate;
    int64_t duration;

    ff_metadata_conv(&s->metadata, ff_asf_metadata_conv, NULL);

    tags[0] = av_dict_get(s->metadata, "title", NULL, 0);
    tags[1] = av_dict_get(s->metadata, "author", NULL, 0);
    tags[2] = av_dict_get(s->metadata, "copyright", NULL, 0);
    tags[3] = av_dict_get(s->metadata, "comment", NULL, 0);
    tags[4] = av_dict_get(s->metadata, "rating", NULL, 0);

    duration       = asf->duration + PREROLL_TIME * 10000;
    has_title      = tags[0] || tags[1] || tags[2] || tags[3] || tags[4];
    metadata_count = av_dict_count(s->metadata);

    bit_rate = 0;
    for (n = 0; n < s->nb_streams; n++) {
        enc = s->streams[n]->codec;

        avpriv_set_pts_info(s->streams[n], 32, 1, 1000); /* 32 bit pts in ms */

        bit_rate += enc->bit_rate;
    }

    if (asf->is_streamed) {
        put_chunk(s, 0x4824, 0, 0xc00); /* start of stream (length will be patched later) */
    }

    ff_put_guid(pb, &ff_asf_header);
    avio_wl64(pb, -1); /* header length, will be patched after */
    avio_wl32(pb, 3 + has_title + !!metadata_count + s->nb_streams); /* number of chunks in header */
    avio_w8(pb, 1); /* ??? */
    avio_w8(pb, 2); /* ??? */

    /* file header */
    header_offset = avio_tell(pb);
<<<<<<< HEAD
    hpos = put_header(pb, &ff_asf_file_header);
    ff_put_guid(pb, &ff_asf_my_guid);
=======
    hpos          = put_header(pb, &ff_asf_file_header);
    put_guid(pb, &ff_asf_my_guid);
>>>>>>> 48a4ffa7
    avio_wl64(pb, file_size);
    file_time = 0;
    avio_wl64(pb, unix_to_file_time(file_time));
    avio_wl64(pb, asf->nb_packets); /* number of packets */
    avio_wl64(pb, duration); /* end time stamp (in 100ns units) */
    avio_wl64(pb, asf->duration); /* duration (in 100ns units) */
    avio_wl64(pb, PREROLL_TIME); /* start time stamp */
    avio_wl32(pb, (asf->is_streamed || !pb->seekable) ? 3 : 2);  /* ??? */
    avio_wl32(pb, s->packet_size); /* packet size */
    avio_wl32(pb, s->packet_size); /* packet size */
    avio_wl32(pb, bit_rate); /* Nominal data rate in bps */
    end_header(pb, hpos);

    /* unknown headers */
    hpos = put_header(pb, &ff_asf_head1_guid);
    ff_put_guid(pb, &ff_asf_head2_guid);
    avio_wl32(pb, 6);
    avio_wl16(pb, 0);
    end_header(pb, hpos);

    /* title and other infos */
    if (has_title) {
        int len;
        uint8_t *buf;
        AVIOContext *dyn_buf;

        if (avio_open_dyn_buf(&dyn_buf) < 0)
            return AVERROR(ENOMEM);

        hpos = put_header(pb, &ff_asf_comment_header);

        for (n = 0; n < FF_ARRAY_ELEMS(tags); n++) {
            len = tags[n] ? avio_put_str16le(dyn_buf, tags[n]->value) : 0;
            avio_wl16(pb, len);
        }
        len = avio_close_dyn_buf(dyn_buf, &buf);
        avio_write(pb, buf, len);
        av_freep(&buf);
        end_header(pb, hpos);
    }
    if (metadata_count) {
        AVDictionaryEntry *tag = NULL;
        hpos = put_header(pb, &ff_asf_extended_content_header);
        avio_wl16(pb, metadata_count);
        while ((tag = av_dict_get(s->metadata, "", tag, AV_DICT_IGNORE_SUFFIX))) {
            put_str16(pb, tag->key);
            avio_wl16(pb, 0);
            put_str16(pb, tag->value);
        }
        end_header(pb, hpos);
    }

    /* stream headers */
    for (n = 0; n < s->nb_streams; n++) {
        int64_t es_pos;
        //        ASFStream *stream = &asf->streams[n];

        enc                 = s->streams[n]->codec;
        asf->streams[n].num = n + 1;
        asf->streams[n].seq = 1;

        switch (enc->codec_type) {
        case AVMEDIA_TYPE_AUDIO:
            wav_extra_size = 0;
            extra_size     = 18 + wav_extra_size;
            extra_size2    = 8;
            break;
        default:
        case AVMEDIA_TYPE_VIDEO:
            wav_extra_size = enc->extradata_size;
            extra_size     = 0x33 + wav_extra_size;
            extra_size2    = 0;
            break;
        }

        hpos = put_header(pb, &ff_asf_stream_header);
        if (enc->codec_type == AVMEDIA_TYPE_AUDIO) {
            ff_put_guid(pb, &ff_asf_audio_stream);
            ff_put_guid(pb, &ff_asf_audio_conceal_spread);
        } else {
            ff_put_guid(pb, &ff_asf_video_stream);
            ff_put_guid(pb, &ff_asf_video_conceal_none);
        }
        avio_wl64(pb, 0); /* ??? */
        es_pos = avio_tell(pb);
        avio_wl32(pb, extra_size); /* wav header len */
        avio_wl32(pb, extra_size2); /* additional data len */
        avio_wl16(pb, n + 1); /* stream number */
        avio_wl32(pb, 0); /* ??? */

        if (enc->codec_type == AVMEDIA_TYPE_AUDIO) {
            /* WAVEFORMATEX header */
            int wavsize = ff_put_wav_header(pb, enc);

            if (wavsize < 0)
                return -1;
            if (wavsize != extra_size) {
                cur_pos = avio_tell(pb);
                avio_seek(pb, es_pos, SEEK_SET);
                avio_wl32(pb, wavsize); /* wav header len */
                avio_seek(pb, cur_pos, SEEK_SET);
            }
            /* ERROR Correction */
            avio_w8(pb, 0x01);
            if (enc->codec_id == AV_CODEC_ID_ADPCM_G726 || !enc->block_align) {
                avio_wl16(pb, 0x0190);
                avio_wl16(pb, 0x0190);
            } else {
                avio_wl16(pb, enc->block_align);
                avio_wl16(pb, enc->block_align);
            }
            avio_wl16(pb, 0x01);
            avio_w8(pb, 0x00);
        } else {
            avio_wl32(pb, enc->width);
            avio_wl32(pb, enc->height);
            avio_w8(pb, 2); /* ??? */
            avio_wl16(pb, 40 + enc->extradata_size); /* size */

            /* BITMAPINFOHEADER header */
            ff_put_bmp_header(pb, enc, ff_codec_bmp_tags, 1);
        }
        end_header(pb, hpos);
    }

    /* media comments */

    hpos = put_header(pb, &ff_asf_codec_comment_header);
    ff_put_guid(pb, &ff_asf_codec_comment1_header);
    avio_wl32(pb, s->nb_streams);
    for (n = 0; n < s->nb_streams; n++) {
        AVCodec *p;
        const char *desc;
        int len;
        uint8_t *buf;
        AVIOContext *dyn_buf;

        enc = s->streams[n]->codec;
        p   = avcodec_find_encoder(enc->codec_id);

        if (enc->codec_type == AVMEDIA_TYPE_AUDIO)
            avio_wl16(pb, 2);
        else if (enc->codec_type == AVMEDIA_TYPE_VIDEO)
            avio_wl16(pb, 1);
        else
            avio_wl16(pb, -1);

        if (enc->codec_id == AV_CODEC_ID_WMAV2)
            desc = "Windows Media Audio V8";
        else
            desc = p ? p->name : enc->codec_name;

        if (avio_open_dyn_buf(&dyn_buf) < 0)
            return AVERROR(ENOMEM);

        avio_put_str16le(dyn_buf, desc);
        len = avio_close_dyn_buf(dyn_buf, &buf);
        avio_wl16(pb, len / 2); // "number of characters" = length in bytes / 2

        avio_write(pb, buf, len);
        av_freep(&buf);

        avio_wl16(pb, 0); /* no parameters */

        /* id */
        if (enc->codec_type == AVMEDIA_TYPE_AUDIO) {
            avio_wl16(pb, 2);
            avio_wl16(pb, enc->codec_tag);
        } else {
            avio_wl16(pb, 4);
            avio_wl32(pb, enc->codec_tag);
        }
        if (!enc->codec_tag)
            return -1;
    }
    end_header(pb, hpos);

    /* patch the header size fields */

    cur_pos     = avio_tell(pb);
    header_size = cur_pos - header_offset;
    if (asf->is_streamed) {
        header_size += 8 + 30 + 50;

        avio_seek(pb, header_offset - 10 - 30, SEEK_SET);
        avio_wl16(pb, header_size);
        avio_seek(pb, header_offset - 2 - 30, SEEK_SET);
        avio_wl16(pb, header_size);

        header_size -= 8 + 30 + 50;
    }
    header_size += 24 + 6;
    avio_seek(pb, header_offset - 14, SEEK_SET);
    avio_wl64(pb, header_size);
    avio_seek(pb, cur_pos, SEEK_SET);

    /* movie chunk, followed by packets of packet_size */
    asf->data_offset = cur_pos;
    ff_put_guid(pb, &ff_asf_data_header);
    avio_wl64(pb, data_chunk_size);
    ff_put_guid(pb, &ff_asf_my_guid);
    avio_wl64(pb, asf->nb_packets); /* nb packets */
    avio_w8(pb, 1); /* ??? */
    avio_w8(pb, 1); /* ??? */
    return 0;
}

static int asf_write_header(AVFormatContext *s)
{
    ASFContext *asf = s->priv_data;

    s->packet_size  = PACKET_SIZE;
    asf->nb_packets = 0;

<<<<<<< HEAD
    asf->index_ptr = av_malloc( sizeof(ASFIndex) * ASF_INDEX_BLOCK );
    asf->nb_index_memory_alloc = ASF_INDEX_BLOCK;
    asf->maximum_packet = 0;
=======
    asf->last_indexed_pts      = 0;
    asf->index_ptr             = av_malloc(sizeof(ASFIndex) * ASF_INDEX_BLOCK);
    asf->nb_index_memory_alloc = ASF_INDEX_BLOCK;
    asf->nb_index_count        = 0;
    asf->maximum_packet        = 0;
>>>>>>> 48a4ffa7

    /* the data-chunk-size has to be 50, which is data_size - asf->data_offset
     *  at the moment this function is done. It is needed to use asf as
     *  streamable format. */
    if (asf_write_header1(s, 0, 50) < 0) {
        //av_free(asf);
        return -1;
    }

    avio_flush(s->pb);

    asf->packet_nb_payloads     = 0;
    asf->packet_timestamp_start = -1;
    asf->packet_timestamp_end   = -1;
    ffio_init_context(&asf->pb, asf->packet_buf, s->packet_size, 1,
                      NULL, NULL, NULL, NULL);

    if (s->avoid_negative_ts < 0)
        s->avoid_negative_ts = 1;

    return 0;
}

static int asf_write_stream_header(AVFormatContext *s)
{
    ASFContext *asf = s->priv_data;

    asf->is_streamed = 1;

    return asf_write_header(s);
}

static int put_payload_parsing_info(AVFormatContext *s,
                                    unsigned sendtime, unsigned duration,
                                    int nb_payloads, int padsize)
{
    ASFContext *asf = s->priv_data;
    AVIOContext *pb = s->pb;
    int ppi_size, i;
    int64_t start = avio_tell(pb);

    int iLengthTypeFlags = ASF_PPI_LENGTH_TYPE_FLAGS;

    padsize -= PACKET_HEADER_MIN_SIZE;
    if (asf->multi_payloads_present)
        padsize--;
    assert(padsize >= 0);

    avio_w8(pb, ASF_PACKET_ERROR_CORRECTION_FLAGS);
    for (i = 0; i < ASF_PACKET_ERROR_CORRECTION_DATA_SIZE; i++)
        avio_w8(pb, 0x0);

    if (asf->multi_payloads_present)
        iLengthTypeFlags |= ASF_PPI_FLAG_MULTIPLE_PAYLOADS_PRESENT;

    if (padsize > 0) {
        if (padsize < 256)
            iLengthTypeFlags |= ASF_PPI_FLAG_PADDING_LENGTH_FIELD_IS_BYTE;
        else
            iLengthTypeFlags |= ASF_PPI_FLAG_PADDING_LENGTH_FIELD_IS_WORD;
    }
    avio_w8(pb, iLengthTypeFlags);

    avio_w8(pb, ASF_PPI_PROPERTY_FLAGS);

    if (iLengthTypeFlags & ASF_PPI_FLAG_PADDING_LENGTH_FIELD_IS_WORD)
        avio_wl16(pb, padsize - 2);
    if (iLengthTypeFlags & ASF_PPI_FLAG_PADDING_LENGTH_FIELD_IS_BYTE)
        avio_w8(pb, padsize - 1);

    avio_wl32(pb, sendtime);
    avio_wl16(pb, duration);
    if (asf->multi_payloads_present)
        avio_w8(pb, nb_payloads | ASF_PAYLOAD_FLAGS);

    ppi_size = avio_tell(pb) - start;

    return ppi_size;
}

static void flush_packet(AVFormatContext *s)
{
    ASFContext *asf = s->priv_data;
    int packet_hdr_size, packet_filled_size;

    assert(asf->packet_timestamp_end >= asf->packet_timestamp_start);

    if (asf->is_streamed)
        put_chunk(s, 0x4424, s->packet_size, 0);

    packet_hdr_size = put_payload_parsing_info(s,
                                               asf->packet_timestamp_start,
                                               asf->packet_timestamp_end -
                                               asf->packet_timestamp_start,
                                               asf->packet_nb_payloads,
                                               asf->packet_size_left);

    packet_filled_size = PACKET_SIZE - asf->packet_size_left;
    assert(packet_hdr_size <= asf->packet_size_left);
    memset(asf->packet_buf + packet_filled_size, 0, asf->packet_size_left);

    avio_write(s->pb, asf->packet_buf, s->packet_size - packet_hdr_size);

    avio_flush(s->pb);
    asf->nb_packets++;
    asf->packet_nb_payloads     = 0;
    asf->packet_timestamp_start = -1;
    asf->packet_timestamp_end   = -1;
    ffio_init_context(&asf->pb, asf->packet_buf, s->packet_size, 1,
                      NULL, NULL, NULL, NULL);
}

<<<<<<< HEAD
static void put_payload_header(
                                AVFormatContext *s,
                                ASFStream       *stream,
                                int64_t         presentation_time,
                                int             m_obj_size,
                                int             m_obj_offset,
                                int             payload_len,
                                int             flags
            )
=======
static void put_payload_header(AVFormatContext *s, ASFStream *stream,
                               int presentation_time, int m_obj_size,
                               int m_obj_offset, int payload_len, int flags)
>>>>>>> 48a4ffa7
{
    ASFContext *asf = s->priv_data;
    AVIOContext *pb = &asf->pb;
    int val;

    val = stream->num;
    if (flags & AV_PKT_FLAG_KEY)
        val |= ASF_PL_FLAG_KEY_FRAME;
    avio_w8(pb, val);

    avio_w8(pb, stream->seq);     // Media object number
    avio_wl32(pb, m_obj_offset);  // Offset Into Media Object

    // Replicated Data shall be at least 8 bytes long.
    // The first 4 bytes of data shall contain the
    // Size of the Media Object that the payload belongs to.
    // The next 4 bytes of data shall contain the
    // Presentation Time for the media object that the payload belongs to.
    avio_w8(pb, ASF_PAYLOAD_REPLICATED_DATA_LENGTH);

<<<<<<< HEAD
    avio_wl32(pb, m_obj_size);       //Replicated Data - Media Object Size
    avio_wl32(pb, (uint32_t) presentation_time);//Replicated Data - Presentation Time
=======
    avio_wl32(pb, m_obj_size);        // Replicated Data - Media Object Size
    avio_wl32(pb, presentation_time); // Replicated Data - Presentation Time
>>>>>>> 48a4ffa7

    if (asf->multi_payloads_present) {
        avio_wl16(pb, payload_len);   // payload length
    }
}

<<<<<<< HEAD
static void put_frame(
                    AVFormatContext *s,
                    ASFStream       *stream,
                    AVStream        *avst,
                    int64_t         timestamp,
                    const uint8_t   *buf,
                    int             m_obj_size,
                    int             flags
                )
=======
static void put_frame(AVFormatContext *s, ASFStream *stream, AVStream *avst,
                      int timestamp, const uint8_t *buf,
                      int m_obj_size, int flags)
>>>>>>> 48a4ffa7
{
    ASFContext *asf = s->priv_data;
    int m_obj_offset, payload_len, frag_len1;

    m_obj_offset = 0;
    while (m_obj_offset < m_obj_size) {
        payload_len = m_obj_size - m_obj_offset;
        if (asf->packet_timestamp_start == -1) {
            asf->multi_payloads_present = (payload_len < MULTI_PAYLOAD_CONSTANT);

            asf->packet_size_left = PACKET_SIZE;
            if (asf->multi_payloads_present) {
                frag_len1 = MULTI_PAYLOAD_CONSTANT - 1;
            } else {
                frag_len1 = SINGLE_PAYLOAD_DATA_LENGTH;
            }
            asf->packet_timestamp_start = timestamp;
        } else {
            // multi payloads
            frag_len1 = asf->packet_size_left -
                        PAYLOAD_HEADER_SIZE_MULTIPLE_PAYLOADS -
                        PACKET_HEADER_MIN_SIZE - 1;

            if (frag_len1 < payload_len &&
                avst->codec->codec_type == AVMEDIA_TYPE_AUDIO) {
                flush_packet(s);
                continue;
            }
        }
        if (frag_len1 > 0) {
            if (payload_len > frag_len1)
                payload_len = frag_len1;
            else if (payload_len == (frag_len1 - 1))
                payload_len = frag_len1 - 2;  // additional byte need to put padding length

            put_payload_header(s, stream, timestamp + PREROLL_TIME,
                               m_obj_size, m_obj_offset, payload_len, flags);
            avio_write(&asf->pb, buf, payload_len);

            if (asf->multi_payloads_present)
                asf->packet_size_left -= (payload_len + PAYLOAD_HEADER_SIZE_MULTIPLE_PAYLOADS);
            else
                asf->packet_size_left -= (payload_len + PAYLOAD_HEADER_SIZE_SINGLE_PAYLOAD);
            asf->packet_timestamp_end = timestamp;

            asf->packet_nb_payloads++;
        } else {
            payload_len = 0;
        }
        m_obj_offset += payload_len;
        buf          += payload_len;

        if (!asf->multi_payloads_present)
            flush_packet(s);
        else if (asf->packet_size_left <= (PAYLOAD_HEADER_SIZE_MULTIPLE_PAYLOADS + PACKET_HEADER_MIN_SIZE + 1))
            flush_packet(s);
    }
    stream->seq++;
}

static void update_index(AVFormatContext *s, int start_sec,
                         uint32_t packet_number, uint16_t packet_count)
{
    ASFContext *asf = s->priv_data;

    if (start_sec > asf->next_start_sec) {
        int i;

        if (!asf->next_start_sec) {
            asf->next_packet_number = packet_number;
            asf->next_packet_count  = packet_count;
        }

        if (start_sec > asf->nb_index_memory_alloc) {
            asf->nb_index_memory_alloc = (start_sec + ASF_INDEX_BLOCK) & ~(ASF_INDEX_BLOCK - 1);
            asf->index_ptr = av_realloc( asf->index_ptr, sizeof(ASFIndex) * asf->nb_index_memory_alloc );
        }
        for (i = asf->next_start_sec; i < start_sec; i++) {
            asf->index_ptr[i].packet_number = asf->next_packet_number;
            asf->index_ptr[i].packet_count  = asf->next_packet_count;
        }
    }
    asf->maximum_packet     = FFMAX(asf->maximum_packet, packet_count);
    asf->next_packet_number = packet_number;
    asf->next_packet_count  = packet_count;
    asf->next_start_sec     = start_sec;
}

static int asf_write_packet(AVFormatContext *s, AVPacket *pkt)
{
    ASFContext *asf = s->priv_data;
    ASFStream *stream;
    AVCodecContext *codec;
<<<<<<< HEAD
    uint32_t packet_number;
    int64_t pts;
    int start_sec;
    int flags= pkt->flags;
=======
    int64_t packet_st, pts;
    int start_sec, i;
    int flags = pkt->flags;
>>>>>>> 48a4ffa7

    codec  = s->streams[pkt->stream_index]->codec;
    stream = &asf->streams[pkt->stream_index];

    if (codec->codec_type == AVMEDIA_TYPE_AUDIO)
        flags &= ~AV_PKT_FLAG_KEY;

    pts = (pkt->pts != AV_NOPTS_VALUE) ? pkt->pts : pkt->dts;
    assert(pts != AV_NOPTS_VALUE);
<<<<<<< HEAD
    pts *= 10000;
    asf->duration= FFMAX(asf->duration, pts + pkt->duration * 10000);

    packet_number = asf->nb_packets;
    put_frame(s, stream, s->streams[pkt->stream_index], pkt->dts, pkt->data, pkt->size, flags);
=======
    duration      = pts * 10000;
    asf->duration = FFMAX(asf->duration, duration + pkt->duration * 10000);

    packet_st = asf->nb_packets;
    put_frame(s, stream, s->streams[pkt->stream_index],
              pkt->dts, pkt->data, pkt->size, flags);
>>>>>>> 48a4ffa7

    start_sec = (int)((PREROLL_TIME * 10000 + pts + ASF_INDEXED_INTERVAL - 1)
              / ASF_INDEXED_INTERVAL);

    /* check index */
    if ((!asf->is_streamed) && (flags & AV_PKT_FLAG_KEY)) {
<<<<<<< HEAD
        uint16_t packet_count = asf->nb_packets - packet_number;
        update_index(s, start_sec, packet_number, packet_count);
=======
        start_sec = (int)(duration / INT64_C(10000000));
        if (start_sec != (int)(asf->last_indexed_pts / INT64_C(10000000))) {
            for (i = asf->nb_index_count; i < start_sec; i++) {
                if (i >= asf->nb_index_memory_alloc) {
                    asf->nb_index_memory_alloc += ASF_INDEX_BLOCK;
                    asf->index_ptr              = (ASFIndex *)av_realloc(asf->index_ptr,
                                                                         sizeof(ASFIndex) *
                                                                         asf->nb_index_memory_alloc);
                }
                // store
                asf->index_ptr[i].packet_number = (uint32_t)packet_st;
                asf->index_ptr[i].packet_count  = (uint16_t)(asf->nb_packets - packet_st);
                asf->maximum_packet             = FFMAX(asf->maximum_packet,
                                                        (uint16_t)(asf->nb_packets - packet_st));
            }
            asf->nb_index_count   = start_sec;
            asf->last_indexed_pts = duration;
        }
>>>>>>> 48a4ffa7
    }
    asf->end_sec = start_sec;

    return 0;
}

static int asf_write_index(AVFormatContext *s, ASFIndex *index,
                           uint16_t max, uint32_t count)
{
    AVIOContext *pb = s->pb;
    int i;

<<<<<<< HEAD
    ff_put_guid(pb, &ff_asf_simple_index_header);
    avio_wl64(pb, 24 + 16 + 8 + 4 + 4 + (4 + 2)*count);
    ff_put_guid(pb, &ff_asf_my_guid);
=======
    put_guid(pb, &ff_asf_simple_index_header);
    avio_wl64(pb, 24 + 16 + 8 + 4 + 4 + (4 + 2) * count);
    put_guid(pb, &ff_asf_my_guid);
>>>>>>> 48a4ffa7
    avio_wl64(pb, ASF_INDEXED_INTERVAL);
    avio_wl32(pb, max);
    avio_wl32(pb, count);
    for (i = 0; i < count; i++) {
        avio_wl32(pb, index[i].packet_number);
        avio_wl16(pb, index[i].packet_count);
    }

    return 0;
}

static int asf_write_trailer(AVFormatContext *s)
{
    ASFContext *asf = s->priv_data;
    int64_t file_size, data_size;

    /* flush the current packet */
    if (asf->pb.buf_ptr > asf->pb.buffer)
        flush_packet(s);

    /* write index */
    data_size = avio_tell(s->pb);
<<<<<<< HEAD
    if (!asf->is_streamed && asf->next_start_sec) {
        update_index(s, asf->end_sec + 1, 0, 0);
        asf_write_index(s, asf->index_ptr, asf->maximum_packet, asf->next_start_sec);
    }
=======
    if ((!asf->is_streamed) && (asf->nb_index_count != 0))
        asf_write_index(s, asf->index_ptr, asf->maximum_packet, asf->nb_index_count);
>>>>>>> 48a4ffa7
    avio_flush(s->pb);

    if (asf->is_streamed || !s->pb->seekable) {
        put_chunk(s, 0x4524, 0, 0); /* end of stream */
    } else {
        /* rewrite an updated header */
        file_size = avio_tell(s->pb);
        avio_seek(s->pb, 0, SEEK_SET);
        asf_write_header1(s, file_size, data_size - asf->data_offset);
    }

    av_free(asf->index_ptr);
    return 0;
}

#if CONFIG_ASF_MUXER
AVOutputFormat ff_asf_muxer = {
    .name           = "asf",
    .long_name      = NULL_IF_CONFIG_SMALL("ASF (Advanced / Active Streaming Format)"),
    .mime_type      = "video/x-ms-asf",
    .extensions     = "asf,wmv,wma",
    .priv_data_size = sizeof(ASFContext),
    .audio_codec    = AV_CODEC_ID_WMAV2,
    .video_codec    = AV_CODEC_ID_MSMPEG4V3,
    .write_header   = asf_write_header,
    .write_packet   = asf_write_packet,
    .write_trailer  = asf_write_trailer,
    .flags          = AVFMT_GLOBALHEADER,
    .codec_tag      = (const AVCodecTag * const []) {
        codec_asf_bmp_tags, ff_codec_bmp_tags, ff_codec_wav_tags, 0
    },
};
#endif /* CONFIG_ASF_MUXER */

#if CONFIG_ASF_STREAM_MUXER
AVOutputFormat ff_asf_stream_muxer = {
    .name           = "asf_stream",
    .long_name      = NULL_IF_CONFIG_SMALL("ASF (Advanced / Active Streaming Format)"),
    .mime_type      = "video/x-ms-asf",
    .extensions     = "asf,wmv,wma",
    .priv_data_size = sizeof(ASFContext),
    .audio_codec    = AV_CODEC_ID_WMAV2,
    .video_codec    = AV_CODEC_ID_MSMPEG4V3,
    .write_header   = asf_write_stream_header,
    .write_packet   = asf_write_packet,
    .write_trailer  = asf_write_trailer,
    .flags          = AVFMT_GLOBALHEADER,
    .codec_tag      = (const AVCodecTag * const []) {
        codec_asf_bmp_tags, ff_codec_bmp_tags, ff_codec_wav_tags, 0
    },
};
#endif /* CONFIG_ASF_STREAM_MUXER */<|MERGE_RESOLUTION|>--- conflicted
+++ resolved
@@ -200,13 +200,7 @@
     /* only for reading */
     uint64_t data_offset;                ///< beginning of the first data packet
 
-<<<<<<< HEAD
-    ASFIndex* index_ptr;
-=======
-    int64_t last_indexed_pts;
     ASFIndex *index_ptr;
-    uint32_t nb_index_count;
->>>>>>> 48a4ffa7
     uint32_t nb_index_memory_alloc;
     uint16_t maximum_packet;
     uint32_t next_packet_number;
@@ -216,13 +210,8 @@
 } ASFContext;
 
 static const AVCodecTag codec_asf_bmp_tags[] = {
-<<<<<<< HEAD
-    { AV_CODEC_ID_MPEG4, MKTAG('M', '4', 'S', '2') },
-    { AV_CODEC_ID_MPEG4, MKTAG('M', 'P', '4', 'S') },
-=======
+    { AV_CODEC_ID_MPEG4,     MKTAG('M', '4', 'S', '2') },
     { AV_CODEC_ID_MPEG4,     MKTAG('M', 'P', '4', 'S') },
-    { AV_CODEC_ID_MPEG4,     MKTAG('M', '4', 'S', '2') },
->>>>>>> 48a4ffa7
     { AV_CODEC_ID_MSMPEG4V3, MKTAG('M', 'P', '4', '3') },
     { AV_CODEC_ID_NONE,      0 },
 };
@@ -346,13 +335,8 @@
 
     /* file header */
     header_offset = avio_tell(pb);
-<<<<<<< HEAD
-    hpos = put_header(pb, &ff_asf_file_header);
+    hpos          = put_header(pb, &ff_asf_file_header);
     ff_put_guid(pb, &ff_asf_my_guid);
-=======
-    hpos          = put_header(pb, &ff_asf_file_header);
-    put_guid(pb, &ff_asf_my_guid);
->>>>>>> 48a4ffa7
     avio_wl64(pb, file_size);
     file_time = 0;
     avio_wl64(pb, unix_to_file_time(file_time));
@@ -567,17 +551,9 @@
     s->packet_size  = PACKET_SIZE;
     asf->nb_packets = 0;
 
-<<<<<<< HEAD
-    asf->index_ptr = av_malloc( sizeof(ASFIndex) * ASF_INDEX_BLOCK );
-    asf->nb_index_memory_alloc = ASF_INDEX_BLOCK;
-    asf->maximum_packet = 0;
-=======
-    asf->last_indexed_pts      = 0;
     asf->index_ptr             = av_malloc(sizeof(ASFIndex) * ASF_INDEX_BLOCK);
     asf->nb_index_memory_alloc = ASF_INDEX_BLOCK;
-    asf->nb_index_count        = 0;
     asf->maximum_packet        = 0;
->>>>>>> 48a4ffa7
 
     /* the data-chunk-size has to be 50, which is data_size - asf->data_offset
      *  at the moment this function is done. It is needed to use asf as
@@ -670,8 +646,7 @@
 
     packet_hdr_size = put_payload_parsing_info(s,
                                                asf->packet_timestamp_start,
-                                               asf->packet_timestamp_end -
-                                               asf->packet_timestamp_start,
+                                               asf->packet_timestamp_end - asf->packet_timestamp_start,
                                                asf->packet_nb_payloads,
                                                asf->packet_size_left);
 
@@ -690,21 +665,9 @@
                       NULL, NULL, NULL, NULL);
 }
 
-<<<<<<< HEAD
-static void put_payload_header(
-                                AVFormatContext *s,
-                                ASFStream       *stream,
-                                int64_t         presentation_time,
-                                int             m_obj_size,
-                                int             m_obj_offset,
-                                int             payload_len,
-                                int             flags
-            )
-=======
 static void put_payload_header(AVFormatContext *s, ASFStream *stream,
-                               int presentation_time, int m_obj_size,
+                               int64_t presentation_time, int m_obj_size,
                                int m_obj_offset, int payload_len, int flags)
->>>>>>> 48a4ffa7
 {
     ASFContext *asf = s->priv_data;
     AVIOContext *pb = &asf->pb;
@@ -725,34 +688,17 @@
     // Presentation Time for the media object that the payload belongs to.
     avio_w8(pb, ASF_PAYLOAD_REPLICATED_DATA_LENGTH);
 
-<<<<<<< HEAD
-    avio_wl32(pb, m_obj_size);       //Replicated Data - Media Object Size
-    avio_wl32(pb, (uint32_t) presentation_time);//Replicated Data - Presentation Time
-=======
     avio_wl32(pb, m_obj_size);        // Replicated Data - Media Object Size
-    avio_wl32(pb, presentation_time); // Replicated Data - Presentation Time
->>>>>>> 48a4ffa7
+    avio_wl32(pb, (uint32_t) presentation_time); // Replicated Data - Presentation Time
 
     if (asf->multi_payloads_present) {
         avio_wl16(pb, payload_len);   // payload length
     }
 }
 
-<<<<<<< HEAD
-static void put_frame(
-                    AVFormatContext *s,
-                    ASFStream       *stream,
-                    AVStream        *avst,
-                    int64_t         timestamp,
-                    const uint8_t   *buf,
-                    int             m_obj_size,
-                    int             flags
-                )
-=======
 static void put_frame(AVFormatContext *s, ASFStream *stream, AVStream *avst,
-                      int timestamp, const uint8_t *buf,
+                      int64_t timestamp, const uint8_t *buf,
                       int m_obj_size, int flags)
->>>>>>> 48a4ffa7
 {
     ASFContext *asf = s->priv_data;
     int m_obj_offset, payload_len, frag_len1;
@@ -846,16 +792,10 @@
     ASFContext *asf = s->priv_data;
     ASFStream *stream;
     AVCodecContext *codec;
-<<<<<<< HEAD
     uint32_t packet_number;
     int64_t pts;
     int start_sec;
-    int flags= pkt->flags;
-=======
-    int64_t packet_st, pts;
-    int start_sec, i;
     int flags = pkt->flags;
->>>>>>> 48a4ffa7
 
     codec  = s->streams[pkt->stream_index]->codec;
     stream = &asf->streams[pkt->stream_index];
@@ -865,49 +805,20 @@
 
     pts = (pkt->pts != AV_NOPTS_VALUE) ? pkt->pts : pkt->dts;
     assert(pts != AV_NOPTS_VALUE);
-<<<<<<< HEAD
     pts *= 10000;
-    asf->duration= FFMAX(asf->duration, pts + pkt->duration * 10000);
+    asf->duration = FFMAX(asf->duration, pts + pkt->duration * 10000);
 
     packet_number = asf->nb_packets;
-    put_frame(s, stream, s->streams[pkt->stream_index], pkt->dts, pkt->data, pkt->size, flags);
-=======
-    duration      = pts * 10000;
-    asf->duration = FFMAX(asf->duration, duration + pkt->duration * 10000);
-
-    packet_st = asf->nb_packets;
     put_frame(s, stream, s->streams[pkt->stream_index],
               pkt->dts, pkt->data, pkt->size, flags);
->>>>>>> 48a4ffa7
 
     start_sec = (int)((PREROLL_TIME * 10000 + pts + ASF_INDEXED_INTERVAL - 1)
               / ASF_INDEXED_INTERVAL);
 
     /* check index */
     if ((!asf->is_streamed) && (flags & AV_PKT_FLAG_KEY)) {
-<<<<<<< HEAD
         uint16_t packet_count = asf->nb_packets - packet_number;
         update_index(s, start_sec, packet_number, packet_count);
-=======
-        start_sec = (int)(duration / INT64_C(10000000));
-        if (start_sec != (int)(asf->last_indexed_pts / INT64_C(10000000))) {
-            for (i = asf->nb_index_count; i < start_sec; i++) {
-                if (i >= asf->nb_index_memory_alloc) {
-                    asf->nb_index_memory_alloc += ASF_INDEX_BLOCK;
-                    asf->index_ptr              = (ASFIndex *)av_realloc(asf->index_ptr,
-                                                                         sizeof(ASFIndex) *
-                                                                         asf->nb_index_memory_alloc);
-                }
-                // store
-                asf->index_ptr[i].packet_number = (uint32_t)packet_st;
-                asf->index_ptr[i].packet_count  = (uint16_t)(asf->nb_packets - packet_st);
-                asf->maximum_packet             = FFMAX(asf->maximum_packet,
-                                                        (uint16_t)(asf->nb_packets - packet_st));
-            }
-            asf->nb_index_count   = start_sec;
-            asf->last_indexed_pts = duration;
-        }
->>>>>>> 48a4ffa7
     }
     asf->end_sec = start_sec;
 
@@ -920,15 +831,9 @@
     AVIOContext *pb = s->pb;
     int i;
 
-<<<<<<< HEAD
     ff_put_guid(pb, &ff_asf_simple_index_header);
-    avio_wl64(pb, 24 + 16 + 8 + 4 + 4 + (4 + 2)*count);
+    avio_wl64(pb, 24 + 16 + 8 + 4 + 4 + (4 + 2) * count);
     ff_put_guid(pb, &ff_asf_my_guid);
-=======
-    put_guid(pb, &ff_asf_simple_index_header);
-    avio_wl64(pb, 24 + 16 + 8 + 4 + 4 + (4 + 2) * count);
-    put_guid(pb, &ff_asf_my_guid);
->>>>>>> 48a4ffa7
     avio_wl64(pb, ASF_INDEXED_INTERVAL);
     avio_wl32(pb, max);
     avio_wl32(pb, count);
@@ -951,15 +856,10 @@
 
     /* write index */
     data_size = avio_tell(s->pb);
-<<<<<<< HEAD
     if (!asf->is_streamed && asf->next_start_sec) {
         update_index(s, asf->end_sec + 1, 0, 0);
         asf_write_index(s, asf->index_ptr, asf->maximum_packet, asf->next_start_sec);
     }
-=======
-    if ((!asf->is_streamed) && (asf->nb_index_count != 0))
-        asf_write_index(s, asf->index_ptr, asf->maximum_packet, asf->nb_index_count);
->>>>>>> 48a4ffa7
     avio_flush(s->pb);
 
     if (asf->is_streamed || !s->pb->seekable) {
