/*
 * "Real" compatible demuxer.
 * Copyright (c) 2000, 2001 Fabrice Bellard
 *
 * This file is part of FFmpeg.
 *
 * FFmpeg is free software; you can redistribute it and/or
 * modify it under the terms of the GNU Lesser General Public
 * License as published by the Free Software Foundation; either
 * version 2.1 of the License, or (at your option) any later version.
 *
 * FFmpeg is distributed in the hope that it will be useful,
 * but WITHOUT ANY WARRANTY; without even the implied warranty of
 * MERCHANTABILITY or FITNESS FOR A PARTICULAR PURPOSE.  See the GNU
 * Lesser General Public License for more details.
 *
 * You should have received a copy of the GNU Lesser General Public
 * License along with FFmpeg; if not, write to the Free Software
 * Foundation, Inc., 51 Franklin Street, Fifth Floor, Boston, MA 02110-1301 USA
 */

#include "libavutil/avassert.h"
#include "libavutil/avstring.h"
#include "libavutil/channel_layout.h"
#include "libavutil/internal.h"
#include "libavutil/intreadwrite.h"
#include "libavutil/dict.h"
#include "avformat.h"
#include "avio_internal.h"
#include "internal.h"
#include "rmsipr.h"
#include "rm.h"

#define DEINT_ID_GENR MKTAG('g', 'e', 'n', 'r') ///< interleaving for Cooker/ATRAC
#define DEINT_ID_INT0 MKTAG('I', 'n', 't', '0') ///< no interleaving needed
#define DEINT_ID_INT4 MKTAG('I', 'n', 't', '4') ///< interleaving for 28.8
#define DEINT_ID_SIPR MKTAG('s', 'i', 'p', 'r') ///< interleaving for Sipro
#define DEINT_ID_VBRF MKTAG('v', 'b', 'r', 'f') ///< VBR case for AAC
#define DEINT_ID_VBRS MKTAG('v', 'b', 'r', 's') ///< VBR case for AAC

struct RMStream {
    AVPacket pkt;      ///< place to store merged video frame / reordered audio data
    int videobufsize;  ///< current assembled frame size
    int videobufpos;   ///< position for the next slice in the video buffer
    int curpic_num;    ///< picture number of current frame
    int cur_slice, slices;
    int64_t pktpos;    ///< first slice position in file
    /// Audio descrambling matrix parameters
    int64_t audiotimestamp; ///< Audio packet timestamp
    int sub_packet_cnt; // Subpacket counter, used while reading
    int sub_packet_size, sub_packet_h, coded_framesize; ///< Descrambling parameters from container
    int audio_framesize; /// Audio frame size from container
    int sub_packet_lengths[16]; /// Length of each subpacket
    int32_t deint_id;  ///< deinterleaver used in audio stream
};

typedef struct {
    int nb_packets;
    int old_format;
    int current_stream;
    int remaining_len;
    int audio_stream_num; ///< Stream number for audio packets
    int audio_pkt_cnt; ///< Output packet counter
} RMDemuxContext;

static inline void get_strl(AVIOContext *pb, char *buf, int buf_size, int len)
{
    int i;
    char *q, r;

    q = buf;
    for(i=0;i<len;i++) {
        r = avio_r8(pb);
        if (i < buf_size - 1)
            *q++ = r;
    }
    if (buf_size > 0) *q = '\0';
}

static void get_str8(AVIOContext *pb, char *buf, int buf_size)
{
    get_strl(pb, buf, buf_size, avio_r8(pb));
}

static int rm_read_extradata(AVIOContext *pb, AVCodecContext *avctx, unsigned size)
{
    if (size >= 1<<24)
        return -1;
    avctx->extradata = av_malloc(size + FF_INPUT_BUFFER_PADDING_SIZE);
    if (!avctx->extradata)
        return AVERROR(ENOMEM);
    avctx->extradata_size = avio_read(pb, avctx->extradata, size);
    memset(avctx->extradata + avctx->extradata_size, 0, FF_INPUT_BUFFER_PADDING_SIZE);
    if (avctx->extradata_size != size)
        return AVERROR(EIO);
    return 0;
}

static void rm_read_metadata(AVFormatContext *s, AVIOContext *pb, int wide)
{
    char buf[1024];
    int i;

    for (i=0; i<FF_ARRAY_ELEMS(ff_rm_metadata); i++) {
        int len = wide ? avio_rb16(pb) : avio_r8(pb);
        get_strl(pb, buf, sizeof(buf), len);
        av_dict_set(&s->metadata, ff_rm_metadata[i], buf, 0);
    }
}

RMStream *ff_rm_alloc_rmstream (void)
{
    RMStream *rms = av_mallocz(sizeof(RMStream));
    rms->curpic_num = -1;
    return rms;
}

void ff_rm_free_rmstream (RMStream *rms)
{
    av_free_packet(&rms->pkt);
}

static int rm_read_audio_stream_info(AVFormatContext *s, AVIOContext *pb,
                                     AVStream *st, RMStream *ast, int read_all)
{
    char buf[256];
    uint32_t version;
    int ret;

    /* ra type header */
    version = avio_rb16(pb); /* version */
    if (version == 3) {
        unsigned bytes_per_minute;
        int header_size = avio_rb16(pb);
        int64_t startpos = avio_tell(pb);
        avio_skip(pb, 8);
        bytes_per_minute = avio_rb16(pb);
        avio_skip(pb, 4);
        rm_read_metadata(s, pb, 0);
        if ((startpos + header_size) >= avio_tell(pb) + 2) {
            // fourcc (should always be "lpcJ")
            avio_r8(pb);
            get_str8(pb, buf, sizeof(buf));
        }
        // Skip extra header crap (this should never happen)
        if ((startpos + header_size) > avio_tell(pb))
            avio_skip(pb, header_size + startpos - avio_tell(pb));
        if (bytes_per_minute)
            st->codec->bit_rate = 8LL * bytes_per_minute / 60;
        st->codec->sample_rate = 8000;
        st->codec->channels = 1;
        st->codec->channel_layout = AV_CH_LAYOUT_MONO;
        st->codec->codec_type = AVMEDIA_TYPE_AUDIO;
        st->codec->codec_id = AV_CODEC_ID_RA_144;
        ast->deint_id = DEINT_ID_INT0;
    } else {
        int flavor, sub_packet_h, coded_framesize, sub_packet_size;
        int codecdata_length;
        unsigned bytes_per_minute;
        /* old version (4) */
        avio_skip(pb, 2); /* unused */
        avio_rb32(pb); /* .ra4 */
        avio_rb32(pb); /* data size */
        avio_rb16(pb); /* version2 */
        avio_rb32(pb); /* header size */
        flavor= avio_rb16(pb); /* add codec info / flavor */
        ast->coded_framesize = coded_framesize = avio_rb32(pb); /* coded frame size */
        avio_rb32(pb); /* ??? */
        bytes_per_minute = avio_rb32(pb);
        if (version == 4) {
            if (bytes_per_minute)
                st->codec->bit_rate = 8LL * bytes_per_minute / 60;
        }
        avio_rb32(pb); /* ??? */
        ast->sub_packet_h = sub_packet_h = avio_rb16(pb); /* 1 */
        st->codec->block_align= avio_rb16(pb); /* frame size */
        ast->sub_packet_size = sub_packet_size = avio_rb16(pb); /* sub packet size */
        avio_rb16(pb); /* ??? */
        if (version == 5) {
            avio_rb16(pb); avio_rb16(pb); avio_rb16(pb);
        }
        st->codec->sample_rate = avio_rb16(pb);
        avio_rb32(pb);
        st->codec->channels = avio_rb16(pb);
        if (version == 5) {
            ast->deint_id = avio_rl32(pb);
            avio_read(pb, buf, 4);
            buf[4] = 0;
        } else {
            get_str8(pb, buf, sizeof(buf)); /* desc */
            ast->deint_id = AV_RL32(buf);
            get_str8(pb, buf, sizeof(buf)); /* desc */
        }
        st->codec->codec_type = AVMEDIA_TYPE_AUDIO;
        st->codec->codec_tag  = AV_RL32(buf);
        st->codec->codec_id   = ff_codec_get_id(ff_rm_codec_tags,
                                                st->codec->codec_tag);

        switch (st->codec->codec_id) {
        case AV_CODEC_ID_AC3:
            st->need_parsing = AVSTREAM_PARSE_FULL;
            break;
        case AV_CODEC_ID_RA_288:
            st->codec->extradata_size= 0;
            ast->audio_framesize = st->codec->block_align;
            st->codec->block_align = coded_framesize;
            break;
        case AV_CODEC_ID_COOK:
            st->need_parsing = AVSTREAM_PARSE_HEADERS;
        case AV_CODEC_ID_ATRAC3:
        case AV_CODEC_ID_SIPR:
            if (read_all) {
                codecdata_length = 0;
            } else {
                avio_rb16(pb); avio_r8(pb);
                if (version == 5)
                    avio_r8(pb);
                codecdata_length = avio_rb32(pb);
                if(codecdata_length + FF_INPUT_BUFFER_PADDING_SIZE <= (unsigned)codecdata_length){
                    av_log(s, AV_LOG_ERROR, "codecdata_length too large\n");
                    return -1;
                }
            }

            ast->audio_framesize = st->codec->block_align;
            if (st->codec->codec_id == AV_CODEC_ID_SIPR) {
                if (flavor > 3) {
                    av_log(s, AV_LOG_ERROR, "bad SIPR file flavor %d\n",
                           flavor);
                    return -1;
                }
                st->codec->block_align = ff_sipr_subpk_size[flavor];
            } else {
                if(sub_packet_size <= 0){
                    av_log(s, AV_LOG_ERROR, "sub_packet_size is invalid\n");
                    return -1;
                }
                st->codec->block_align = ast->sub_packet_size;
            }
            if ((ret = rm_read_extradata(pb, st->codec, codecdata_length)) < 0)
                return ret;

            break;
        case AV_CODEC_ID_AAC:
            avio_rb16(pb); avio_r8(pb);
            if (version == 5)
                avio_r8(pb);
            codecdata_length = avio_rb32(pb);
            if(codecdata_length + FF_INPUT_BUFFER_PADDING_SIZE <= (unsigned)codecdata_length){
                av_log(s, AV_LOG_ERROR, "codecdata_length too large\n");
                return -1;
            }
            if (codecdata_length >= 1) {
                avio_r8(pb);
                if ((ret = rm_read_extradata(pb, st->codec, codecdata_length - 1)) < 0)
                    return ret;
            }
            break;
        default:
            av_strlcpy(st->codec->codec_name, buf, sizeof(st->codec->codec_name));
        }
        if (ast->deint_id == DEINT_ID_INT4 ||
            ast->deint_id == DEINT_ID_GENR ||
            ast->deint_id == DEINT_ID_SIPR) {
            if (st->codec->block_align <= 0 ||
                ast->audio_framesize * sub_packet_h > (unsigned)INT_MAX ||
                ast->audio_framesize * sub_packet_h < st->codec->block_align)
                return AVERROR_INVALIDDATA;
            if (av_new_packet(&ast->pkt, ast->audio_framesize * sub_packet_h) < 0)
                return AVERROR(ENOMEM);
        }
        switch (ast->deint_id) {
        case DEINT_ID_INT4:
            if (ast->coded_framesize > ast->audio_framesize ||
                sub_packet_h <= 1 ||
                ast->coded_framesize * sub_packet_h > (2 + (sub_packet_h & 1)) * ast->audio_framesize)
                return AVERROR_INVALIDDATA;
            break;
        case DEINT_ID_GENR:
            if (ast->sub_packet_size <= 0 ||
                ast->sub_packet_size > ast->audio_framesize)
                return AVERROR_INVALIDDATA;
            break;
        case DEINT_ID_SIPR:
        case DEINT_ID_INT0:
        case DEINT_ID_VBRS:
        case DEINT_ID_VBRF:
            break;
        default:
            av_log(s, AV_LOG_ERROR, "Unknown interleaver %X\n", ast->deint_id);
            return AVERROR_INVALIDDATA;
        }

        if (read_all) {
            avio_r8(pb);
            avio_r8(pb);
            avio_r8(pb);
            rm_read_metadata(s, pb, 0);
        }
    }
    return 0;
}

int
ff_rm_read_mdpr_codecdata (AVFormatContext *s, AVIOContext *pb,
                           AVStream *st, RMStream *rst, int codec_data_size, const uint8_t *mime)
{
    unsigned int v;
    int size;
    int64_t codec_pos;
    int ret;

    avpriv_set_pts_info(st, 64, 1, 1000);
    codec_pos = avio_tell(pb);
    v = avio_rb32(pb);
    if (v == MKTAG(0xfd, 'a', 'r', '.')) {
        /* ra type header */
        if (rm_read_audio_stream_info(s, pb, st, rst, 0))
            return -1;
    } else if (v == MKBETAG('L', 'S', 'D', ':')) {
        avio_seek(pb, -4, SEEK_CUR);
        if ((ret = rm_read_extradata(pb, st->codec, codec_data_size)) < 0)
            return ret;

        st->codec->codec_type = AVMEDIA_TYPE_AUDIO;
        st->codec->codec_tag  = AV_RL32(st->codec->extradata);
        st->codec->codec_id   = ff_codec_get_id(ff_rm_codec_tags,
                                                st->codec->codec_tag);
    } else if(mime && !strcmp(mime, "logical-fileinfo")){
        int stream_count, rule_count, property_count, i;
        ff_free_stream(s, st);
        if (avio_rb16(pb) != 0) {
            av_log(s, AV_LOG_WARNING, "Unsupported version\n");
            goto skip;
        }
        stream_count = avio_rb16(pb);
        avio_skip(pb, 6*stream_count);
        rule_count = avio_rb16(pb);
        avio_skip(pb, 2*rule_count);
        property_count = avio_rb16(pb);
        for(i=0; i<property_count; i++){
            uint8_t name[128], val[128];
            avio_rb32(pb);
            if (avio_rb16(pb) != 0) {
                av_log(s, AV_LOG_WARNING, "Unsupported Name value property version\n");
                goto skip; //FIXME skip just this one
            }
            get_str8(pb, name, sizeof(name));
            switch(avio_rb32(pb)) {
            case 2: get_strl(pb, val, sizeof(val), avio_rb16(pb));
                av_dict_set(&s->metadata, name, val, 0);
                break;
            default: avio_skip(pb, avio_rb16(pb));
            }
        }
    } else {
        int fps;
        if (avio_rl32(pb) != MKTAG('V', 'I', 'D', 'O')) {
        fail1:
            av_log(s, AV_LOG_WARNING, "Unsupported stream type %08x\n", v);
            goto skip;
        }
        st->codec->codec_tag = avio_rl32(pb);
        st->codec->codec_id  = ff_codec_get_id(ff_rm_codec_tags,
                                               st->codec->codec_tag);
        av_dlog(s, "%X %X\n", st->codec->codec_tag, MKTAG('R', 'V', '2', '0'));
        if (st->codec->codec_id == AV_CODEC_ID_NONE)
            goto fail1;
        st->codec->width  = avio_rb16(pb);
        st->codec->height = avio_rb16(pb);
        avio_skip(pb, 2); // looks like bits per sample
        avio_skip(pb, 4); // always zero?
        st->codec->codec_type = AVMEDIA_TYPE_VIDEO;
        st->need_parsing = AVSTREAM_PARSE_TIMESTAMPS;
        fps = avio_rb32(pb);

        if ((ret = rm_read_extradata(pb, st->codec, codec_data_size - (avio_tell(pb) - codec_pos))) < 0)
            return ret;

<<<<<<< HEAD
        av_reduce(&st->avg_frame_rate.den, &st->avg_frame_rate.num,
                  0x10000, fps, (1 << 30) - 1);
#if FF_API_R_FRAME_RATE
        st->r_frame_rate = st->avg_frame_rate;
#endif
=======
        if (fps > 0) {
            av_reduce(&st->avg_frame_rate.den, &st->avg_frame_rate.num,
                      0x10000, fps, (1 << 30) - 1);
        } else if (s->error_recognition & AV_EF_EXPLODE) {
            av_log(s, AV_LOG_ERROR, "Invalid framerate\n");
            return AVERROR_INVALIDDATA;
        }
>>>>>>> 0f310a6f
    }

skip:
    /* skip codec info */
    size = avio_tell(pb) - codec_pos;
    avio_skip(pb, codec_data_size - size);

    return 0;
}

/** this function assumes that the demuxer has already seeked to the start
 * of the INDX chunk, and will bail out if not. */
static int rm_read_index(AVFormatContext *s)
{
    AVIOContext *pb = s->pb;
    unsigned int size, n_pkts, str_id, next_off, n, pos, pts;
    AVStream *st;

    do {
        if (avio_rl32(pb) != MKTAG('I','N','D','X'))
            return -1;
        size     = avio_rb32(pb);
        if (size < 20)
            return -1;
        avio_skip(pb, 2);
        n_pkts   = avio_rb32(pb);
        str_id   = avio_rb16(pb);
        next_off = avio_rb32(pb);
        for (n = 0; n < s->nb_streams; n++)
            if (s->streams[n]->id == str_id) {
                st = s->streams[n];
                break;
            }
        if (n == s->nb_streams) {
            av_log(s, AV_LOG_ERROR,
                   "Invalid stream index %d for index at pos %"PRId64"\n",
                   str_id, avio_tell(pb));
            goto skip;
        } else if ((avio_size(pb) - avio_tell(pb)) / 14 < n_pkts) {
            av_log(s, AV_LOG_ERROR,
                   "Nr. of packets in packet index for stream index %d "
                   "exceeds filesize (%"PRId64" at %"PRId64" = %"PRId64")\n",
                   str_id, avio_size(pb), avio_tell(pb),
                   (avio_size(pb) - avio_tell(pb)) / 14);
            goto skip;
        }

        for (n = 0; n < n_pkts; n++) {
            avio_skip(pb, 2);
            pts = avio_rb32(pb);
            pos = avio_rb32(pb);
            avio_skip(pb, 4); /* packet no. */

            av_add_index_entry(st, pos, pts, 0, 0, AVINDEX_KEYFRAME);
        }

skip:
        if (next_off && avio_tell(pb) < next_off &&
            avio_seek(pb, next_off, SEEK_SET) < 0) {
            av_log(s, AV_LOG_ERROR,
                   "Non-linear index detected, not supported\n");
            return -1;
        }
    } while (next_off);

    return 0;
}

static int rm_read_header_old(AVFormatContext *s)
{
    RMDemuxContext *rm = s->priv_data;
    AVStream *st;

    rm->old_format = 1;
    st = avformat_new_stream(s, NULL);
    if (!st)
        return -1;
    st->priv_data = ff_rm_alloc_rmstream();
    return rm_read_audio_stream_info(s, s->pb, st, st->priv_data, 1);
}

static int rm_read_header(AVFormatContext *s)
{
    RMDemuxContext *rm = s->priv_data;
    AVStream *st;
    AVIOContext *pb = s->pb;
    unsigned int tag;
    int tag_size;
    unsigned int start_time, duration;
    unsigned int data_off = 0, indx_off = 0;
    char buf[128], mime[128];
    int flags = 0;

    tag = avio_rl32(pb);
    if (tag == MKTAG('.', 'r', 'a', 0xfd)) {
        /* very old .ra format */
        return rm_read_header_old(s);
    } else if (tag != MKTAG('.', 'R', 'M', 'F')) {
        return AVERROR(EIO);
    }

    tag_size = avio_rb32(pb);
    avio_skip(pb, tag_size - 8);

    for(;;) {
        if (url_feof(pb))
            return -1;
        tag = avio_rl32(pb);
        tag_size = avio_rb32(pb);
        avio_rb16(pb);
        av_dlog(s, "tag=%c%c%c%c (%08x) size=%d\n",
                (tag      ) & 0xff,
                (tag >>  8) & 0xff,
                (tag >> 16) & 0xff,
                (tag >> 24) & 0xff,
                tag,
                tag_size);
        if (tag_size < 10 && tag != MKTAG('D', 'A', 'T', 'A'))
            return -1;
        switch(tag) {
        case MKTAG('P', 'R', 'O', 'P'):
            /* file header */
            avio_rb32(pb); /* max bit rate */
            avio_rb32(pb); /* avg bit rate */
            avio_rb32(pb); /* max packet size */
            avio_rb32(pb); /* avg packet size */
            avio_rb32(pb); /* nb packets */
            duration = avio_rb32(pb); /* duration */
            s->duration = av_rescale(duration, AV_TIME_BASE, 1000);
            avio_rb32(pb); /* preroll */
            indx_off = avio_rb32(pb); /* index offset */
            data_off = avio_rb32(pb); /* data offset */
            avio_rb16(pb); /* nb streams */
            flags = avio_rb16(pb); /* flags */
            break;
        case MKTAG('C', 'O', 'N', 'T'):
            rm_read_metadata(s, pb, 1);
            break;
        case MKTAG('M', 'D', 'P', 'R'):
            st = avformat_new_stream(s, NULL);
            if (!st)
                return AVERROR(ENOMEM);
            st->id = avio_rb16(pb);
            avio_rb32(pb); /* max bit rate */
            st->codec->bit_rate = avio_rb32(pb); /* bit rate */
            avio_rb32(pb); /* max packet size */
            avio_rb32(pb); /* avg packet size */
            start_time = avio_rb32(pb); /* start time */
            avio_rb32(pb); /* preroll */
            duration = avio_rb32(pb); /* duration */
            st->start_time = start_time;
            st->duration = duration;
            if(duration>0)
                s->duration = AV_NOPTS_VALUE;
            get_str8(pb, buf, sizeof(buf)); /* desc */
            get_str8(pb, mime, sizeof(mime)); /* mimetype */
            st->codec->codec_type = AVMEDIA_TYPE_DATA;
            st->priv_data = ff_rm_alloc_rmstream();
            if (ff_rm_read_mdpr_codecdata(s, s->pb, st, st->priv_data,
                                          avio_rb32(pb), mime) < 0)
                return -1;
            break;
        case MKTAG('D', 'A', 'T', 'A'):
            goto header_end;
        default:
            /* unknown tag: skip it */
            avio_skip(pb, tag_size - 10);
            break;
        }
    }
 header_end:
    rm->nb_packets = avio_rb32(pb); /* number of packets */
    if (!rm->nb_packets && (flags & 4))
        rm->nb_packets = 3600 * 25;
    avio_rb32(pb); /* next data header */

    if (!data_off)
        data_off = avio_tell(pb) - 18;
    if (indx_off && pb->seekable && !(s->flags & AVFMT_FLAG_IGNIDX) &&
        avio_seek(pb, indx_off, SEEK_SET) >= 0) {
        rm_read_index(s);
        avio_seek(pb, data_off + 18, SEEK_SET);
    }

    return 0;
}

static int get_num(AVIOContext *pb, int *len)
{
    int n, n1;

    n = avio_rb16(pb);
    (*len)-=2;
    n &= 0x7FFF;
    if (n >= 0x4000) {
        return n - 0x4000;
    } else {
        n1 = avio_rb16(pb);
        (*len)-=2;
        return (n << 16) | n1;
    }
}

/* multiple of 20 bytes for ra144 (ugly) */
#define RAW_PACKET_SIZE 1000

static int sync(AVFormatContext *s, int64_t *timestamp, int *flags, int *stream_index, int64_t *pos){
    RMDemuxContext *rm = s->priv_data;
    AVIOContext *pb = s->pb;
    AVStream *st;
    uint32_t state=0xFFFFFFFF;

    while(!url_feof(pb)){
        int len, num, i;
        *pos= avio_tell(pb) - 3;
        if(rm->remaining_len > 0){
            num= rm->current_stream;
            len= rm->remaining_len;
            *timestamp = AV_NOPTS_VALUE;
            *flags= 0;
        }else{
            state= (state<<8) + avio_r8(pb);

            if(state == MKBETAG('I', 'N', 'D', 'X')){
                int n_pkts, expected_len;
                len = avio_rb32(pb);
                avio_skip(pb, 2);
                n_pkts = avio_rb32(pb);
                expected_len = 20 + n_pkts * 14;
                if (len == 20)
                    /* some files don't add index entries to chunk size... */
                    len = expected_len;
                else if (len != expected_len)
                    av_log(s, AV_LOG_WARNING,
                           "Index size %d (%d pkts) is wrong, should be %d.\n",
                           len, n_pkts, expected_len);
                len -= 14; // we already read part of the index header
                if(len<0)
                    continue;
                goto skip;
            } else if (state == MKBETAG('D','A','T','A')) {
                av_log(s, AV_LOG_WARNING,
                       "DATA tag in middle of chunk, file may be broken.\n");
            }

            if(state > (unsigned)0xFFFF || state <= 12)
                continue;
            len=state - 12;
            state= 0xFFFFFFFF;

            num = avio_rb16(pb);
            *timestamp = avio_rb32(pb);
            avio_r8(pb); /* reserved */
            *flags = avio_r8(pb); /* flags */
        }
        for(i=0;i<s->nb_streams;i++) {
            st = s->streams[i];
            if (num == st->id)
                break;
        }
        if (i == s->nb_streams) {
skip:
            /* skip packet if unknown number */
            avio_skip(pb, len);
            rm->remaining_len = 0;
            continue;
        }
        *stream_index= i;

        return len;
    }
    return -1;
}

static int rm_assemble_video_frame(AVFormatContext *s, AVIOContext *pb,
                                   RMDemuxContext *rm, RMStream *vst,
                                   AVPacket *pkt, int len, int *pseq,
                                   int64_t *timestamp)
{
    int hdr;
    int seq = 0, pic_num = 0, len2 = 0, pos = 0; //init to silcense compiler warning
    int type;
    int ret;

    hdr = avio_r8(pb); len--;
    type = hdr >> 6;

    if(type != 3){  // not frame as a part of packet
        seq = avio_r8(pb); len--;
    }
    if(type != 1){  // not whole frame
        len2 = get_num(pb, &len);
        pos  = get_num(pb, &len);
        pic_num = avio_r8(pb); len--;
    }
    if(len<0)
        return -1;
    rm->remaining_len = len;
    if(type&1){     // frame, not slice
        if(type == 3){  // frame as a part of packet
            len= len2;
            *timestamp = pos;
        }
        if(rm->remaining_len < len)
            return -1;
        rm->remaining_len -= len;
        if(av_new_packet(pkt, len + 9) < 0)
            return AVERROR(EIO);
        pkt->data[0] = 0;
        AV_WL32(pkt->data + 1, 1);
        AV_WL32(pkt->data + 5, 0);
        if ((ret = avio_read(pb, pkt->data + 9, len)) != len) {
            av_free_packet(pkt);
            return ret < 0 ? ret : AVERROR(EIO);
        }
        return 0;
    }
    //now we have to deal with single slice

    *pseq = seq;
    if((seq & 0x7F) == 1 || vst->curpic_num != pic_num){
        if (len2 > ffio_limit(pb, len2)) {
            av_log(s, AV_LOG_ERROR, "Impossibly sized packet\n");
            return AVERROR_INVALIDDATA;
        }
        vst->slices = ((hdr & 0x3F) << 1) + 1;
        vst->videobufsize = len2 + 8*vst->slices + 1;
        av_free_packet(&vst->pkt); //FIXME this should be output.
        if(av_new_packet(&vst->pkt, vst->videobufsize) < 0)
            return AVERROR(ENOMEM);
        memset(vst->pkt.data, 0, vst->pkt.size);
        vst->videobufpos = 8*vst->slices + 1;
        vst->cur_slice = 0;
        vst->curpic_num = pic_num;
        vst->pktpos = avio_tell(pb);
    }
    if(type == 2)
        len = FFMIN(len, pos);

    if(++vst->cur_slice > vst->slices)
        return 1;
    if(!vst->pkt.data)
        return AVERROR(ENOMEM);
    AV_WL32(vst->pkt.data - 7 + 8*vst->cur_slice, 1);
    AV_WL32(vst->pkt.data - 3 + 8*vst->cur_slice, vst->videobufpos - 8*vst->slices - 1);
    if(vst->videobufpos + len > vst->videobufsize)
        return 1;
    if (avio_read(pb, vst->pkt.data + vst->videobufpos, len) != len)
        return AVERROR(EIO);
    vst->videobufpos += len;
    rm->remaining_len-= len;

    if (type == 2 || vst->videobufpos == vst->videobufsize) {
        vst->pkt.data[0] = vst->cur_slice-1;
        *pkt= vst->pkt;
        vst->pkt.data= NULL;
        vst->pkt.size= 0;
        vst->pkt.buf = NULL;
#if FF_API_DESTRUCT_PACKET
FF_DISABLE_DEPRECATION_WARNINGS
        vst->pkt.destruct = NULL;
FF_ENABLE_DEPRECATION_WARNINGS
#endif
        if(vst->slices != vst->cur_slice) //FIXME find out how to set slices correct from the begin
            memmove(pkt->data + 1 + 8*vst->cur_slice, pkt->data + 1 + 8*vst->slices,
                vst->videobufpos - 1 - 8*vst->slices);
        pkt->size = vst->videobufpos + 8*(vst->cur_slice - vst->slices);
        pkt->pts = AV_NOPTS_VALUE;
        pkt->pos = vst->pktpos;
        vst->slices = 0;
        return 0;
    }

    return 1;
}

static inline void
rm_ac3_swap_bytes (AVStream *st, AVPacket *pkt)
{
    uint8_t *ptr;
    int j;

    if (st->codec->codec_id == AV_CODEC_ID_AC3) {
        ptr = pkt->data;
        for (j=0;j<pkt->size;j+=2) {
            FFSWAP(int, ptr[0], ptr[1]);
            ptr += 2;
        }
    }
}

int
ff_rm_parse_packet (AVFormatContext *s, AVIOContext *pb,
                    AVStream *st, RMStream *ast, int len, AVPacket *pkt,
                    int *seq, int flags, int64_t timestamp)
{
    RMDemuxContext *rm = s->priv_data;
    int ret;

    if (st->codec->codec_type == AVMEDIA_TYPE_VIDEO) {
        rm->current_stream= st->id;
        ret = rm_assemble_video_frame(s, pb, rm, ast, pkt, len, seq, &timestamp);
        if(ret)
            return ret; //got partial frame or error
    } else if (st->codec->codec_type == AVMEDIA_TYPE_AUDIO) {
        if ((ast->deint_id == DEINT_ID_GENR) ||
            (ast->deint_id == DEINT_ID_INT4) ||
            (ast->deint_id == DEINT_ID_SIPR)) {
            int x;
            int sps = ast->sub_packet_size;
            int cfs = ast->coded_framesize;
            int h = ast->sub_packet_h;
            int y = ast->sub_packet_cnt;
            int w = ast->audio_framesize;

            if (flags & 2)
                y = ast->sub_packet_cnt = 0;
            if (!y)
                ast->audiotimestamp = timestamp;

            switch (ast->deint_id) {
                case DEINT_ID_INT4:
                    for (x = 0; x < h/2; x++)
                        avio_read(pb, ast->pkt.data+x*2*w+y*cfs, cfs);
                    break;
                case DEINT_ID_GENR:
                    for (x = 0; x < w/sps; x++)
                        avio_read(pb, ast->pkt.data+sps*(h*x+((h+1)/2)*(y&1)+(y>>1)), sps);
                    break;
                case DEINT_ID_SIPR:
                    avio_read(pb, ast->pkt.data + y * w, w);
                    break;
            }

            if (++(ast->sub_packet_cnt) < h)
                return -1;
            if (ast->deint_id == DEINT_ID_SIPR)
                ff_rm_reorder_sipr_data(ast->pkt.data, h, w);

             ast->sub_packet_cnt = 0;
             rm->audio_stream_num = st->index;
             rm->audio_pkt_cnt = h * w / st->codec->block_align;
        } else if ((ast->deint_id == DEINT_ID_VBRF) ||
                   (ast->deint_id == DEINT_ID_VBRS)) {
            int x;
            rm->audio_stream_num = st->index;
            ast->sub_packet_cnt = (avio_rb16(pb) & 0xf0) >> 4;
            if (ast->sub_packet_cnt) {
                for (x = 0; x < ast->sub_packet_cnt; x++)
                    ast->sub_packet_lengths[x] = avio_rb16(pb);
                rm->audio_pkt_cnt = ast->sub_packet_cnt;
                ast->audiotimestamp = timestamp;
            } else
                return -1;
        } else {
            av_get_packet(pb, pkt, len);
            rm_ac3_swap_bytes(st, pkt);
        }
    } else
        av_get_packet(pb, pkt, len);

    pkt->stream_index = st->index;

#if 0
    if (st->codec->codec_type == AVMEDIA_TYPE_VIDEO) {
        if(st->codec->codec_id == AV_CODEC_ID_RV20){
            int seq= 128*(pkt->data[2]&0x7F) + (pkt->data[3]>>1);
            av_log(s, AV_LOG_DEBUG, "%d %"PRId64" %d\n", *timestamp, *timestamp*512LL/25, seq);

            seq |= (timestamp&~0x3FFF);
            if(seq - timestamp >  0x2000) seq -= 0x4000;
            if(seq - timestamp < -0x2000) seq += 0x4000;
        }
    }
#endif

    pkt->pts = timestamp;
    if (flags & 2)
        pkt->flags |= AV_PKT_FLAG_KEY;

    return st->codec->codec_type == AVMEDIA_TYPE_AUDIO ? rm->audio_pkt_cnt : 0;
}

int
ff_rm_retrieve_cache (AVFormatContext *s, AVIOContext *pb,
                      AVStream *st, RMStream *ast, AVPacket *pkt)
{
    RMDemuxContext *rm = s->priv_data;

    av_assert0 (rm->audio_pkt_cnt > 0);

    if (ast->deint_id == DEINT_ID_VBRF ||
        ast->deint_id == DEINT_ID_VBRS)
        av_get_packet(pb, pkt, ast->sub_packet_lengths[ast->sub_packet_cnt - rm->audio_pkt_cnt]);
    else {
        if(av_new_packet(pkt, st->codec->block_align) < 0)
            return AVERROR(ENOMEM);
        memcpy(pkt->data, ast->pkt.data + st->codec->block_align * //FIXME avoid this
               (ast->sub_packet_h * ast->audio_framesize / st->codec->block_align - rm->audio_pkt_cnt),
               st->codec->block_align);
    }
    rm->audio_pkt_cnt--;
    if ((pkt->pts = ast->audiotimestamp) != AV_NOPTS_VALUE) {
        ast->audiotimestamp = AV_NOPTS_VALUE;
        pkt->flags = AV_PKT_FLAG_KEY;
    } else
        pkt->flags = 0;
    pkt->stream_index = st->index;

    return rm->audio_pkt_cnt;
}

static int rm_read_packet(AVFormatContext *s, AVPacket *pkt)
{
    RMDemuxContext *rm = s->priv_data;
    AVStream *st = NULL; // init to silence compiler warning
    int i, len, res, seq = 1;
    int64_t timestamp, pos;
    int flags;

    for (;;) {
        if (rm->audio_pkt_cnt) {
            // If there are queued audio packet return them first
            st = s->streams[rm->audio_stream_num];
            res = ff_rm_retrieve_cache(s, s->pb, st, st->priv_data, pkt);
            if(res < 0)
                return res;
            flags = 0;
        } else {
            if (rm->old_format) {
                RMStream *ast;

                st = s->streams[0];
                ast = st->priv_data;
                timestamp = AV_NOPTS_VALUE;
                len = !ast->audio_framesize ? RAW_PACKET_SIZE :
                    ast->coded_framesize * ast->sub_packet_h / 2;
                flags = (seq++ == 1) ? 2 : 0;
                pos = avio_tell(s->pb);
            } else {
                len=sync(s, &timestamp, &flags, &i, &pos);
                if (len > 0)
                    st = s->streams[i];
            }

            if(len<0 || url_feof(s->pb))
                return AVERROR(EIO);

            res = ff_rm_parse_packet (s, s->pb, st, st->priv_data, len, pkt,
                                      &seq, flags, timestamp);
            if (res < -1)
                return res;
            if((flags&2) && (seq&0x7F) == 1)
                av_add_index_entry(st, pos, timestamp, 0, 0, AVINDEX_KEYFRAME);
            if (res)
                continue;
        }

        if(  (st->discard >= AVDISCARD_NONKEY && !(flags&2))
           || st->discard >= AVDISCARD_ALL){
            av_free_packet(pkt);
        } else
            break;
    }

    return 0;
}

static int rm_read_close(AVFormatContext *s)
{
    int i;

    for (i=0;i<s->nb_streams;i++)
        ff_rm_free_rmstream(s->streams[i]->priv_data);

    return 0;
}

static int rm_probe(AVProbeData *p)
{
    /* check file header */
    if ((p->buf[0] == '.' && p->buf[1] == 'R' &&
         p->buf[2] == 'M' && p->buf[3] == 'F' &&
         p->buf[4] == 0 && p->buf[5] == 0) ||
        (p->buf[0] == '.' && p->buf[1] == 'r' &&
         p->buf[2] == 'a' && p->buf[3] == 0xfd))
        return AVPROBE_SCORE_MAX;
    else
        return 0;
}

static int64_t rm_read_dts(AVFormatContext *s, int stream_index,
                               int64_t *ppos, int64_t pos_limit)
{
    RMDemuxContext *rm = s->priv_data;
    int64_t pos, dts;
    int stream_index2, flags, len, h;

    pos = *ppos;

    if(rm->old_format)
        return AV_NOPTS_VALUE;

    if (avio_seek(s->pb, pos, SEEK_SET) < 0)
        return AV_NOPTS_VALUE;

    rm->remaining_len=0;
    for(;;){
        int seq=1;
        AVStream *st;

        len=sync(s, &dts, &flags, &stream_index2, &pos);
        if(len<0)
            return AV_NOPTS_VALUE;

        st = s->streams[stream_index2];
        if (st->codec->codec_type == AVMEDIA_TYPE_VIDEO) {
            h= avio_r8(s->pb); len--;
            if(!(h & 0x40)){
                seq = avio_r8(s->pb); len--;
            }
        }

        if((flags&2) && (seq&0x7F) == 1){
            av_dlog(s, "%d %d-%d %"PRId64" %d\n",
                    flags, stream_index2, stream_index, dts, seq);
            av_add_index_entry(st, pos, dts, 0, 0, AVINDEX_KEYFRAME);
            if(stream_index2 == stream_index)
                break;
        }

        avio_skip(s->pb, len);
    }
    *ppos = pos;
    return dts;
}

static int rm_read_seek(AVFormatContext *s, int stream_index,
                        int64_t pts, int flags)
{
    RMDemuxContext *rm = s->priv_data;

    if (ff_seek_frame_binary(s, stream_index, pts, flags) < 0)
        return -1;
    rm->audio_pkt_cnt = 0;
    return 0;
}


AVInputFormat ff_rm_demuxer = {
    .name           = "rm",
    .long_name      = NULL_IF_CONFIG_SMALL("RealMedia"),
    .priv_data_size = sizeof(RMDemuxContext),
    .read_probe     = rm_probe,
    .read_header    = rm_read_header,
    .read_packet    = rm_read_packet,
    .read_close     = rm_read_close,
    .read_timestamp = rm_read_dts,
    .read_seek      = rm_read_seek,
};

AVInputFormat ff_rdt_demuxer = {
    .name           = "rdt",
    .long_name      = NULL_IF_CONFIG_SMALL("RDT demuxer"),
    .priv_data_size = sizeof(RMDemuxContext),
    .read_close     = rm_read_close,
    .flags          = AVFMT_NOFILE,
};<|MERGE_RESOLUTION|>--- conflicted
+++ resolved
@@ -377,21 +377,16 @@
         if ((ret = rm_read_extradata(pb, st->codec, codec_data_size - (avio_tell(pb) - codec_pos))) < 0)
             return ret;
 
-<<<<<<< HEAD
-        av_reduce(&st->avg_frame_rate.den, &st->avg_frame_rate.num,
-                  0x10000, fps, (1 << 30) - 1);
-#if FF_API_R_FRAME_RATE
-        st->r_frame_rate = st->avg_frame_rate;
-#endif
-=======
         if (fps > 0) {
             av_reduce(&st->avg_frame_rate.den, &st->avg_frame_rate.num,
                       0x10000, fps, (1 << 30) - 1);
+#if FF_API_R_FRAME_RATE
+            st->r_frame_rate = st->avg_frame_rate;
+#endif
         } else if (s->error_recognition & AV_EF_EXPLODE) {
             av_log(s, AV_LOG_ERROR, "Invalid framerate\n");
             return AVERROR_INVALIDDATA;
         }
->>>>>>> 0f310a6f
     }
 
 skip:
