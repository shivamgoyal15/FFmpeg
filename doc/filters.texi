@chapter Filtergraph description
@c man begin FILTERGRAPH DESCRIPTION

A filtergraph is a directed graph of connected filters. It can contain
cycles, and there can be multiple links between a pair of
filters. Each link has one input pad on one side connecting it to one
filter from which it takes its input, and one output pad on the other
side connecting it to the one filter accepting its output.

Each filter in a filtergraph is an instance of a filter class
registered in the application, which defines the features and the
number of input and output pads of the filter.

A filter with no input pads is called a "source", a filter with no
output pads is called a "sink".

@section Filtergraph syntax

A filtergraph can be represented using a textual representation, which
is recognized by the @code{-vf} and @code{-af} options of the ff*
tools, and by the @code{avfilter_graph_parse()} function defined in
@file{libavfilter/avfiltergraph.h}.

A filterchain consists of a sequence of connected filters, each one
connected to the previous one in the sequence. A filterchain is
represented by a list of ","-separated filter descriptions.

A filtergraph consists of a sequence of filterchains. A sequence of
filterchains is represented by a list of ";"-separated filterchain
descriptions.

A filter is represented by a string of the form:
[@var{in_link_1}]...[@var{in_link_N}]@var{filter_name}=@var{arguments}[@var{out_link_1}]...[@var{out_link_M}]

@var{filter_name} is the name of the filter class of which the
described filter is an instance of, and has to be the name of one of
the filter classes registered in the program.
The name of the filter class is optionally followed by a string
"=@var{arguments}".

@var{arguments} is a string which contains the parameters used to
initialize the filter instance, and are described in the filter
descriptions below.

The list of arguments can be quoted using the character "'" as initial
and ending mark, and the character '\' for escaping the characters
within the quoted text; otherwise the argument string is considered
terminated when the next special character (belonging to the set
"[]=;,") is encountered.

The name and arguments of the filter are optionally preceded and
followed by a list of link labels.
A link label allows to name a link and associate it to a filter output
or input pad. The preceding labels @var{in_link_1}
... @var{in_link_N}, are associated to the filter input pads,
the following labels @var{out_link_1} ... @var{out_link_M}, are
associated to the output pads.

When two link labels with the same name are found in the
filtergraph, a link between the corresponding input and output pad is
created.

If an output pad is not labelled, it is linked by default to the first
unlabelled input pad of the next filter in the filterchain.
For example in the filterchain:
@example
nullsrc, split[L1], [L2]overlay, nullsink
@end example
the split filter instance has two output pads, and the overlay filter
instance two input pads. The first output pad of split is labelled
"L1", the first input pad of overlay is labelled "L2", and the second
output pad of split is linked to the second input pad of overlay,
which are both unlabelled.

In a complete filterchain all the unlabelled filter input and output
pads must be connected. A filtergraph is considered valid if all the
filter input and output pads of all the filterchains are connected.

Follows a BNF description for the filtergraph syntax:
@example
@var{NAME}             ::= sequence of alphanumeric characters and '_'
@var{LINKLABEL}        ::= "[" @var{NAME} "]"
@var{LINKLABELS}       ::= @var{LINKLABEL} [@var{LINKLABELS}]
@var{FILTER_ARGUMENTS} ::= sequence of chars (eventually quoted)
@var{FILTER}           ::= [@var{LINKNAMES}] @var{NAME} ["=" @var{ARGUMENTS}] [@var{LINKNAMES}]
@var{FILTERCHAIN}      ::= @var{FILTER} [,@var{FILTERCHAIN}]
@var{FILTERGRAPH}      ::= @var{FILTERCHAIN} [;@var{FILTERGRAPH}]
@end example

@c man end FILTERGRAPH DESCRIPTION

@chapter Audio Filters
@c man begin AUDIO FILTERS

When you configure your FFmpeg build, you can disable any of the
existing filters using --disable-filters.
The configure output will show the audio filters included in your
build.

Below is a description of the currently available audio filters.

@section aconvert

Convert the input audio format to the specified formats.

The filter accepts a string of the form:
"@var{sample_format}:@var{channel_layout}:@var{packing_format}".

@var{sample_format} specifies the sample format, and can be a string or
the corresponding numeric value defined in @file{libavutil/samplefmt.h}.

@var{channel_layout} specifies the channel layout, and can be a string
or the corresponding numer value defined in @file{libavutil/chlayout.h}.

@var{packing_format} specifies the type of packing in output, can be one
of "planar" or "packed", or the corresponding numeric values "0" or "1".

The special parameter "auto", signifies that the filter will
automatically select the output format depending on the output filter.

Some examples follow.

@itemize
@item
Convert input to unsigned 8-bit, stereo, packed:
@example
aconvert=u8:stereo:packed
@end example

@item
Convert input to unsigned 8-bit, automatically select out channel layout
and packing format:
@example
aconvert=u8:auto:auto
@end example
@end itemize

@section aformat

Convert the input audio to one of the specified formats. The framework will
negotiate the most appropriate format to minimize conversions.

The filter accepts three lists of formats, separated by ":", in the form:
"@var{sample_formats}:@var{channel_layouts}:@var{packing_formats}".

Elements in each list are separated by "," which has to be escaped in the
filtergraph specification.

The special parameter "all", in place of a list of elements, signifies all
supported formats.

Some examples follow:
@example
aformat=u8\\,s16:mono:packed

aformat=s16:mono\\,stereo:all
@end example

@section anull

Pass the audio source unchanged to the output.

@section aresample

Resample the input audio to the specified sample rate.

The filter accepts exactly one parameter, the output sample rate. If not
specified then the filter will automatically convert between its input
and output sample rates.

For example, to resample the input audio to 44100Hz:
@example
aresample=44100
@end example

@section ashowinfo

Show a line containing various information for each input audio frame.
The input audio is not modified.

The shown line contains a sequence of key/value pairs of the form
@var{key}:@var{value}.

A description of each shown parameter follows:

@table @option
@item n
sequential number of the input frame, starting from 0

@item pts
presentation TimeStamp of the input frame, expressed as a number of
time base units. The time base unit depends on the filter input pad, and
is usually 1/@var{sample_rate}.

@item pts_time
presentation TimeStamp of the input frame, expressed as a number of
seconds

@item pos
position of the frame in the input stream, -1 if this information in
unavailable and/or meanigless (for example in case of synthetic audio)

@item fmt
sample format name

@item chlayout
channel layout description

@item nb_samples
number of samples (per each channel) contained in the filtered frame

@item rate
sample rate for the audio frame

@item planar
if the packing format is planar, 0 if packed

@item checksum
Adler-32 checksum of all the planes of the input frame

@item plane_checksum
Adler-32 checksum for each input frame plane, expressed in the form
"[@var{c0} @var{c1} @var{c2} @var{c3} @var{c4} @var{c5} @var{c6} @var{c7}]"
@end table

@c man end AUDIO FILTERS

@chapter Audio Sources
@c man begin AUDIO SOURCES

Below is a description of the currently available audio sources.

@section abuffer

Buffer audio frames, and make them available to the filter chain.

This source is mainly intended for a programmatic use, in particular
through the interface defined in @file{libavfilter/asrc_abuffer.h}.

It accepts the following mandatory parameters:
@var{sample_rate}:@var{sample_fmt}:@var{channel_layout}:@var{packing}

@table @option

@item sample_rate
The sample rate of the incoming audio buffers.

@item sample_fmt
The sample format of the incoming audio buffers.
Either a sample format name or its corresponging integer representation from
the enum AVSampleFormat in @file{libavutil/samplefmt.h}

@item channel_layout
The channel layout of the incoming audio buffers.
Either a channel layout name from channel_layout_map in
@file{libavutil/audioconvert.c} or its corresponding integer representation
from the AV_CH_LAYOUT_* macros in @file{libavutil/audioconvert.h}

@item packing
Either "packed" or "planar", or their integer representation: 0 or 1
respectively.

@end table

For example:
@example
abuffer=44100:s16:stereo:planar
@end example

will instruct the source to accept planar 16bit signed stereo at 44100Hz.
Since the sample format with name "s16" corresponds to the number
1 and the "stereo" channel layout corresponds to the value 3, this is
equivalent to:
@example
abuffer=44100:1:3:1
@end example

@section amovie

Read an audio stream from a movie container.

It accepts the syntax: @var{movie_name}[:@var{options}] where
@var{movie_name} is the name of the resource to read (not necessarily
a file but also a device or a stream accessed through some protocol),
and @var{options} is an optional sequence of @var{key}=@var{value}
pairs, separated by ":".

The description of the accepted options follows.

@table @option

@item format_name, f
Specify the format assumed for the movie to read, and can be either
the name of a container or an input device. If not specified the
format is guessed from @var{movie_name} or by probing.

@item seek_point, sp
Specify the seek point in seconds, the frames will be output
starting from this seek point, the parameter is evaluated with
@code{av_strtod} so the numerical value may be suffixed by an IS
postfix. Default value is "0".

@item stream_index, si
Specify the index of the audio stream to read. If the value is -1,
the best suited audio stream will be automatically selected. Default
value is "-1".

@end table

@section anullsrc

Null audio source, never return audio frames. It is mainly useful as a
template and to be employed in analysis / debugging tools.

It accepts as optional parameter a string of the form
@var{sample_rate}:@var{channel_layout}.

@var{sample_rate} specify the sample rate, and defaults to 44100.

@var{channel_layout} specify the channel layout, and can be either an
integer or a string representing a channel layout. The default value
of @var{channel_layout} is 3, which corresponds to CH_LAYOUT_STEREO.

Check the channel_layout_map definition in
@file{libavcodec/audioconvert.c} for the mapping between strings and
channel layout values.

Follow some examples:
@example
#  set the sample rate to 48000 Hz and the channel layout to CH_LAYOUT_MONO.
anullsrc=48000:4

# same as
anullsrc=48000:mono
@end example

@c man end AUDIO SOURCES

@chapter Audio Sinks
@c man begin AUDIO SINKS

Below is a description of the currently available audio sinks.

@section abuffersink

Buffer audio frames, and make them available to the end of filter chain.

This sink is mainly intended for programmatic use, in particular
through the interface defined in @file{libavfilter/buffersink.h}.

It requires a pointer to an AVABufferSinkContext structure, which
defines the incoming buffers' formats, to be passed as the opaque
parameter to @code{avfilter_init_filter} for initialization.

@section anullsink

Null audio sink, do absolutely nothing with the input audio. It is
mainly useful as a template and to be employed in analysis / debugging
tools.

@c man end AUDIO SINKS

@chapter Video Filters
@c man begin VIDEO FILTERS

When you configure your FFmpeg build, you can disable any of the
existing filters using --disable-filters.
The configure output will show the video filters included in your
build.

Below is a description of the currently available video filters.

@section blackframe

Detect frames that are (almost) completely black. Can be useful to
detect chapter transitions or commercials. Output lines consist of
the frame number of the detected frame, the percentage of blackness,
the position in the file if known or -1 and the timestamp in seconds.

In order to display the output lines, you need to set the loglevel at
least to the AV_LOG_INFO value.

The filter accepts the syntax:
@example
blackframe[=@var{amount}:[@var{threshold}]]
@end example

@var{amount} is the percentage of the pixels that have to be below the
threshold, and defaults to 98.

@var{threshold} is the threshold below which a pixel value is
considered black, and defaults to 32.

@section boxblur

Apply boxblur algorithm to the input video.

This filter accepts the parameters:
@var{luma_radius}:@var{luma_power}:@var{chroma_radius}:@var{chroma_power}:@var{alpha_radius}:@var{alpha_power}

Chroma and alpha parameters are optional, if not specified they default
to the corresponding values set for @var{luma_radius} and
@var{luma_power}.

@var{luma_radius}, @var{chroma_radius}, and @var{alpha_radius} represent
the radius in pixels of the box used for blurring the corresponding
input plane. They are expressions, and can contain the following
constants:
@table @option
@item w, h
the input width and heigth in pixels

@item cw, ch
the input chroma image width and height in pixels

@item hsub, vsub
horizontal and vertical chroma subsample values. For example for the
pixel format "yuv422p" @var{hsub} is 2 and @var{vsub} is 1.
@end table

The radius must be a non-negative number, and must be not greater than
the value of the expression @code{min(w,h)/2} for the luma and alpha planes,
and of @code{min(cw,ch)/2} for the chroma planes.

@var{luma_power}, @var{chroma_power}, and @var{alpha_power} represent
how many times the boxblur filter is applied to the corresponding
plane.

Some examples follow:

@itemize

@item
Apply a boxblur filter with luma, chroma, and alpha radius
set to 2:
@example
boxblur=2:1
@end example

@item
Set luma radius to 2, alpha and chroma radius to 0
@example
boxblur=2:1:0:0:0:0
@end example

@item
Set luma and chroma radius to a fraction of the video dimension
@example
boxblur=min(h\,w)/10:1:min(cw\,ch)/10:1
@end example

@end itemize

@section copy

Copy the input source unchanged to the output. Mainly useful for
testing purposes.

@section crop

Crop the input video to @var{out_w}:@var{out_h}:@var{x}:@var{y}.

The parameters are expressions containing the following constants:

@table @option
@item E, PI, PHI
the corresponding mathematical approximated values for e
(euler number), pi (greek PI), PHI (golden ratio)

@item x, y
the computed values for @var{x} and @var{y}. They are evaluated for
each new frame.

@item in_w, in_h
the input width and heigth

@item iw, ih
same as @var{in_w} and @var{in_h}

@item out_w, out_h
the output (cropped) width and heigth

@item ow, oh
same as @var{out_w} and @var{out_h}

@item a
same as @var{iw} / @var{ih}

@item sar
input sample aspect ratio

@item dar
input display aspect ratio, it is the same as (@var{iw} / @var{ih}) * @var{sar}

@item hsub, vsub
horizontal and vertical chroma subsample values. For example for the
pixel format "yuv422p" @var{hsub} is 2 and @var{vsub} is 1.

@item n
the number of input frame, starting from 0

@item pos
the position in the file of the input frame, NAN if unknown

@item t
timestamp expressed in seconds, NAN if the input timestamp is unknown

@end table

The @var{out_w} and @var{out_h} parameters specify the expressions for
the width and height of the output (cropped) video. They are
evaluated just at the configuration of the filter.

The default value of @var{out_w} is "in_w", and the default value of
@var{out_h} is "in_h".

The expression for @var{out_w} may depend on the value of @var{out_h},
and the expression for @var{out_h} may depend on @var{out_w}, but they
cannot depend on @var{x} and @var{y}, as @var{x} and @var{y} are
evaluated after @var{out_w} and @var{out_h}.

The @var{x} and @var{y} parameters specify the expressions for the
position of the top-left corner of the output (non-cropped) area. They
are evaluated for each frame. If the evaluated value is not valid, it
is approximated to the nearest valid value.

The default value of @var{x} is "(in_w-out_w)/2", and the default
value for @var{y} is "(in_h-out_h)/2", which set the cropped area at
the center of the input image.

The expression for @var{x} may depend on @var{y}, and the expression
for @var{y} may depend on @var{x}.

Follow some examples:
@example
# crop the central input area with size 100x100
crop=100:100

# crop the central input area with size 2/3 of the input video
"crop=2/3*in_w:2/3*in_h"

# crop the input video central square
crop=in_h

# delimit the rectangle with the top-left corner placed at position
# 100:100 and the right-bottom corner corresponding to the right-bottom
# corner of the input image.
crop=in_w-100:in_h-100:100:100

# crop 10 pixels from the left and right borders, and 20 pixels from
# the top and bottom borders
"crop=in_w-2*10:in_h-2*20"

# keep only the bottom right quarter of the input image
"crop=in_w/2:in_h/2:in_w/2:in_h/2"

# crop height for getting Greek harmony
"crop=in_w:1/PHI*in_w"

# trembling effect
"crop=in_w/2:in_h/2:(in_w-out_w)/2+((in_w-out_w)/2)*sin(n/10):(in_h-out_h)/2 +((in_h-out_h)/2)*sin(n/7)"

# erratic camera effect depending on timestamp
"crop=in_w/2:in_h/2:(in_w-out_w)/2+((in_w-out_w)/2)*sin(t*10):(in_h-out_h)/2 +((in_h-out_h)/2)*sin(t*13)"

# set x depending on the value of y
"crop=in_w/2:in_h/2:y:10+10*sin(n/10)"
@end example

@section cropdetect

Auto-detect crop size.

Calculate necessary cropping parameters and prints the recommended
parameters through the logging system. The detected dimensions
correspond to the non-black area of the input video.

It accepts the syntax:
@example
cropdetect[=@var{limit}[:@var{round}[:@var{reset}]]]
@end example

@table @option

@item limit
Threshold, which can be optionally specified from nothing (0) to
everything (255), defaults to 24.

@item round
Value which the width/height should be divisible by, defaults to
16. The offset is automatically adjusted to center the video. Use 2 to
get only even dimensions (needed for 4:2:2 video). 16 is best when
encoding to most video codecs.

@item reset
Counter that determines after how many frames cropdetect will reset
the previously detected largest video area and start over to detect
the current optimal crop area. Defaults to 0.

This can be useful when channel logos distort the video area. 0
indicates never reset and return the largest area encountered during
playback.
@end table

@section delogo

Suppress a TV station logo by a simple interpolation of the surrounding
pixels. Just set a rectangle covering the logo and watch it disappear
(and sometimes something even uglier appear - your mileage may vary).

The filter accepts parameters as a string of the form
"@var{x}:@var{y}:@var{w}:@var{h}:@var{band}", or as a list of
@var{key}=@var{value} pairs, separated by ":".

The description of the accepted parameters follows.

@table @option

@item x, y
Specify the top left corner coordinates of the logo. They must be
specified.

@item w, h
Specify the width and height of the logo to clear. They must be
specified.

@item band, t
Specify the thickness of the fuzzy edge of the rectangle (added to
@var{w} and @var{h}). The default value is 4.

@item show
When set to 1, a green rectangle is drawn on the screen to simplify
finding the right @var{x}, @var{y}, @var{w}, @var{h} parameters, and
@var{band} is set to 4. The default value is 0.

@end table

Some examples follow.

@itemize

@item
Set a rectangle covering the area with top left corner coordinates 0,0
and size 100x77, setting a band of size 10:
@example
delogo=0:0:100:77:10
@end example

@item
As the previous example, but use named options:
@example
delogo=x=0:y=0:w=100:h=77:band=10
@end example

@end itemize

@section drawbox

Draw a colored box on the input image.

It accepts the syntax:
@example
drawbox=@var{x}:@var{y}:@var{width}:@var{height}:@var{color}
@end example

@table @option

@item x, y
Specify the top left corner coordinates of the box. Default to 0.

@item width, height
Specify the width and height of the box, if 0 they are interpreted as
the input width and height. Default to 0.

@item color
Specify the color of the box to write, it can be the name of a color
(case insensitive match) or a 0xRRGGBB[AA] sequence.
@end table

Follow some examples:
@example
# draw a black box around the edge of the input image
drawbox

# draw a box with color red and an opacity of 50%
drawbox=10:20:200:60:red@@0.5"
@end example

@section drawtext

Draw text string or text from specified file on top of video using the
libfreetype library.

To enable compilation of this filter you need to configure FFmpeg with
@code{--enable-libfreetype}.

The filter also recognizes strftime() sequences in the provided text
and expands them accordingly. Check the documentation of strftime().

The filter accepts parameters as a list of @var{key}=@var{value} pairs,
separated by ":".

The description of the accepted parameters follows.

@table @option

@item fontfile
The font file to be used for drawing text. Path must be included.
This parameter is mandatory.

@item text
The text string to be drawn. The text must be a sequence of UTF-8
encoded characters.
This parameter is mandatory if no file is specified with the parameter
@var{textfile}.

@item textfile
A text file containing text to be drawn. The text must be a sequence
of UTF-8 encoded characters.

This parameter is mandatory if no text string is specified with the
parameter @var{text}.

If both text and textfile are specified, an error is thrown.

@item x, y
The offsets where text will be drawn within the video frame.
Relative to the top/left border of the output image.

The default value of @var{x} and @var{y} is 0.

@item fontsize
The font size to be used for drawing text.
The default value of @var{fontsize} is 16.

@item fontcolor
The color to be used for drawing fonts.
Either a string (e.g. "red") or in 0xRRGGBB[AA] format
(e.g. "0xff000033"), possibly followed by an alpha specifier.
The default value of @var{fontcolor} is "black".

@item boxcolor
The color to be used for drawing box around text.
Either a string (e.g. "yellow") or in 0xRRGGBB[AA] format
(e.g. "0xff00ff"), possibly followed by an alpha specifier.
The default value of @var{boxcolor} is "white".

@item box
Used to draw a box around text using background color.
Value should be either 1 (enable) or 0 (disable).
The default value of @var{box} is 0.

@item shadowx, shadowy
The x and y offsets for the text shadow position with respect to the
position of the text. They can be either positive or negative
values. Default value for both is "0".

@item shadowcolor
The color to be used for drawing a shadow behind the drawn text.  It
can be a color name (e.g. "yellow") or a string in the 0xRRGGBB[AA]
form (e.g. "0xff00ff"), possibly followed by an alpha specifier.
The default value of @var{shadowcolor} is "black".

@item ft_load_flags
Flags to be used for loading the fonts.

The flags map the corresponding flags supported by libfreetype, and are
a combination of the following values:
@table @var
@item default
@item no_scale
@item no_hinting
@item render
@item no_bitmap
@item vertical_layout
@item force_autohint
@item crop_bitmap
@item pedantic
@item ignore_global_advance_width
@item no_recurse
@item ignore_transform
@item monochrome
@item linear_design
@item no_autohint
@item end table
@end table

Default value is "render".

For more information consult the documentation for the FT_LOAD_*
libfreetype flags.

@item tabsize
The size in number of spaces to use for rendering the tab.
Default value is 4.
@end table

For example the command:
@example
drawtext="fontfile=/usr/share/fonts/truetype/freefont/FreeSerif.ttf: text='Test Text'"
@end example

will draw "Test Text" with font FreeSerif, using the default values
for the optional parameters.

The command:
@example
drawtext="fontfile=/usr/share/fonts/truetype/freefont/FreeSerif.ttf: text='Test Text':\
          x=100: y=50: fontsize=24: fontcolor=yellow@@0.2: box=1: boxcolor=red@@0.2"
@end example

will draw 'Test Text' with font FreeSerif of size 24 at position x=100
and y=50 (counting from the top-left corner of the screen), text is
yellow with a red box around it. Both the text and the box have an
opacity of 20%.

Note that the double quotes are not necessary if spaces are not used
within the parameter list.

For more information about libfreetype, check:
@url{http://www.freetype.org/}.

@section fade

Apply fade-in/out effect to input video.

It accepts the parameters:
@var{type}:@var{start_frame}:@var{nb_frames}

@var{type} specifies if the effect type, can be either "in" for
fade-in, or "out" for a fade-out effect.

@var{start_frame} specifies the number of the start frame for starting
to apply the fade effect.

@var{nb_frames} specifies the number of frames for which the fade
effect has to last. At the end of the fade-in effect the output video
will have the same intensity as the input video, at the end of the
fade-out transition the output video will be completely black.

A few usage examples follow, usable too as test scenarios.
@example
# fade in first 30 frames of video
fade=in:0:30

# fade out last 45 frames of a 200-frame video
fade=out:155:45

# fade in first 25 frames and fade out last 25 frames of a 1000-frame video
fade=in:0:25, fade=out:975:25

# make first 5 frames black, then fade in from frame 5-24
fade=in:5:20
@end example

@section fieldorder

Transform the field order of the input video.

It accepts one parameter which specifies the required field order that
the input interlaced video will be transformed to. The parameter can
assume one of the following values:

@table @option
@item 0 or bff
output bottom field first
@item 1 or tff
output top field first
@end table

Default value is "tff".

Transformation is achieved by shifting the picture content up or down
by one line, and filling the remaining line with appropriate picture content.
This method is consistent with most broadcast field order converters.

If the input video is not flagged as being interlaced, or it is already
flagged as being of the required output field order then this filter does
not alter the incoming video.

This filter is very useful when converting to or from PAL DV material,
which is bottom field first.

For example:
@example
./ffmpeg -i in.vob -vf "fieldorder=bff" out.dv
@end example

@section fifo

Buffer input images and send them when they are requested.

This filter is mainly useful when auto-inserted by the libavfilter
framework.

The filter does not take parameters.

@section format

Convert the input video to one of the specified pixel formats.
Libavfilter will try to pick one that is supported for the input to
the next filter.

The filter accepts a list of pixel format names, separated by ":",
for example "yuv420p:monow:rgb24".

Some examples follow:
@example
# convert the input video to the format "yuv420p"
format=yuv420p

# convert the input video to any of the formats in the list
format=yuv420p:yuv444p:yuv410p
@end example

@anchor{frei0r}
@section frei0r

Apply a frei0r effect to the input video.

To enable compilation of this filter you need to install the frei0r
header and configure FFmpeg with --enable-frei0r.

The filter supports the syntax:
@example
@var{filter_name}[@{:|=@}@var{param1}:@var{param2}:...:@var{paramN}]
@end example

@var{filter_name} is the name to the frei0r effect to load. If the
environment variable @env{FREI0R_PATH} is defined, the frei0r effect
is searched in each one of the directories specified by the colon
separated list in @env{FREIOR_PATH}, otherwise in the standard frei0r
paths, which are in this order: @file{HOME/.frei0r-1/lib/},
@file{/usr/local/lib/frei0r-1/}, @file{/usr/lib/frei0r-1/}.

@var{param1}, @var{param2}, ... , @var{paramN} specify the parameters
for the frei0r effect.

A frei0r effect parameter can be a boolean (whose values are specified
with "y" and "n"), a double, a color (specified by the syntax
@var{R}/@var{G}/@var{B}, @var{R}, @var{G}, and @var{B} being float
numbers from 0.0 to 1.0) or by an @code{av_parse_color()} color
description), a position (specified by the syntax @var{X}/@var{Y},
@var{X} and @var{Y} being float numbers) and a string.

The number and kind of parameters depend on the loaded effect. If an
effect parameter is not specified the default value is set.

Some examples follow:
@example
# apply the distort0r effect, set the first two double parameters
frei0r=distort0r:0.5:0.01

# apply the colordistance effect, takes a color as first parameter
frei0r=colordistance:0.2/0.3/0.4
frei0r=colordistance:violet
frei0r=colordistance:0x112233

# apply the perspective effect, specify the top left and top right
# image positions
frei0r=perspective:0.2/0.2:0.8/0.2
@end example

For more information see:
@url{http://piksel.org/frei0r}

@section gradfun

Fix the banding artifacts that are sometimes introduced into nearly flat
regions by truncation to 8bit colordepth.
Interpolate the gradients that should go where the bands are, and
dither them.

This filter is designed for playback only.  Do not use it prior to
lossy compression, because compression tends to lose the dither and
bring back the bands.

The filter takes two optional parameters, separated by ':':
@var{strength}:@var{radius}

@var{strength} is the maximum amount by which the filter will change
any one pixel. Also the threshold for detecting nearly flat
regions. Acceptable values range from .51 to 255, default value is
1.2, out-of-range values will be clipped to the valid range.

@var{radius} is the neighborhood to fit the gradient to. A larger
radius makes for smoother gradients, but also prevents the filter from
modifying the pixels near detailed regions. Acceptable values are
8-32, default value is 16, out-of-range values will be clipped to the
valid range.

@example
# default parameters
gradfun=1.2:16

# omitting radius
gradfun=1.2
@end example

@section hflip

Flip the input video horizontally.

For example to horizontally flip the video in input with
@file{ffmpeg}:
@example
ffmpeg -i in.avi -vf "hflip" out.avi
@end example

@section hqdn3d

High precision/quality 3d denoise filter. This filter aims to reduce
image noise producing smooth images and making still images really
still. It should enhance compressibility.

It accepts the following optional parameters:
@var{luma_spatial}:@var{chroma_spatial}:@var{luma_tmp}:@var{chroma_tmp}

@table @option
@item luma_spatial
a non-negative float number which specifies spatial luma strength,
defaults to 4.0

@item chroma_spatial
a non-negative float number which specifies spatial chroma strength,
defaults to 3.0*@var{luma_spatial}/4.0

@item luma_tmp
a float number which specifies luma temporal strength, defaults to
6.0*@var{luma_spatial}/4.0

@item chroma_tmp
a float number which specifies chroma temporal strength, defaults to
@var{luma_tmp}*@var{chroma_spatial}/@var{luma_spatial}
@end table

@section lut, lutrgb, lutyuv

Compute a look-up table for binding each pixel component input value
to an output value, and apply it to input video.

@var{lutyuv} applies a lookup table to a YUV input video, @var{lutrgb}
to an RGB input video.

These filters accept in input a ":"-separated list of options, which
specify the expressions used for computing the lookup table for the
corresponding pixel component values.

The @var{lut} filter requires either YUV or RGB pixel formats in
input, and accepts the options:
@table @option
@var{c0} (first  pixel component)
@var{c1} (second pixel component)
@var{c2} (third  pixel component)
@var{c3} (fourth pixel component, corresponds to the alpha component)
@end table

The exact component associated to each option depends on the format in
input.

The @var{lutrgb} filter requires RGB pixel formats in input, and
accepts the options:
@table @option
@var{r} (red component)
@var{g} (green component)
@var{b} (blue component)
@var{a} (alpha component)
@end table

The @var{lutyuv} filter requires YUV pixel formats in input, and
accepts the options:
@table @option
@var{y} (Y/luminance component)
@var{u} (U/Cb component)
@var{v} (V/Cr component)
@var{a} (alpha component)
@end table

The expressions can contain the following constants and functions:

@table @option
@item E, PI, PHI
the corresponding mathematical approximated values for e
(euler number), pi (greek PI), PHI (golden ratio)

@item w, h
the input width and heigth

@item val
input value for the pixel component

@item clipval
the input value clipped in the @var{minval}-@var{maxval} range

@item maxval
maximum value for the pixel component

@item minval
minimum value for the pixel component

@item negval
the negated value for the pixel component value clipped in the
@var{minval}-@var{maxval} range , it corresponds to the expression
"maxval-clipval+minval"

@item clip(val)
the computed value in @var{val} clipped in the
@var{minval}-@var{maxval} range

@item gammaval(gamma)
the computed gamma correction value of the pixel component value
clipped in the @var{minval}-@var{maxval} range, corresponds to the
expression
"pow((clipval-minval)/(maxval-minval)\,@var{gamma})*(maxval-minval)+minval"

@end table

All expressions default to "val".

Some examples follow:
@example
# negate input video
lutrgb="r=maxval+minval-val:g=maxval+minval-val:b=maxval+minval-val"
lutyuv="y=maxval+minval-val:u=maxval+minval-val:v=maxval+minval-val"

# the above is the same as
lutrgb="r=negval:g=negval:b=negval"
lutyuv="y=negval:u=negval:v=negval"

# negate luminance
lutyuv=negval

# remove chroma components, turns the video into a graytone image
lutyuv="u=128:v=128"

# apply a luma burning effect
lutyuv="y=2*val"

# remove green and blue components
lutrgb="g=0:b=0"

# set a constant alpha channel value on input
format=rgba,lutrgb=a="maxval-minval/2"

# correct luminance gamma by a 0.5 factor
lutyuv=y=gammaval(0.5)
@end example

@section mp

Apply an MPlayer filter to the input video.

This filter provides a wrapper around most of the filters of
MPlayer/MEncoder.

This wrapper is considered experimental. Some of the wrapped filters
may not work properly and we may drop support for them, as they will
be implemented natively into FFmpeg. Thus you should avoid
depending on them when writing portable scripts.

The filters accepts the parameters:
@var{filter_name}[:=]@var{filter_params}

@var{filter_name} is the name of a supported MPlayer filter,
@var{filter_params} is a string containing the parameters accepted by
the named filter.

The list of the currently supported filters follows:
@table @var
@item 2xsai
@item decimate
@item denoise3d
@item detc
@item dint
@item divtc
@item down3dright
@item dsize
@item eq2
@item eq
@item field
@item fil
@item fixpts
@item framestep
@item fspp
@item geq
@item harddup
@item hqdn3d
@item hue
@item il
@item ilpack
@item ivtc
@item kerndeint
@item mcdeint
@item mirror
@item noise
@item ow
@item palette
@item perspective
@item phase
@item pp7
@item pullup
@item qp
@item rectangle
@item remove-logo
@item rotate
@item sab
@item screenshot
@item smartblur
@item softpulldown
@item softskip
@item spp
@item swapuv
@item telecine
@item tile
@item tinterlace
@item unsharp
@item uspp
@item yuvcsp
@item yvu9
@end table

The parameter syntax and behavior for the listed filters are the same
of the corresponding MPlayer filters. For detailed instructions check
the "VIDEO FILTERS" section in the MPlayer manual.

Some examples follow:
@example
# remove a logo by interpolating the surrounding pixels
mp=delogo=200:200:80:20:1

# adjust gamma, brightness, contrast
mp=eq2=1.0:2:0.5

# tweak hue and saturation
mp=hue=100:-10
@end example

See also mplayer(1), @url{http://www.mplayerhq.hu/}.

@section negate

Negate input video.

This filter accepts an integer in input, if non-zero it negates the
alpha component (if available). The default value in input is 0.

@section noformat

Force libavfilter not to use any of the specified pixel formats for the
input to the next filter.

The filter accepts a list of pixel format names, separated by ":",
for example "yuv420p:monow:rgb24".

Some examples follow:
@example
# force libavfilter to use a format different from "yuv420p" for the
# input to the vflip filter
noformat=yuv420p,vflip

# convert the input video to any of the formats not contained in the list
noformat=yuv420p:yuv444p:yuv410p
@end example

@section null

Pass the video source unchanged to the output.

@section ocv

Apply video transform using libopencv.

To enable this filter install libopencv library and headers and
configure FFmpeg with --enable-libopencv.

The filter takes the parameters: @var{filter_name}@{:=@}@var{filter_params}.

@var{filter_name} is the name of the libopencv filter to apply.

@var{filter_params} specifies the parameters to pass to the libopencv
filter. If not specified the default values are assumed.

Refer to the official libopencv documentation for more precise
informations:
@url{http://opencv.willowgarage.com/documentation/c/image_filtering.html}

Follows the list of supported libopencv filters.

@anchor{dilate}
@subsection dilate

Dilate an image by using a specific structuring element.
This filter corresponds to the libopencv function @code{cvDilate}.

It accepts the parameters: @var{struct_el}:@var{nb_iterations}.

@var{struct_el} represents a structuring element, and has the syntax:
@var{cols}x@var{rows}+@var{anchor_x}x@var{anchor_y}/@var{shape}

@var{cols} and @var{rows} represent the number of colums and rows of
the structuring element, @var{anchor_x} and @var{anchor_y} the anchor
point, and @var{shape} the shape for the structuring element, and
can be one of the values "rect", "cross", "ellipse", "custom".

If the value for @var{shape} is "custom", it must be followed by a
string of the form "=@var{filename}". The file with name
@var{filename} is assumed to represent a binary image, with each
printable character corresponding to a bright pixel. When a custom
@var{shape} is used, @var{cols} and @var{rows} are ignored, the number
or columns and rows of the read file are assumed instead.

The default value for @var{struct_el} is "3x3+0x0/rect".

@var{nb_iterations} specifies the number of times the transform is
applied to the image, and defaults to 1.

Follow some example:
@example
# use the default values
ocv=dilate

# dilate using a structuring element with a 5x5 cross, iterate two times
ocv=dilate=5x5+2x2/cross:2

# read the shape from the file diamond.shape, iterate two times
# the file diamond.shape may contain a pattern of characters like this:
#   *
#  ***
# *****
#  ***
#   *
# the specified cols and rows are ignored (but not the anchor point coordinates)
ocv=0x0+2x2/custom=diamond.shape:2
@end example

@subsection erode

Erode an image by using a specific structuring element.
This filter corresponds to the libopencv function @code{cvErode}.

The filter accepts the parameters: @var{struct_el}:@var{nb_iterations},
with the same syntax and semantics as the @ref{dilate} filter.

@subsection smooth

Smooth the input video.

The filter takes the following parameters:
@var{type}:@var{param1}:@var{param2}:@var{param3}:@var{param4}.

@var{type} is the type of smooth filter to apply, and can be one of
the following values: "blur", "blur_no_scale", "median", "gaussian",
"bilateral". The default value is "gaussian".

@var{param1}, @var{param2}, @var{param3}, and @var{param4} are
parameters whose meanings depend on smooth type. @var{param1} and
@var{param2} accept integer positive values or 0, @var{param3} and
@var{param4} accept float values.

The default value for @var{param1} is 3, the default value for the
other parameters is 0.

These parameters correspond to the parameters assigned to the
libopencv function @code{cvSmooth}.

@section overlay

Overlay one video on top of another.

It takes two inputs and one output, the first input is the "main"
video on which the second input is overlayed.

It accepts the parameters: @var{x}:@var{y}.

@var{x} is the x coordinate of the overlayed video on the main video,
@var{y} is the y coordinate. The parameters are expressions containing
the following parameters:

@table @option
@item main_w, main_h
main input width and height

@item W, H
same as @var{main_w} and @var{main_h}

@item overlay_w, overlay_h
overlay input width and height

@item w, h
same as @var{overlay_w} and @var{overlay_h}
@end table

Be aware that frames are taken from each input video in timestamp
order, hence, if their initial timestamps differ, it is a a good idea
to pass the two inputs through a @var{setpts=PTS-STARTPTS} filter to
have them begin in the same zero timestamp, as it does the example for
the @var{movie} filter.

Follow some examples:
@example
# draw the overlay at 10 pixels from the bottom right
# corner of the main video.
overlay=main_w-overlay_w-10:main_h-overlay_h-10

# insert a transparent PNG logo in the bottom left corner of the input
movie=logo.png [logo];
[in][logo] overlay=10:main_h-overlay_h-10 [out]

# insert 2 different transparent PNG logos (second logo on bottom
# right corner):
movie=logo1.png [logo1];
movie=logo2.png [logo2];
[in][logo1]       overlay=10:H-h-10 [in+logo1];
[in+logo1][logo2] overlay=W-w-10:H-h-10 [out]

# add a transparent color layer on top of the main video,
# WxH specifies the size of the main input to the overlay filter
color=red@.3:WxH [over]; [in][over] overlay [out]
@end example

You can chain togheter more overlays but the efficiency of such
approach is yet to be tested.

@section pad

Add paddings to the input image, and places the original input at the
given coordinates @var{x}, @var{y}.

It accepts the following parameters:
@var{width}:@var{height}:@var{x}:@var{y}:@var{color}.

The parameters @var{width}, @var{height}, @var{x}, and @var{y} are
expressions containing the following constants:

@table @option
@item E, PI, PHI
the corresponding mathematical approximated values for e
(euler number), pi (greek PI), phi (golden ratio)

@item in_w, in_h
the input video width and heigth

@item iw, ih
same as @var{in_w} and @var{in_h}

@item out_w, out_h
the output width and heigth, that is the size of the padded area as
specified by the @var{width} and @var{height} expressions

@item ow, oh
same as @var{out_w} and @var{out_h}

@item x, y
x and y offsets as specified by the @var{x} and @var{y}
expressions, or NAN if not yet specified

@item a
same as @var{iw} / @var{ih}

@item sar
input sample aspect ratio

@item dar
input display aspect ratio, it is the same as (@var{iw} / @var{ih}) * @var{sar}

@item hsub, vsub
horizontal and vertical chroma subsample values. For example for the
pixel format "yuv422p" @var{hsub} is 2 and @var{vsub} is 1.
@end table

Follows the description of the accepted parameters.

@table @option
@item width, height

Specify the size of the output image with the paddings added. If the
value for @var{width} or @var{height} is 0, the corresponding input size
is used for the output.

The @var{width} expression can reference the value set by the
@var{height} expression, and viceversa.

The default value of @var{width} and @var{height} is 0.

@item x, y

Specify the offsets where to place the input image in the padded area
with respect to the top/left border of the output image.

The @var{x} expression can reference the value set by the @var{y}
expression, and viceversa.

The default value of @var{x} and @var{y} is 0.

@item color

Specify the color of the padded area, it can be the name of a color
(case insensitive match) or a 0xRRGGBB[AA] sequence.

The default value of @var{color} is "black".

@end table

Some examples follow:

@example
# Add paddings with color "violet" to the input video. Output video
# size is 640x480, the top-left corner of the input video is placed at
# column 0, row 40.
pad=640:480:0:40:violet

# pad the input to get an output with dimensions increased bt 3/2,
# and put the input video at the center of the padded area
pad="3/2*iw:3/2*ih:(ow-iw)/2:(oh-ih)/2"

# pad the input to get a squared output with size equal to the maximum
# value between the input width and height, and put the input video at
# the center of the padded area
pad="max(iw\,ih):ow:(ow-iw)/2:(oh-ih)/2"

# pad the input to get a final w/h ratio of 16:9
pad="ih*16/9:ih:(ow-iw)/2:(oh-ih)/2"

# for anamorphic video, in order to set the output display aspect ratio,
# it is necessary to use sar in the expression, according to the relation:
# (ih * X / ih) * sar = output_dar
# X = output_dar / sar
pad="ih*16/9/sar:ih:(ow-iw)/2:(oh-ih)/2"

# double output size and put the input video in the bottom-right
# corner of the output padded area
pad="2*iw:2*ih:ow-iw:oh-ih"
@end example

@section pixdesctest

Pixel format descriptor test filter, mainly useful for internal
testing. The output video should be equal to the input video.

For example:
@example
format=monow, pixdesctest
@end example

can be used to test the monowhite pixel format descriptor definition.

@section scale

Scale the input video to @var{width}:@var{height} and/or convert the image format.

The parameters @var{width} and @var{height} are expressions containing
the following constants:

@table @option
@item E, PI, PHI
the corresponding mathematical approximated values for e
(euler number), pi (greek PI), phi (golden ratio)

@item in_w, in_h
the input width and heigth

@item iw, ih
same as @var{in_w} and @var{in_h}

@item out_w, out_h
the output (cropped) width and heigth

@item ow, oh
same as @var{out_w} and @var{out_h}

@item a
same as @var{iw} / @var{ih}

@item sar
input sample aspect ratio

@item dar
input display aspect ratio, it is the same as (@var{iw} / @var{ih}) * @var{sar}

@item hsub, vsub
horizontal and vertical chroma subsample values. For example for the
pixel format "yuv422p" @var{hsub} is 2 and @var{vsub} is 1.
@end table

If the input image format is different from the format requested by
the next filter, the scale filter will convert the input to the
requested format.

If the value for @var{width} or @var{height} is 0, the respective input
size is used for the output.

If the value for @var{width} or @var{height} is -1, the scale filter will
use, for the respective output size, a value that maintains the aspect
ratio of the input image.

The default value of @var{width} and @var{height} is 0.

Some examples follow:
@example
# scale the input video to a size of 200x100.
scale=200:100

# scale the input to 2x
scale=2*iw:2*ih
# the above is the same as
scale=2*in_w:2*in_h

# scale the input to half size
scale=iw/2:ih/2

# increase the width, and set the height to the same size
scale=3/2*iw:ow

# seek for Greek harmony
scale=iw:1/PHI*iw
scale=ih*PHI:ih

# increase the height, and set the width to 3/2 of the height
scale=3/2*oh:3/5*ih

# increase the size, but make the size a multiple of the chroma
scale="trunc(3/2*iw/hsub)*hsub:trunc(3/2*ih/vsub)*vsub"

# increase the width to a maximum of 500 pixels, keep the same input aspect ratio
scale='min(500\, iw*3/2):-1'
@end example

@section select
Select frames to pass in output.

It accepts in input an expression, which is evaluated for each input
frame. If the expression is evaluated to a non-zero value, the frame
is selected and passed to the output, otherwise it is discarded.

The expression can contain the following constants:

@table @option
@item PI
Greek PI

@item PHI
golden ratio

@item E
Euler number

@item n
the sequential number of the filtered frame, starting from 0

@item selected_n
the sequential number of the selected frame, starting from 0

@item prev_selected_n
the sequential number of the last selected frame, NAN if undefined

@item TB
timebase of the input timestamps

@item pts
the PTS (Presentation TimeStamp) of the filtered video frame,
expressed in @var{TB} units, NAN if undefined

@item t
the PTS (Presentation TimeStamp) of the filtered video frame,
expressed in seconds, NAN if undefined

@item prev_pts
the PTS of the previously filtered video frame, NAN if undefined

@item prev_selected_pts
the PTS of the last previously filtered video frame, NAN if undefined

@item prev_selected_t
the PTS of the last previously selected video frame, NAN if undefined

@item start_pts
the PTS of the first video frame in the video, NAN if undefined

@item start_t
the time of the first video frame in the video, NAN if undefined

@item pict_type
<<<<<<< HEAD
the picture type of the filtered frame, can assume one of the following
values:
@table @option
@item PICT_TYPE_I
@item PICT_TYPE_P
@item PICT_TYPE_B
@item PICT_TYPE_S
@item PICT_TYPE_SI
@item PICT_TYPE_SP
@item PICT_TYPE_BI
=======
the type of the filtered frame, can assume one of the following
values:
@table @option
@item I
@item P
@item B
@item S
@item SI
@item SP
@item BI
>>>>>>> d763fb7d
@end table

@item interlace_type
the frame interlace type, can assume one of the following values:
@table @option
<<<<<<< HEAD
@item INTERLACE_TYPE_P
the frame is progressive (not interlaced)
@item INTERLACE_TYPE_T
the frame is top-field-first
@item INTERLACE_TYPE_B
=======
@item PROGRESSIVE
the frame is progressive (not interlaced)
@item TOPFIRST
the frame is top-field-first
@item BOTTOMFIRST
>>>>>>> d763fb7d
the frame is bottom-field-first
@end table

@item key
1 if the filtered frame is a key-frame, 0 otherwise

@item pos
the position in the file of the filtered frame, -1 if the information
is not available (e.g. for synthetic video)
@end table

The default value of the select expression is "1".

Some examples follow:

@example
# select all frames in input
select

# the above is the same as:
select=1

# skip all frames:
select=0

# select only I-frames
<<<<<<< HEAD
select='eq(pict_type\,PICT_TYPE_I)'
=======
select='eq(pict_type\,I)'
>>>>>>> d763fb7d

# select one frame every 100
select='not(mod(n\,100))'

# select only frames contained in the 10-20 time interval
select='gte(t\,10)*lte(t\,20)'

# select only I frames contained in the 10-20 time interval
<<<<<<< HEAD
select='gte(t\,10)*lte(t\,20)*eq(pict_type\,PICT_TYPE_I)'
=======
select='gte(t\,10)*lte(t\,20)*eq(pict_type\,I)'
>>>>>>> d763fb7d

# select frames with a minimum distance of 10 seconds
select='isnan(prev_selected_t)+gte(t-prev_selected_t\,10)'
@end example

@anchor{setdar}
@section setdar

Set the Display Aspect Ratio for the filter output video.

This is done by changing the specified Sample (aka Pixel) Aspect
Ratio, according to the following equation:
@math{DAR = HORIZONTAL_RESOLUTION / VERTICAL_RESOLUTION * SAR}

Keep in mind that this filter does not modify the pixel dimensions of
the video frame. Also the display aspect ratio set by this filter may
be changed by later filters in the filterchain, e.g. in case of
scaling or if another "setdar" or a "setsar" filter is applied.

The filter accepts a parameter string which represents the wanted
display aspect ratio.
The parameter can be a floating point number string, or an expression
of the form @var{num}:@var{den}, where @var{num} and @var{den} are the
numerator and denominator of the aspect ratio.
If the parameter is not specified, it is assumed the value "0:1".

For example to change the display aspect ratio to 16:9, specify:
@example
setdar=16:9
# the above is equivalent to
setdar=1.77777
@end example

See also the @ref{setsar} filter documentation.

@section setpts

Change the PTS (presentation timestamp) of the input video frames.

Accept in input an expression evaluated through the eval API, which
can contain the following constants:

@table @option
@item PTS
the presentation timestamp in input

@item PI
Greek PI

@item PHI
golden ratio

@item E
Euler number

@item N
the count of the input frame, starting from 0.

@item STARTPTS
the PTS of the first video frame

@item INTERLACED
tell if the current frame is interlaced

@item POS
original position in the file of the frame, or undefined if undefined
for the current frame

@item PREV_INPTS
previous input PTS

@item PREV_OUTPTS
previous output PTS

@end table

Some examples follow:

@example
# start counting PTS from zero
setpts=PTS-STARTPTS

# fast motion
setpts=0.5*PTS

# slow motion
setpts=2.0*PTS

# fixed rate 25 fps
setpts=N/(25*TB)

# fixed rate 25 fps with some jitter
setpts='1/(25*TB) * (N + 0.05 * sin(N*2*PI/25))'
@end example

@anchor{setsar}
@section setsar

Set the Sample (aka Pixel) Aspect Ratio for the filter output video.

Note that as a consequence of the application of this filter, the
output display aspect ratio will change according to the following
equation:
@math{DAR = HORIZONTAL_RESOLUTION / VERTICAL_RESOLUTION * SAR}

Keep in mind that the sample aspect ratio set by this filter may be
changed by later filters in the filterchain, e.g. if another "setsar"
or a "setdar" filter is applied.

The filter accepts a parameter string which represents the wanted
sample aspect ratio.
The parameter can be a floating point number string, or an expression
of the form @var{num}:@var{den}, where @var{num} and @var{den} are the
numerator and denominator of the aspect ratio.
If the parameter is not specified, it is assumed the value "0:1".

For example to change the sample aspect ratio to 10:11, specify:
@example
setsar=10:11
@end example

@section settb

Set the timebase to use for the output frames timestamps.
It is mainly useful for testing timebase configuration.

It accepts in input an arithmetic expression representing a rational.
The expression can contain the constants "PI", "E", "PHI", "AVTB" (the
default timebase), and "intb" (the input timebase).

The default value for the input is "intb".

Follow some examples.

@example
# set the timebase to 1/25
settb=1/25

# set the timebase to 1/10
settb=0.1

#set the timebase to 1001/1000
settb=1+0.001

#set the timebase to 2*intb
settb=2*intb

#set the default timebase value
settb=AVTB
@end example

@section showinfo

Show a line containing various information for each input video frame.
The input video is not modified.

The shown line contains a sequence of key/value pairs of the form
@var{key}:@var{value}.

A description of each shown parameter follows:

@table @option
@item n
sequential number of the input frame, starting from 0

@item pts
Presentation TimeStamp of the input frame, expressed as a number of
time base units. The time base unit depends on the filter input pad.

@item pts_time
Presentation TimeStamp of the input frame, expressed as a number of
seconds

@item pos
position of the frame in the input stream, -1 if this information in
unavailable and/or meanigless (for example in case of synthetic video)

@item fmt
pixel format name

@item sar
sample aspect ratio of the input frame, expressed in the form
@var{num}/@var{den}

@item s
size of the input frame, expressed in the form
@var{width}x@var{height}

@item i
interlaced mode ("P" for "progressive", "T" for top field first, "B"
for bottom field first)

@item iskey
1 if the frame is a key frame, 0 otherwise

@item type
picture type of the input frame ("I" for an I-frame, "P" for a
P-frame, "B" for a B-frame, "?" for unknown type).
Check also the documentation of the @code{AVPictureType} enum and of
the @code{av_get_picture_type_char} function defined in
@file{libavutil/avutil.h}.

@item checksum
Adler-32 checksum of all the planes of the input frame

@item plane_checksum
Adler-32 checksum of each plane of the input frame, expressed in the form
"[@var{c0} @var{c1} @var{c2} @var{c3}]"
@end table

@section slicify

Pass the images of input video on to next video filter as multiple
slices.

@example
./ffmpeg -i in.avi -vf "slicify=32" out.avi
@end example

The filter accepts the slice height as parameter. If the parameter is
not specified it will use the default value of 16.

Adding this in the beginning of filter chains should make filtering
faster due to better use of the memory cache.

@section split

Pass on the input video to two outputs. Both outputs are identical to
the input video.

For example:
@example
[in] split [splitout1][splitout2];
[splitout1] crop=100:100:0:0    [cropout];
[splitout2] pad=200:200:100:100 [padout];
@end example

will create two separate outputs from the same input, one cropped and
one padded.

@section transpose

Transpose rows with columns in the input video and optionally flip it.

It accepts a parameter representing an integer, which can assume the
values:

@table @samp
@item 0
Rotate by 90 degrees counterclockwise and vertically flip (default), that is:
@example
L.R     L.l
. . ->  . .
l.r     R.r
@end example

@item 1
Rotate by 90 degrees clockwise, that is:
@example
L.R     l.L
. . ->  . .
l.r     r.R
@end example

@item 2
Rotate by 90 degrees counterclockwise, that is:
@example
L.R     R.r
. . ->  . .
l.r     L.l
@end example

@item 3
Rotate by 90 degrees clockwise and vertically flip, that is:
@example
L.R     r.R
. . ->  . .
l.r     l.L
@end example
@end table

@section unsharp

Sharpen or blur the input video.

It accepts the following parameters:
@var{luma_msize_x}:@var{luma_msize_y}:@var{luma_amount}:@var{chroma_msize_x}:@var{chroma_msize_y}:@var{chroma_amount}

Negative values for the amount will blur the input video, while positive
values will sharpen. All parameters are optional and default to the
equivalent of the string '5:5:1.0:5:5:0.0'.

@table @option

@item luma_msize_x
Set the luma matrix horizontal size. It can be an integer between 3
and 13, default value is 5.

@item luma_msize_y
Set the luma matrix vertical size. It can be an integer between 3
and 13, default value is 5.

@item luma_amount
Set the luma effect strength. It can be a float number between -2.0
and 5.0, default value is 1.0.

@item chroma_msize_x
Set the chroma matrix horizontal size. It can be an integer between 3
and 13, default value is 5.

@item chroma_msize_y
Set the chroma matrix vertical size. It can be an integer between 3
and 13, default value is 5.

@item chroma_amount
Set the chroma effect strength. It can be a float number between -2.0
and 5.0, default value is 0.0.

@end table

@example
# Strong luma sharpen effect parameters
unsharp=7:7:2.5

# Strong blur of both luma and chroma parameters
unsharp=7:7:-2:7:7:-2

# Use the default values with @command{ffmpeg}
./ffmpeg -i in.avi -vf "unsharp" out.mp4
@end example

@section vflip

Flip the input video vertically.

@example
./ffmpeg -i in.avi -vf "vflip" out.avi
@end example

@section yadif

Deinterlace the input video ("yadif" means "yet another deinterlacing
filter").

It accepts the optional parameters: @var{mode}:@var{parity}:@var{auto}.

@var{mode} specifies the interlacing mode to adopt, accepts one of the
following values:

@table @option
@item 0
output 1 frame for each frame
@item 1
output 1 frame for each field
@item 2
like 0 but skips spatial interlacing check
@item 3
like 1 but skips spatial interlacing check
@end table

Default value is 0.

@var{parity} specifies the picture field parity assumed for the input
interlaced video, accepts one of the following values:

@table @option
@item 0
assume top field first
@item 1
assume bottom field first
@item -1
enable automatic detection
@end table

Default value is -1.
If interlacing is unknown or decoder does not export this information,
top field first will be assumed.

@var{auto} specifies if deinterlacer should trust the interlaced flag
and only deinterlace frames marked as interlaced

@table @option
@item 0
deinterlace all frames
@item 1
only deinterlace frames marked as interlaced
@end table

Default value is 0.

@c man end VIDEO FILTERS

@chapter Video Sources
@c man begin VIDEO SOURCES

Below is a description of the currently available video sources.

@section buffer

Buffer video frames, and make them available to the filter chain.

This source is mainly intended for a programmatic use, in particular
through the interface defined in @file{libavfilter/vsrc_buffer.h}.

It accepts the following parameters:
@var{width}:@var{height}:@var{pix_fmt_string}:@var{timebase_num}:@var{timebase_den}:@var{sample_aspect_ratio_num}:@var{sample_aspect_ratio.den}:@var{scale_params}

All the parameters but @var{scale_params} need to be explicitely
defined.

Follows the list of the accepted parameters.

@table @option

@item width, height
Specify the width and height of the buffered video frames.

@item pix_fmt_string
A string representing the pixel format of the buffered video frames.
It may be a number corresponding to a pixel format, or a pixel format
name.

@item timebase_num, timebase_den
Specify numerator and denomitor of the timebase assumed by the
timestamps of the buffered frames.

@item sample_aspect_ratio.num, sample_aspect_ratio.den
Specify numerator and denominator of the sample aspect ratio assumed
by the video frames.

@item scale_params
Specify the optional parameters to be used for the scale filter which
is automatically inserted when an input change is detected in the
input size or format.
@end table

For example:
@example
buffer=320:240:yuv410p:1:24:1:1
@end example

will instruct the source to accept video frames with size 320x240 and
with format "yuv410p", assuming 1/24 as the timestamps timebase and
square pixels (1:1 sample aspect ratio).
Since the pixel format with name "yuv410p" corresponds to the number 6
(check the enum PixelFormat definition in @file{libavutil/pixfmt.h}),
this example corresponds to:
@example
buffer=320:240:6:1:24:1:1
@end example

@section color

Provide an uniformly colored input.

It accepts the following parameters:
@var{color}:@var{frame_size}:@var{frame_rate}

Follows the description of the accepted parameters.

@table @option

@item color
Specify the color of the source. It can be the name of a color (case
insensitive match) or a 0xRRGGBB[AA] sequence, possibly followed by an
alpha specifier. The default value is "black".

@item frame_size
Specify the size of the sourced video, it may be a string of the form
@var{width}x@var{heigth}, or the name of a size abbreviation. The
default value is "320x240".

@item frame_rate
Specify the frame rate of the sourced video, as the number of frames
generated per second. It has to be a string in the format
@var{frame_rate_num}/@var{frame_rate_den}, an integer number, a float
number or a valid video frame rate abbreviation. The default value is
"25".

@end table

For example the following graph description will generate a red source
with an opacity of 0.2, with size "qcif" and a frame rate of 10
frames per second, which will be overlayed over the source connected
to the pad with identifier "in".

@example
"color=red@@0.2:qcif:10 [color]; [in][color] overlay [out]"
@end example

@section movie

Read a video stream from a movie container.

It accepts the syntax: @var{movie_name}[:@var{options}] where
@var{movie_name} is the name of the resource to read (not necessarily
a file but also a device or a stream accessed through some protocol),
and @var{options} is an optional sequence of @var{key}=@var{value}
pairs, separated by ":".

The description of the accepted options follows.

@table @option

@item format_name, f
Specifies the format assumed for the movie to read, and can be either
the name of a container or an input device. If not specified the
format is guessed from @var{movie_name} or by probing.

@item seek_point, sp
Specifies the seek point in seconds, the frames will be output
starting from this seek point, the parameter is evaluated with
@code{av_strtod} so the numerical value may be suffixed by an IS
postfix. Default value is "0".

@item stream_index, si
Specifies the index of the video stream to read. If the value is -1,
the best suited video stream will be automatically selected. Default
value is "-1".

@end table

This filter allows to overlay a second video on top of main input of
a filtergraph as shown in this graph:
@example
input -----------> deltapts0 --> overlay --> output
                                    ^
                                    |
movie --> scale--> deltapts1 -------+
@end example

Some examples follow:
@example
# skip 3.2 seconds from the start of the avi file in.avi, and overlay it
# on top of the input labelled as "in".
movie=in.avi:seek_point=3.2, scale=180:-1, setpts=PTS-STARTPTS [movie];
[in] setpts=PTS-STARTPTS, [movie] overlay=16:16 [out]

# read from a video4linux2 device, and overlay it on top of the input
# labelled as "in"
movie=/dev/video0:f=video4linux2, scale=180:-1, setpts=PTS-STARTPTS [movie];
[in] setpts=PTS-STARTPTS, [movie] overlay=16:16 [out]

@end example

@section mptestsrc

Generate various test patterns, as generated by the MPlayer test filter.

The size of the generated video is fixed, and is 256x256.
This source is useful in particular for testing encoding features.

This source accepts an optional sequence of @var{key}=@var{value} pairs,
separated by ":". The description of the accepted options follows.

@table @option

@item rate, r
Specify the frame rate of the sourced video, as the number of frames
generated per second. It has to be a string in the format
@var{frame_rate_num}/@var{frame_rate_den}, an integer number, a float
number or a valid video frame rate abbreviation. The default value is
"25".

@item duration, d
Set the video duration of the sourced video. The accepted syntax is:
@example
[-]HH[:MM[:SS[.m...]]]
[-]S+[.m...]
@end example
See also the function @code{av_parse_time()}.

If not specified, or the expressed duration is negative, the video is
supposed to be generated forever.

@item test, t

Set the number or the name of the test to perform. Supported tests are:
@table @option
@item dc_luma
@item dc_chroma
@item freq_luma
@item freq_chroma
@item amp_luma
@item amp_chroma
@item cbp
@item mv
@item ring1
@item ring2
@item all
@end table

Default value is "all", which will cycle through the list of all tests.
@end table

For example the following:
@example
testsrc=t=dc_luma
@end example

will generate a "dc_luma" test pattern.

@section nullsrc

Null video source, never return images. It is mainly useful as a
template and to be employed in analysis / debugging tools.

It accepts as optional parameter a string of the form
@var{width}:@var{height}:@var{timebase}.

@var{width} and @var{height} specify the size of the configured
source. The default values of @var{width} and @var{height} are
respectively 352 and 288 (corresponding to the CIF size format).

@var{timebase} specifies an arithmetic expression representing a
timebase. The expression can contain the constants "PI", "E", "PHI",
"AVTB" (the default timebase), and defaults to the value "AVTB".

@section frei0r_src

Provide a frei0r source.

To enable compilation of this filter you need to install the frei0r
header and configure FFmpeg with --enable-frei0r.

The source supports the syntax:
@example
@var{size}:@var{rate}:@var{src_name}[@{=|:@}@var{param1}:@var{param2}:...:@var{paramN}]
@end example

@var{size} is the size of the video to generate, may be a string of the
form @var{width}x@var{height} or a frame size abbreviation.
@var{rate} is the rate of the video to generate, may be a string of
the form @var{num}/@var{den} or a frame rate abbreviation.
@var{src_name} is the name to the frei0r source to load. For more
information regarding frei0r and how to set the parameters read the
section @ref{frei0r} in the description of the video filters.

Some examples follow:
@example
# generate a frei0r partik0l source with size 200x200 and framerate 10
# which is overlayed on the overlay filter main input
frei0r_src=200x200:10:partik0l=1234 [overlay]; [in][overlay] overlay
@end example

@section rgbtestsrc, testsrc

The @code{rgbtestsrc} source generates an RGB test pattern useful for
detecting RGB vs BGR issues. You should see a red, green and blue
stripe from top to bottom.

The @code{testsrc} source generates a test video pattern, showing a
color pattern, a scrolling gradient and a timestamp. This is mainly
intended for testing purposes.

Both sources accept an optional sequence of @var{key}=@var{value} pairs,
separated by ":". The description of the accepted options follows.

@table @option

@item size, s
Specify the size of the sourced video, it may be a string of the form
@var{width}x@var{heigth}, or the name of a size abbreviation. The
default value is "320x240".

@item rate, r
Specify the frame rate of the sourced video, as the number of frames
generated per second. It has to be a string in the format
@var{frame_rate_num}/@var{frame_rate_den}, an integer number, a float
number or a valid video frame rate abbreviation. The default value is
"25".

@item sar
Set the sample aspect ratio of the sourced video.

@item duration
Set the video duration of the sourced video. The accepted syntax is:
@example
[-]HH[:MM[:SS[.m...]]]
[-]S+[.m...]
@end example
See also the function @code{av_parse_time()}.

If not specified, or the expressed duration is negative, the video is
supposed to be generated forever.
@end table

For example the following:
@example
testsrc=duration=5.3:size=qcif:rate=10
@end example

will generate a video with a duration of 5.3 seconds, with size
176x144 and a framerate of 10 frames per second.

@c man end VIDEO SOURCES

@chapter Video Sinks
@c man begin VIDEO SINKS

Below is a description of the currently available video sinks.

@section buffersink

Buffer video frames, and make them available to the end of the filter
graph.

This sink is mainly intended for a programmatic use, in particular
through the interface defined in @file{libavfilter/buffersink.h}.

It does not require a string parameter in input, but you need to
specify a pointer to a list of supported pixel formats terminated by
-1 in the opaque parameter provided to @code{avfilter_init_filter}
when initializing this sink.

@section nullsink

Null video sink, do absolutely nothing with the input video. It is
mainly useful as a template and to be employed in analysis / debugging
tools.

@c man end VIDEO SINKS
<|MERGE_RESOLUTION|>--- conflicted
+++ resolved
@@ -1680,18 +1680,6 @@
 the time of the first video frame in the video, NAN if undefined
 
 @item pict_type
-<<<<<<< HEAD
-the picture type of the filtered frame, can assume one of the following
-values:
-@table @option
-@item PICT_TYPE_I
-@item PICT_TYPE_P
-@item PICT_TYPE_B
-@item PICT_TYPE_S
-@item PICT_TYPE_SI
-@item PICT_TYPE_SP
-@item PICT_TYPE_BI
-=======
 the type of the filtered frame, can assume one of the following
 values:
 @table @option
@@ -1702,25 +1690,16 @@
 @item SI
 @item SP
 @item BI
->>>>>>> d763fb7d
 @end table
 
 @item interlace_type
 the frame interlace type, can assume one of the following values:
 @table @option
-<<<<<<< HEAD
-@item INTERLACE_TYPE_P
-the frame is progressive (not interlaced)
-@item INTERLACE_TYPE_T
-the frame is top-field-first
-@item INTERLACE_TYPE_B
-=======
 @item PROGRESSIVE
 the frame is progressive (not interlaced)
 @item TOPFIRST
 the frame is top-field-first
 @item BOTTOMFIRST
->>>>>>> d763fb7d
 the frame is bottom-field-first
 @end table
 
@@ -1747,11 +1726,7 @@
 select=0
 
 # select only I-frames
-<<<<<<< HEAD
-select='eq(pict_type\,PICT_TYPE_I)'
-=======
 select='eq(pict_type\,I)'
->>>>>>> d763fb7d
 
 # select one frame every 100
 select='not(mod(n\,100))'
@@ -1760,11 +1735,7 @@
 select='gte(t\,10)*lte(t\,20)'
 
 # select only I frames contained in the 10-20 time interval
-<<<<<<< HEAD
-select='gte(t\,10)*lte(t\,20)*eq(pict_type\,PICT_TYPE_I)'
-=======
 select='gte(t\,10)*lte(t\,20)*eq(pict_type\,I)'
->>>>>>> d763fb7d
 
 # select frames with a minimum distance of 10 seconds
 select='isnan(prev_selected_t)+gte(t-prev_selected_t\,10)'
